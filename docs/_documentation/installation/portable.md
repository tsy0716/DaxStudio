--- conflicted
+++ resolved
@@ -2,10 +2,6 @@
 title: Portable Install
 ---
 
-<<<<<<< HEAD
-
-=======
->>>>>>> 38443c62
 The portable version of DAX Studio is distributed as a single zip file. 
 
 To run the portable version you just need to unzip the zip file into a folder and double-click on the DaxStudio.exe file. 
