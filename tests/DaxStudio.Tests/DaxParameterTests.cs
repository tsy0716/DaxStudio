﻿using System;
using Microsoft.VisualStudio.TestTools.UnitTesting;
using DaxStudio.UI.Utils;
using System.Text;
using DaxStudio.UI.Model;
using DaxStudio.Tests.Assertions;
using DaxStudio.Tests.Helpers;

namespace DaxStudio.Tests
{
    [TestClass]
    public class DaxParameterTests
    {
        string testParam = @"<Parameters xmlns:xsi=""http://www.w3.org/2001/XMLSchema-instance"" xmlns:xsd=""http://www.w3.org/2001/XMLSchema"" xmlns=""urn:schemas-microsoft-com:xml-analysis"">
        <Parameter>
          <Name>TechType</Name>
          <Value xsi:type=""xsd:string"">ADSL|Cable|Foxtel by T-Box|PSTN</Value>
        </Parameter>
        <Parameter>
          <Name>OrderChannel</Name>
          <Value xsi:type=""xsd:string"">Bigpond|BP-BPS|CCBSynchronizer|Door to Door|In store|Inbound|Kenan|MOEM|Not Available|Online|Outbound(OTM)|PPA|SDF-M-ESB|Unknown</Value>
        </Parameter>
        <Parameter>
          <Name>ActivationType</Name>
          <Value xsi:type=""xsd:string"">Automatic|Device Events|Device Events, Field Tasks|EP|EP, Device Events|EP, Device Events, Field Tasks|EP, Field Tasks|EP, Held|EP, Held, Device Events|EP, Held, Device Events, Field Tasks|EP, Held, Field Tasks|EP, PET|EP, PET, Device Events|EP, PET, Device Events, Field Tasks|EP, PET, Field Tasks|EP, PET, Held|EP, PET, Held, Device Events|EP, PET, Held, Device Events, Field Tasks|EP, PET, Held, Field Tasks|Field Tasks|Held|Held, Device Events|Held, Device Events, Field Tasks|Held, Field Tasks|PET|PET, Device Events|PET, Field Tasks|PET, Held|PET, Held, Device Events|PET, Held, Device Events, Field Tasks|PET, Held, Field Tasks|Unknown</Value>
        </Parameter>
        <Parameter>
          <Name>MultipleProductsFlag</Name>
          <Value xsi:type=""xsd:string"">0|1</Value>
        </Parameter>
        <Parameter>
          <Name>InstallType</Name>
          <Value xsi:type=""xsd:string"">N/A|PIK|SIK</Value>
        </Parameter>
        <Parameter>
          <Name>ASAPSetDate</Name>
          <Value xsi:type=""xsd:string"">1|0</Value>
        </Parameter>
        <Parameter>
          <Name>PeriodType</Name>
          <Value xsi:type=""xsd:string"">M</Value>
        </Parameter>
        <Parameter>
          <Name>ReportPeriod</Name>
          <Value xsi:type=""xsd:string"">July 2014</Value>
        </Parameter>
        <Parameter>
          <Name>CRFTMet</Name>
          <Value xsi:type=""xsd:string"">1|0</Value>
        </Parameter>
        <Parameter>
          <Name>BillDispute90Days</Name>
          <Value xsi:type=""xsd:string"">1|0</Value>
        </Parameter>
        <Parameter>
          <Name>OrderType</Name>
          <Value xsi:type=""xsd:string"">Add New Service</Value>
        </Parameter>
        <Parameter>
          <Name>CycleTimeMet</Name>
          <Value xsi:type=""xsd:string"">1|0|-1</Value>
        </Parameter>
        <Parameter>
          <Name>NoInteractions7Days</Name>
          <Value xsi:type=""xsd:string"">1|0</Value>
        </Parameter>
        <Parameter>
          <Name>NPSOutcome</Name>
          <Value xsi:type=""xsd:string"">Advocate|Detractor|No Survey Response|Passive</Value>
        </Parameter>
      </Parameters>";

        string testQuery = @"EVALUATE
CALCULATETABLE(
SUMMARIZE (
	'Orders'
	, ""ESQ Maybe Pct"", 'Orders'[Product Episode ESQ Maybe Results %]
	, ""ESQ Maybe Count"", 'Orders'[Product Episode ESQ Maybe Results Cnt]
	, ""ESQ Maybe NPS Respondent Count"", CALCULATE ( [NPS Respondent], 'Orders'[ESQMaybeFlag] = 1 )
	, ""ESQ Maybe Episode NPS"" , CALCULATE( [Episode NPS], 'Orders'[ESQMaybeFlag] = 1 )
	, ""Credit Overrides Pct"" , 'Orders'[Product Episode Credit Overrides %]
	, ""Credit Overrides Count"",	'Orders'[Product Episode Credit Overrides Cnt] 
	, ""Credit Overrides NPS Respondent Count"", CALCULATE ( [NPS Respondent], 'Orders'[CreditOverrideFlag] = 1 )
	, ""Credit Overrides Episode NPS"" , CALCULATE( [Episode NPS], 'Orders'[CreditOverrideFlag] = 1 )
	)
	, IF(""Y"" = @PeriodType, 'Date'[Calendar Year] = VALUE(@ReportPeriod), 'Date'[Calendar Year] <> BLANK())
	, IF(""Q"" = @PeriodType, 'Date'[Calendar Quarter] = @ReportPeriod, 'Date'[Calendar Quarter] <> BLANK())
	, IF(""M"" = @PeriodType, 'Date'[Calendar Month] = @ReportPeriod, 'Date'[Calendar Month] <> BLANK())
        , 'Order Type'[Order Type] = @OrderType --Add New Service--
        , pathcontains(@CRFTMet, 'Orders'[CRFT Plus 7]) --1|0--
        , pathcontains(@BillDispute90Days, 'Orders'[BillDisputeWithin90DaysFlag]) --1|0--
	, pathcontains(@TechType,'Tech Type'[Product Name]) --ADSL--
	, pathcontains(@OrderChannel, 'Order Channel'[Order Channel]) --Bigpond|Online--
	, pathcontains(@ActivationType, 'Activation Type'[Activation Type]) --Automatic|EP--
	, pathcontains(@MultipleProductsFlag, 'Orders'[MultipleProductsFlag]) --1|0
	, pathcontains(@InstallType, 'Installation Type'[Install Type]) --PIK|SIK--
	, pathcontains(@ASAPSetDate, 'Orders'[ASAPEpisodeFlag]) --1|0--
        , pathcontains(@CycleTimeMet, 'Orders'[Met Cycle Time Target]) --1|0--
        , pathcontains(@NoInteractions7Days, 'Orders'[Interactions7DaysFlag]) --0|1--
        , pathcontains(@NPSOutcome, 'NPS Result'[NPS Result]) --Advocate--
)";

        string expectedQry = @"EVALUATE
CALCULATETABLE(
SUMMARIZE (
	'Orders'
	, ""ESQ Maybe Pct"", 'Orders'[Product Episode ESQ Maybe Results %]
	, ""ESQ Maybe Count"", 'Orders'[Product Episode ESQ Maybe Results Cnt]
	, ""ESQ Maybe NPS Respondent Count"", CALCULATE ( [NPS Respondent], 'Orders'[ESQMaybeFlag] = 1 )
	, ""ESQ Maybe Episode NPS"" , CALCULATE( [Episode NPS], 'Orders'[ESQMaybeFlag] = 1 )
	, ""Credit Overrides Pct"" , 'Orders'[Product Episode Credit Overrides %]
	, ""Credit Overrides Count"",	'Orders'[Product Episode Credit Overrides Cnt] 
	, ""Credit Overrides NPS Respondent Count"", CALCULATE ( [NPS Respondent], 'Orders'[CreditOverrideFlag] = 1 )
	, ""Credit Overrides Episode NPS"" , CALCULATE( [Episode NPS], 'Orders'[CreditOverrideFlag] = 1 )
	)
	, IF(""Y"" = ""M"", 'Date'[Calendar Year] = VALUE(""July 2014""), 'Date'[Calendar Year] <> BLANK())
	, IF(""Q"" = ""M"", 'Date'[Calendar Quarter] = ""July 2014"", 'Date'[Calendar Quarter] <> BLANK())
	, IF(""M"" = ""M"", 'Date'[Calendar Month] = ""July 2014"", 'Date'[Calendar Month] <> BLANK())
        , 'Order Type'[Order Type] = ""Add New Service"" --Add New Service--
        , pathcontains(""1|0"", 'Orders'[CRFT Plus 7]) --1|0--
        , pathcontains(""1|0"", 'Orders'[BillDisputeWithin90DaysFlag]) --1|0--
	, pathcontains(""ADSL|Cable|Foxtel by T-Box|PSTN"",'Tech Type'[Product Name]) --ADSL--
	, pathcontains(""Bigpond|BP-BPS|CCBSynchronizer|Door to Door|In store|Inbound|Kenan|MOEM|Not Available|Online|Outbound(OTM)|PPA|SDF-M-ESB|Unknown"", 'Order Channel'[Order Channel]) --Bigpond|Online--
	, pathcontains(""Automatic|Device Events|Device Events, Field Tasks|EP|EP, Device Events|EP, Device Events, Field Tasks|EP, Field Tasks|EP, Held|EP, Held, Device Events|EP, Held, Device Events, Field Tasks|EP, Held, Field Tasks|EP, PET|EP, PET, Device Events|EP, PET, Device Events, Field Tasks|EP, PET, Field Tasks|EP, PET, Held|EP, PET, Held, Device Events|EP, PET, Held, Device Events, Field Tasks|EP, PET, Held, Field Tasks|Field Tasks|Held|Held, Device Events|Held, Device Events, Field Tasks|Held, Field Tasks|PET|PET, Device Events|PET, Field Tasks|PET, Held|PET, Held, Device Events|PET, Held, Device Events, Field Tasks|PET, Held, Field Tasks|Unknown"", 'Activation Type'[Activation Type]) --Automatic|EP--
	, pathcontains(""0|1"", 'Orders'[MultipleProductsFlag]) --1|0
	, pathcontains(""N/A|PIK|SIK"", 'Installation Type'[Install Type]) --PIK|SIK--
	, pathcontains(""1|0"", 'Orders'[ASAPEpisodeFlag]) --1|0--
        , pathcontains(""1|0|-1"", 'Orders'[Met Cycle Time Target]) --1|0--
        , pathcontains(""1|0"", 'Orders'[Interactions7DaysFlag]) --0|1--
        , pathcontains(""Advocate|Detractor|No Survey Response|Passive"", 'NPS Result'[NPS Result]) --Advocate--
)";
        [TestMethod]
        public void TestQueryParamParsing()
        {
            var qi = new QueryInfo(testParam, false, new Mocks.MockEventAggregator());
            //var dict = DaxHelper.ParseParams(testParam, new Mocks.MockEventAggregator() );
            Assert.AreEqual(14, qi.Parameters.Count);
        }

        [TestMethod]
        public void TestQueryParamParsingShouldSkipStrings()
        {
            var testQuery = @"FILTER(
table,
table[email] = ""abcdefg @gmail.com"" || table[email] = @param)";
            var qi = new QueryInfo(testQuery, new Mocks.MockEventAggregator());
            //var dict = DaxHelper.ParseParams(testParam, new Mocks.MockEventAggregator() );
            Assert.AreEqual(1, qi.Parameters.Count);
        }

        [TestMethod]
        public void TestQueryParamParsingShouldSkipQuotedTables()
        {
            var testQuery = @"FILTER(
table,
't@ble'[email] = ""abcdefg@gmail.com"" || table[email] = @param)";
            var qi = new QueryInfo(testQuery, new Mocks.MockEventAggregator());
            //var dict = DaxHelper.ParseParams(testParam, new Mocks.MockEventAggregator() );
            Assert.AreEqual(1, qi.Parameters.Count);
        }

        [TestMethod]
        public void TestQueryParamParsingShouldSkipColumnsOrMeasures()
        {
            var testQuery = @"FILTER(
table,
table[em@il] = ""abcdefg@gmail.com"" || table[email] = @param)";
            var qi = new QueryInfo(testQuery, new Mocks.MockEventAggregator());
            //var dict = DaxHelper.ParseParams(testParam, new Mocks.MockEventAggregator() );
            Assert.AreEqual(1, qi.Parameters.Count);
        }

        [TestMethod]
        public void TestQueryParamReplacement()
        {
            var qi = new QueryInfo(testQuery + "\n" + testParam, false, new Mocks.MockEventAggregator());
            //var dict = DaxHelper.ParseParams(testParam, new Mocks.MockEventAggregator());
            //var finalQry = DaxHelper.replaceParamsInQuery(new StringBuilder(testQuery), dict);
<<<<<<< HEAD
            var actualQry = qi.ProcessedQuery.Replace("\n", "");
            StringAssertion.ShouldEqualWithDiff(expectedQry.Replace("\n",""), actualQry, DiffStyle.Full);
=======
            var actualQry = qi.ProcessedQuery;//.Replace("\n", "");
            StringAssertion.ShouldEqualWithDiff(expectedQry.NormalizeNewline(), actualQry.NormalizeNewline(), DiffStyle.Full);
>>>>>>> 0aef9ab6
        }

        [TestMethod]
        public void TestPreProcessQuery()
        {
            var qi = new QueryInfo(testQuery + "\n" + testParam,false, new Mocks.MockEventAggregator());
            //var finalQry = DaxHelper.PreProcessQuery(testQuery + "\n" + testParam, new Mocks.MockEventAggregator());
<<<<<<< HEAD
            StringAssertion.ShouldEqualWithDiff(expectedQry, qi.ProcessedQuery, DiffStyle.Full);
            //Assert.AreEqual(expectedQry.Replace("\n", ""), qi.ProcessedQuery);
            //Assert.AreEqual((int)expectedQry.ToCharArray()[0], (int)finalQry.ToCharArray()[0]);
            //Assert.AreEqual((int)expectedQry.ToCharArray()[5], (int)finalQry.ToCharArray()[5]);
            //Assert.AreEqual((int)expectedQry.ToCharArray()[8], (int)finalQry.ToCharArray()[8]);
=======
            StringAssertion.ShouldEqualWithDiff(expectedQry.NormalizeNewline(), qi.ProcessedQuery.NormalizeNewline(), DiffStyle.Full);
            
>>>>>>> 0aef9ab6
        }

        [TestMethod]
        public void TestAmbiguousParams()
        {
            string testAmbiguousParam = @"<Parameters xmlns:xsi=""http://www.w3.org/2001/XMLSchema-instance"" xmlns:xsd=""http://www.w3.org/2001/XMLSchema"" xmlns=""urn:schemas-microsoft-com:xml-analysis"">
        <Parameter>
          <Name>Test</Name>
          <Value xsi:type=""xsd:string"">Value1</Value>
        </Parameter>
        <Parameter>
          <Name>Test1</Name>
          <Value xsi:type=""xsd:string"">Value2</Value>
        </Parameter></Parameters>";
            var testQuery = "[value1]:@Test [value2]:@Test1 [value2]:(@test1) [value1]:@test, @test";
            //var dict = DaxHelper.ParseParams(testAmbiguousParam, new Mocks.MockEventAggregator());
            //var finalQuery = DaxHelper.replaceParamsInQuery(new StringBuilder(testQuery), dict);
            var qi = new QueryInfo(testQuery + "\n" + testAmbiguousParam, false, new Mocks.MockEventAggregator());
            Assert.AreEqual("[value1]:\"Value1\" [value2]:\"Value2\" [value2]:(\"Value2\") [value1]:\"Value1\", \"Value1\"", qi.ProcessedQuery);
        }

        [TestMethod]
        public void TestParamsWithNoNamespace()
        {
            string testAmbiguousParam = @"<Parameters>
        <Parameter>
          <Name>Test</Name>
          <Value>Value1</Value>
        </Parameter>
        <Parameter>
          <Name>Test1</Name>
          <Value>Value2</Value>
        </Parameter></Parameters>";
            var testQuery = "[value1]:@Test [value2]:@Test1 [value2]:(@test1) [value1]:@test, @test";
            var qi = new QueryInfo(testQuery + "\n" + testAmbiguousParam,false, new Mocks.MockEventAggregator());

            //var dict = DaxHelper.ParseParams(testAmbiguousParam, new Mocks.MockEventAggregator());
            //var finalQuery = DaxHelper.replaceParamsInQuery(new StringBuilder(testQuery), dict);
            var finalQuery = qi.ProcessedQuery;

            Assert.AreEqual("[value1]:\"Value1\" [value2]:\"Value2\" [value2]:(\"Value2\") [value1]:\"Value1\", \"Value1\"", finalQuery);
            Assert.AreEqual(false, qi.NeedsParameterValues);
        }
    }
}
<|MERGE_RESOLUTION|>--- conflicted
+++ resolved
@@ -176,13 +176,8 @@
             var qi = new QueryInfo(testQuery + "\n" + testParam, false, new Mocks.MockEventAggregator());
             //var dict = DaxHelper.ParseParams(testParam, new Mocks.MockEventAggregator());
             //var finalQry = DaxHelper.replaceParamsInQuery(new StringBuilder(testQuery), dict);
-<<<<<<< HEAD
-            var actualQry = qi.ProcessedQuery.Replace("\n", "");
-            StringAssertion.ShouldEqualWithDiff(expectedQry.Replace("\n",""), actualQry, DiffStyle.Full);
-=======
             var actualQry = qi.ProcessedQuery;//.Replace("\n", "");
             StringAssertion.ShouldEqualWithDiff(expectedQry.NormalizeNewline(), actualQry.NormalizeNewline(), DiffStyle.Full);
->>>>>>> 0aef9ab6
         }
 
         [TestMethod]
@@ -190,16 +185,8 @@
         {
             var qi = new QueryInfo(testQuery + "\n" + testParam,false, new Mocks.MockEventAggregator());
             //var finalQry = DaxHelper.PreProcessQuery(testQuery + "\n" + testParam, new Mocks.MockEventAggregator());
-<<<<<<< HEAD
-            StringAssertion.ShouldEqualWithDiff(expectedQry, qi.ProcessedQuery, DiffStyle.Full);
-            //Assert.AreEqual(expectedQry.Replace("\n", ""), qi.ProcessedQuery);
-            //Assert.AreEqual((int)expectedQry.ToCharArray()[0], (int)finalQry.ToCharArray()[0]);
-            //Assert.AreEqual((int)expectedQry.ToCharArray()[5], (int)finalQry.ToCharArray()[5]);
-            //Assert.AreEqual((int)expectedQry.ToCharArray()[8], (int)finalQry.ToCharArray()[8]);
-=======
             StringAssertion.ShouldEqualWithDiff(expectedQry.NormalizeNewline(), qi.ProcessedQuery.NormalizeNewline(), DiffStyle.Full);
             
->>>>>>> 0aef9ab6
         }
 
         [TestMethod]
