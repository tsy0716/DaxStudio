﻿<?xml version="1.0" encoding="utf-8"?>
<Project ToolsVersion="4.0" DefaultTargets="Build" xmlns="http://schemas.microsoft.com/developer/msbuild/2003">
  <PropertyGroup>
    <Configuration Condition=" '$(Configuration)' == '' ">Debug</Configuration>
    <Platform Condition=" '$(Platform)' == '' ">AnyCPU</Platform>
    <ProductVersion>
    </ProductVersion>
    <SchemaVersion>2.0</SchemaVersion>
    <ProjectGuid>{D1ED8FBD-8493-496F-9229-497DD526E1C9}</ProjectGuid>
    <OutputType>Library</OutputType>
    <AppDesignerFolder>Properties</AppDesignerFolder>
    <RootNamespace>DaxStudio.Tests</RootNamespace>
    <AssemblyName>DaxStudio.Tests</AssemblyName>
    <TargetFrameworkVersion>v4.5</TargetFrameworkVersion>
    <FileAlignment>512</FileAlignment>
    <ProjectTypeGuids>{3AC096D0-A1C2-E12C-1390-A8335801FDAB};{FAE04EC0-301F-11D3-BF4B-00C04F79EFBC}</ProjectTypeGuids>
    <SccProjectName>SAK</SccProjectName>
    <SccLocalPath>SAK</SccLocalPath>
    <SccAuxPath>SAK</SccAuxPath>
    <SccProvider>SAK</SccProvider>
    <TargetFrameworkProfile />
    <SolutionDir Condition="$(SolutionDir) == '' Or $(SolutionDir) == '*Undefined*'">..\..\src\</SolutionDir>
    <RestorePackages>true</RestorePackages>
  </PropertyGroup>
  <PropertyGroup Condition=" '$(Configuration)|$(Platform)' == 'Debug|AnyCPU' ">
    <DebugSymbols>true</DebugSymbols>
    <DebugType>full</DebugType>
    <Optimize>false</Optimize>
    <OutputPath>bin\Debug\</OutputPath>
    <DefineConstants>DEBUG;TRACE</DefineConstants>
    <ErrorReport>prompt</ErrorReport>
    <WarningLevel>4</WarningLevel>
    <Prefer32Bit>false</Prefer32Bit>
  </PropertyGroup>
  <PropertyGroup Condition=" '$(Configuration)|$(Platform)' == 'Release|AnyCPU' ">
    <DebugType>pdbonly</DebugType>
    <Optimize>true</Optimize>
    <OutputPath>bin\Release\</OutputPath>
    <DefineConstants>TRACE</DefineConstants>
    <ErrorReport>prompt</ErrorReport>
    <WarningLevel>4</WarningLevel>
    <Prefer32Bit>false</Prefer32Bit>
  </PropertyGroup>
  <ItemGroup>
    <Reference Include="Caliburn.Micro, Version=3.2.0.0, Culture=neutral, PublicKeyToken=8e5891231f2ed21f, processorArchitecture=MSIL">
      <HintPath>..\..\packages\Caliburn.Micro.Core.3.2.0\lib\net45\Caliburn.Micro.dll</HintPath>
      <Private>True</Private>
    </Reference>
    <Reference Include="Caliburn.Micro.Platform, Version=3.2.0.0, Culture=neutral, PublicKeyToken=8e5891231f2ed21f, processorArchitecture=MSIL">
      <HintPath>..\..\packages\Caliburn.Micro.3.2.0\lib\net45\Caliburn.Micro.Platform.dll</HintPath>
      <Private>True</Private>
    </Reference>
    <Reference Include="Caliburn.Micro.Platform.Core, Version=3.2.0.0, Culture=neutral, PublicKeyToken=8e5891231f2ed21f, processorArchitecture=MSIL">
      <HintPath>..\..\packages\Caliburn.Micro.3.2.0\lib\net45\Caliburn.Micro.Platform.Core.dll</HintPath>
      <Private>True</Private>
    </Reference>
    <Reference Include="Castle.Core, Version=4.0.0.0, Culture=neutral, PublicKeyToken=407dd0808d44fbdc, processorArchitecture=MSIL">
      <HintPath>..\..\packages\Castle.Core.4.3.1\lib\net45\Castle.Core.dll</HintPath>
    </Reference>
    <Reference Include="ICSharpCode.AvalonEdit, Version=5.0.3.0, Culture=neutral, PublicKeyToken=9cc39be672370310, processorArchitecture=MSIL">
      <HintPath>..\..\packages\AvalonEdit.5.0.4\lib\Net40\ICSharpCode.AvalonEdit.dll</HintPath>
      <Private>True</Private>
    </Reference>
    <Reference Include="ICSharpCode.AvalonEdit.CodeCompletion, Version=1.33.2.0, Culture=neutral, processorArchitecture=MSIL">
      <HintPath>..\..\packages\SharpDevelopCodeCompletion.1.33.2.0\lib\ICSharpCode.AvalonEdit.CodeCompletion.dll</HintPath>
      <Private>True</Private>
    </Reference>
    <Reference Include="ICSharpCode.NRefactory, Version=0.0.0.0, Culture=neutral, PublicKeyToken=efe927acf176eea2, processorArchitecture=MSIL">
      <HintPath>..\..\packages\SharpDevelopCodeCompletion.1.33.2.0\lib\ICSharpCode.NRefactory.dll</HintPath>
      <Private>True</Private>
    </Reference>
    <Reference Include="ICSharpCode.SharpDevelop.Dom, Version=0.0.0.0, Culture=neutral, processorArchitecture=MSIL">
      <HintPath>..\..\packages\SharpDevelopCodeCompletion.1.33.2.0\lib\ICSharpCode.SharpDevelop.Dom.dll</HintPath>
      <Private>True</Private>
    </Reference>
    <Reference Include="Microsoft.VisualStudio.QualityTools.UnitTestFramework, Version=10.0.0.0, Culture=neutral, PublicKeyToken=b03f5f7f11d50a3a, processorArchitecture=MSIL" />
    <Reference Include="Mono.Cecil, Version=0.9.6.0, Culture=neutral, PublicKeyToken=0738eb9f132ed756, processorArchitecture=MSIL">
      <HintPath>..\..\packages\Mono.Cecil.0.9.6.4\lib\net45\Mono.Cecil.dll</HintPath>
      <Private>True</Private>
    </Reference>
    <Reference Include="Mono.Cecil.Mdb, Version=0.9.6.0, Culture=neutral, PublicKeyToken=0738eb9f132ed756, processorArchitecture=MSIL">
      <HintPath>..\..\packages\Mono.Cecil.0.9.6.4\lib\net45\Mono.Cecil.Mdb.dll</HintPath>
      <Private>True</Private>
    </Reference>
    <Reference Include="Mono.Cecil.Pdb, Version=0.9.6.0, Culture=neutral, PublicKeyToken=0738eb9f132ed756, processorArchitecture=MSIL">
      <HintPath>..\..\packages\Mono.Cecil.0.9.6.4\lib\net45\Mono.Cecil.Pdb.dll</HintPath>
      <Private>True</Private>
    </Reference>
    <Reference Include="Mono.Cecil.Rocks, Version=0.9.6.0, Culture=neutral, PublicKeyToken=0738eb9f132ed756, processorArchitecture=MSIL">
      <HintPath>..\..\packages\Mono.Cecil.0.9.6.4\lib\net45\Mono.Cecil.Rocks.dll</HintPath>
      <Private>True</Private>
    </Reference>
    <Reference Include="Moq, Version=4.10.0.0, Culture=neutral, PublicKeyToken=69f491c39445e920, processorArchitecture=MSIL">
      <HintPath>..\..\packages\Moq.4.10.1\lib\net45\Moq.dll</HintPath>
    </Reference>
    <Reference Include="Newtonsoft.Json, Version=9.0.0.0, Culture=neutral, PublicKeyToken=30ad4fe6b2a6aeed, processorArchitecture=MSIL">
      <HintPath>..\..\packages\Newtonsoft.Json.9.0.1\lib\net45\Newtonsoft.Json.dll</HintPath>
      <Private>True</Private>
    </Reference>
    <Reference Include="PresentationCore" />
    <Reference Include="System" />
    <Reference Include="System.Configuration" />
    <Reference Include="System.Core">
      <RequiredTargetFramework>3.5</RequiredTargetFramework>
    </Reference>
    <Reference Include="System.Data" />
    <Reference Include="System.Runtime.CompilerServices.Unsafe, Version=4.0.4.0, Culture=neutral, PublicKeyToken=b03f5f7f11d50a3a, processorArchitecture=MSIL">
      <HintPath>..\..\packages\System.Runtime.CompilerServices.Unsafe.4.5.0\lib\netstandard1.0\System.Runtime.CompilerServices.Unsafe.dll</HintPath>
    </Reference>
    <Reference Include="System.Threading.Tasks.Extensions, Version=4.2.0.0, Culture=neutral, PublicKeyToken=cc7b13ffcd2ddd51, processorArchitecture=MSIL">
      <HintPath>..\..\packages\System.Threading.Tasks.Extensions.4.5.1\lib\portable-net45+win8+wp8+wpa81\System.Threading.Tasks.Extensions.dll</HintPath>
    </Reference>
    <Reference Include="System.ValueTuple, Version=4.0.2.0, Culture=neutral, PublicKeyToken=cc7b13ffcd2ddd51, processorArchitecture=MSIL">
      <HintPath>..\..\packages\System.ValueTuple.4.4.0\lib\netstandard1.0\System.ValueTuple.dll</HintPath>
      <Private>True</Private>
    </Reference>
    <Reference Include="System.Windows.Interactivity, Version=4.5.0.0, Culture=neutral, PublicKeyToken=31bf3856ad364e35, processorArchitecture=MSIL">
      <HintPath>..\..\packages\Caliburn.Micro.3.2.0\lib\net45\System.Windows.Interactivity.dll</HintPath>
      <Private>True</Private>
    </Reference>
    <Reference Include="System.XML" />
  </ItemGroup>
  <ItemGroup>
    <CodeAnalysisDependentAssemblyPaths Condition=" '$(VS100COMNTOOLS)' != '' " Include="$(VS100COMNTOOLS)..\IDE\PrivateAssemblies">
      <Visible>False</Visible>
    </CodeAnalysisDependentAssemblyPaths>
  </ItemGroup>
  <ItemGroup>
    <Compile Include="Assertions\StringAssertion.cs" />
    <Compile Include="CodeCompletionTests.cs" />
    <Compile Include="ConnectionStringParserTests.cs" />
    <Compile Include="DatabaseProfileTests.cs" />
    <Compile Include="DaxEditorBracketHighlightTests.cs" />
    <Compile Include="DaxHelperTests.cs" />
    <Compile Include="HelpAboutTests.cs" />
    <Compile Include="Helpers\StringHelpers.cs" />
    <Compile Include="Mocks\MockEditor.cs" />
    <Compile Include="Mocks\MockEventAggregator.cs" />
    <Compile Include="Mocks\MockDaxStudioHost.cs" />
    <Compile Include="Mocks\MockInsightProvider.cs" />
    <Compile Include="Mocks\MockWindowManager.cs" />
    <Compile Include="OleDbTests.cs" />
    <Compile Include="Properties\AssemblyInfo.cs" />
    <Compile Include="ADOTabularTests.cs" />
    <Compile Include="DaxParameterTests.cs" />
    <Compile Include="DaxFormatterTests.cs" />
    <Compile Include="FindReplaceTests.cs" />
    <Compile Include="DaxLineParserTests.cs" />
    <Compile Include="DaxDefineMeasureTests.cs" />
    <Compile Include="DelimiterTranslatorTests.cs" />
<<<<<<< HEAD
    <Compile Include="Utils\DmvHelpers.cs" />
=======
    <Compile Include="TreeViewTests.cs" />
>>>>>>> 0aef9ab6
    <Compile Include="_TestConfig.cs" />
  </ItemGroup>
  <ItemGroup>
    <ProjectReference Include="..\..\src\ADOTabular\ADOTabular.csproj">
      <Project>{DC91C987-2AEB-4F82-B8BA-3FF6A5614ED7}</Project>
      <Name>ADOTabular</Name>
      <Private>True</Private>
    </ProjectReference>
    <ProjectReference Include="..\..\src\DAXEditor\DAXEditor.csproj">
      <Project>{ee4788c1-dca6-465f-8049-28ceace6586f}</Project>
      <Name>DAXEditor</Name>
      <Private>True</Private>
    </ProjectReference>
    <ProjectReference Include="..\..\src\DaxStudio.Interfaces\DaxStudio.Interfaces.csproj">
      <Project>{9cdccc97-ca3b-4bdf-b062-da0266387b76}</Project>
      <Name>DaxStudio.Interfaces</Name>
      <Private>True</Private>
    </ProjectReference>
    <ProjectReference Include="..\..\src\DaxStudio.UI\DaxStudio.UI.csproj">
      <Project>{5efeff14-3052-4dc1-b020-8e259062b899}</Project>
      <Name>DaxStudio.UI</Name>
      <Private>True</Private>
    </ProjectReference>
  </ItemGroup>
  <ItemGroup>
    <None Include="app.config" />
    <None Include="packages.config" />
  </ItemGroup>
  <Import Project="$(MSBuildBinPath)\Microsoft.CSharp.targets" />
  <Import Project="$(SolutionDir)\.nuget\NuGet.targets" Condition="Exists('$(SolutionDir)\.nuget\NuGet.targets')" />
  <Target Name="EnsureNuGetPackageBuildImports" BeforeTargets="PrepareForBuild">
    <PropertyGroup>
      <ErrorText>This project references NuGet package(s) that are missing on this computer. Enable NuGet Package Restore to download them.  For more information, see http://go.microsoft.com/fwlink/?LinkID=322105. The missing file is {0}.</ErrorText>
    </PropertyGroup>
    <Error Condition="!Exists('$(SolutionDir)\.nuget\NuGet.targets')" Text="$([System.String]::Format('$(ErrorText)', '$(SolutionDir)\.nuget\NuGet.targets'))" />
  </Target>
  <!-- To modify your build process, add your task inside one of the targets below and uncomment it. 
       Other similar extension points exist, see Microsoft.Common.targets.
  <Target Name="BeforeBuild">
  </Target>
  <Target Name="AfterBuild">
  </Target>
  -->
</Project><|MERGE_RESOLUTION|>--- conflicted
+++ resolved
@@ -148,11 +148,8 @@
     <Compile Include="DaxLineParserTests.cs" />
     <Compile Include="DaxDefineMeasureTests.cs" />
     <Compile Include="DelimiterTranslatorTests.cs" />
-<<<<<<< HEAD
     <Compile Include="Utils\DmvHelpers.cs" />
-=======
     <Compile Include="TreeViewTests.cs" />
->>>>>>> 0aef9ab6
     <Compile Include="_TestConfig.cs" />
   </ItemGroup>
   <ItemGroup>
