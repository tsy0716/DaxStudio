﻿using System;
using System.Collections.Generic;
using System.Linq;
using System.Text;
using System.ComponentModel;
using System.Windows.Controls;

namespace DaxStudio.Controls.DataGridFilter.Support
{
    [Serializable()]
    public class FilterData : INotifyPropertyChanged
    {
        #region Metadata

        public FilterType Type { get; set; }
        public String ValuePropertyBindingPath { get; set; }
        public Type ValuePropertyType { get; set; }
        public bool IsTypeInitialized { get; set; }
        public bool IsCaseSensitiveSearch { get; set; }
        public bool IsContainsTextSearch { get; set; }
        //query optimization fileds
        public bool IsSearchPerformed { get; set; }
        public bool IsRefresh { get; set; }
        //query optimization fileds
        #endregion

        #region Filter Change Notification
        public event EventHandler<EventArgs> FilterChangedEvent;
        public event EventHandler<EventArgs> FilterClearedEvent;
        private bool isClearData;

        private void OnFilterChangedEvent()
        {
            EventHandler<EventArgs> temp = FilterChangedEvent;

            if (temp != null)
            {
                bool filterChanged = false;

                switch (Type)
                {
                    case FilterType.Numeric:
                    case FilterType.DateTime:

<<<<<<< HEAD
                        filterChanged = (Operator != FilterOperator.Undefined || !string.IsNullOrEmpty(QueryString) );
=======
                        filterChanged = (Operator != FilterOperator.Undefined || !string.IsNullOrEmpty(QueryString));
>>>>>>> bca5d36d
                        break;

                    case FilterType.NumericBetween:
                    case FilterType.DateTimeBetween:

                        _operator = FilterOperator.Between;
                        filterChanged = true;
                        break;

                    case FilterType.Text:

                        _operator = !IsContainsTextSearch? FilterOperator.Like: FilterOperator.Contains;
                        filterChanged = true;
                        break;

                    case FilterType.List:
                    case FilterType.Boolean:

                        _operator = FilterOperator.Equals;
                        filterChanged = true;
                        break;

                    default:
                        filterChanged = false;
                        break;
                }

                if (filterChanged && !isClearData) temp(this, EventArgs.Empty);
            }
        }

        private void OnFilterClearedEvent()
        {
            EventHandler<EventArgs> temp = FilterClearedEvent;

            if (temp != null)
            {
                temp(this, EventArgs.Empty);
            }
        }
        #endregion
        public void ClearData()
        {
            isClearData = true;

            Operator           = FilterOperator.Undefined;
<<<<<<< HEAD
            if (!string.IsNullOrEmpty(QueryString))   QueryString = null;
=======
            if (!string.IsNullOrEmpty(QueryString)) QueryString = null;
>>>>>>> bca5d36d
            if (!string.IsNullOrEmpty(QueryStringTo)) QueryStringTo = null;
            OnFilterClearedEvent();

            isClearData = false;
        }

        private FilterOperator _operator;
        public FilterOperator Operator
        {
            get { return _operator; }
            set
            {
                if(_operator != value)
                {
                    _operator = value;
                    NotifyPropertyChanged(nameof(Operator));
                    OnFilterChangedEvent();
                }
            }
        }

        private string queryString;
        public string QueryString
        {
            get { return queryString; }
            set
            {
                if (queryString != value)
                {
                    queryString = value;
                    
                    if (queryString == null) queryString = String.Empty;

                    NotifyPropertyChanged(nameof(QueryString));
                    OnFilterChangedEvent();
                }
            }
        }

        private string queryStringTo;
        public string QueryStringTo
        {
            get { return queryStringTo; }
            set
            {
                if (queryStringTo != value)
                {
                    queryStringTo = value;
                    
                    if (queryStringTo == null) queryStringTo = String.Empty;

                    NotifyPropertyChanged(nameof(QueryStringTo));
                    OnFilterChangedEvent();
                }
            }
        }

        public FilterData(
            FilterOperator Operator,
            FilterType Type,
            String ValuePropertyBindingPath,
            Type ValuePropertyType,
            String QueryString,
            String QueryStringTo,
            bool IsTypeInitialized,
            bool IsCaseSensitiveSearch,
            bool IsContainsTextSearch
            )
        {
            
            this.Operator = Operator;
            this.Type = Type;
            this.ValuePropertyBindingPath = ValuePropertyBindingPath;
            this.ValuePropertyType = ValuePropertyType;
            this.QueryString   = QueryString;
            this.QueryStringTo = QueryStringTo;

            this.IsTypeInitialized    = IsTypeInitialized;
            this.IsCaseSensitiveSearch = IsCaseSensitiveSearch;
            this.IsContainsTextSearch = IsContainsTextSearch;
            
        }

        public event PropertyChangedEventHandler PropertyChanged;

        public void NotifyPropertyChanged(string propertyName)
        {
            if (PropertyChanged != null)
            {
                PropertyChanged(this, new PropertyChangedEventArgs(propertyName));
            }
        }
    }
}<|MERGE_RESOLUTION|>--- conflicted
+++ resolved
@@ -42,11 +42,7 @@
                     case FilterType.Numeric:
                     case FilterType.DateTime:
 
-<<<<<<< HEAD
-                        filterChanged = (Operator != FilterOperator.Undefined || !string.IsNullOrEmpty(QueryString) );
-=======
                         filterChanged = (Operator != FilterOperator.Undefined || !string.IsNullOrEmpty(QueryString));
->>>>>>> bca5d36d
                         break;
 
                     case FilterType.NumericBetween:
@@ -93,11 +89,7 @@
             isClearData = true;
 
             Operator           = FilterOperator.Undefined;
-<<<<<<< HEAD
-            if (!string.IsNullOrEmpty(QueryString))   QueryString = null;
-=======
             if (!string.IsNullOrEmpty(QueryString)) QueryString = null;
->>>>>>> bca5d36d
             if (!string.IsNullOrEmpty(QueryStringTo)) QueryStringTo = null;
             OnFilterClearedEvent();
 
