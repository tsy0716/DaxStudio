--- conflicted
+++ resolved
@@ -116,12 +116,6 @@
     <Reference Include="WindowsBase" />
     <Reference Include="PresentationCore" />
     <Reference Include="PresentationFramework" />
-<<<<<<< HEAD
-    <Reference Include="Xceed.Wpf.Toolkit, Version=3.3.0.0, Culture=neutral, PublicKeyToken=3e4669d2f30244f4, processorArchitecture=MSIL">
-      <HintPath>..\..\packages\Extended.Wpf.Toolkit.3.3.0\lib\net40\Xceed.Wpf.Toolkit.dll</HintPath>
-    </Reference>
-=======
->>>>>>> a4119890
   </ItemGroup>
   <ItemGroup>
     <Compile Include="BracketRenderer\BracketHighlightRenderer.cs" />
