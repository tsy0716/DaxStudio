﻿<SyntaxDefinition name="DAX" extensions=".dax" xmlns="http://icsharpcode.net/sharpdevelop/syntaxdefinition/2008">
  <!-- default colors use the Light set -->
	<Color name="Comment"    foreground="#39A03B" />
	<Color name="String"     foreground="#D93124"        fontStyle="normal"/>
  <Color name="Identifier" foreground="#333333" />
  <Color name="Operator"   foreground="#333333"/>
  <Color name="Parameter"  foreground="#DC419D"  fontStyle="normal" />
  <Color name="Function"   foreground="#035ACA" /> <!-- fontWeight="bold" />-->
  <Color name="Kword"      foreground="#035ACA" />  <!--fontWeight="bold"/>-->
  <Color name="Xmla"       foreground="#EE666666"  fontStyle="italic" />
  <Color name="Numbers"    foreground="#EE7F18" />
  <Color name="Parenthesis" foreground="#808080" />
  
  <!-- Light theme colors-->
  <Color name="Light.Comment"    foreground="#39A03B" />
  <Color name="Light.String"     foreground="#D93124"        fontStyle="normal"/>
  <Color name="Light.Identifier" foreground="#333333" />
  <Color name="Light.Operator"   foreground="#333333"/>
  <Color name="Light.Parameter"  foreground="#DC419D"  fontStyle="normal" />
  <Color name="Light.Function"   foreground="#035ACA" />
  <Color name="Light.Kword"      foreground="#035ACA" />
  <Color name="Light.Xmla"       foreground="#EE666666"  fontStyle="italic" />
  <Color name="Light.Numbers"    foreground="#EE7F18" />
  <Color name="Light.Parenthesis"      foreground="#808080" />
  
  <!-- dark theme colors-->
  <Color name="Dark.Comment"    foreground="#86C573" />
  <Color name="Dark.String"     foreground="#E44444"        fontStyle="normal"/>
  <Color name="Dark.Identifier" foreground="#FFFFFF" />
  <Color name="Dark.Operator"   foreground="#FFFFFF"/>
  <Color name="Dark.Parameter"  foreground="#DECD06"  fontStyle="normal" />
  <Color name="Dark.Function"   foreground="#0095FF" />
  <Color name="Dark.Kword"      foreground="#0095FF" />
  <Color name="Dark.Xmla"       foreground="#808080"  fontStyle="italic" />
  <Color name="Dark.Numbers"    foreground="#EE7F18" />
  <Color name="Dark.Parenthesis"     foreground="#636363" />
  
  <RuleSet ignoreCase="true">
		<Span color="Comment" multiline="false">
      <Begin>//</Begin>
    </Span>
    <Span color="Comment" multiline="false">
      <Begin>--</Begin>
    </Span>
		<Span color="Comment" ruleSet="comments set" multiline="true">
			<Begin>/\*</Begin>
			<End>\*/</End>
		</Span>
      
<<<<<<< HEAD
	<Span color="String" multiline="true">
		<Begin>"</Begin>
		<End>"</End>
        <RuleSet>
            <Span begin="\\" end="." />
        </RuleSet>
	</Span>
=======
		<Span color="String" multiline="true">
			<Begin>"</Begin>
			<End>"</End>
      <RuleSet>
        <Span begin="\\" end="." />
      </RuleSet>
		</Span>
>>>>>>> 9b485514
  
    <Span color="Identifier">
			<Begin>'</Begin>
			<End>'</End>
		</Span>
    <Span color="Identifier">
      <Begin>\w*\[\w*</Begin>
      <End>\]</End>
    </Span>
    
    <Rule color="Parameter">@([\w]+)</Rule>

    <Keywords color="Parenthesis">
      <Word>(</Word>
      <Word>)</Word>
    </Keywords>
    
    <!-- Xmla Parameter blocks -->
    <Span color="Xmla" multiline="true">
      <Begin>^\s*&lt;Parameters\s*</Begin>
      <End>^\s*&lt;\/Parameters&gt;</End>  
      <RuleSet>
        <Span>
          <Begin>ame&gt;</Begin>
          <End>&lt;/Name&gt;</End>
          <RuleSet>
            <Rule color="Parameter">[^(&gt;|&lt;)]+</Rule>
          </RuleSet>
        </Span>
        <Span>
          <Begin>alue&gt;</Begin>
          <End>&lt;/Value&gt;</End>
          <RuleSet>
            <Rule color="String">[^(&gt;|&lt;)]+</Rule>
          </RuleSet>
        </Span>
      </RuleSet>
    </Span>
    
    <!-- EVALUATE is defined as a keyword - should it be a separate one?
		<Keywords foreground="DarkCyan" fontWeight="bold">
      <Word>evaluate</Word>
		</Keywords>
    -->
    <Keywords color="Operator">
      <Word>&amp;&amp;</Word>
      <Word>||</Word>
      <Word>==</Word>
      <!--<Word>&gt;</Word>
      <Word>&lt;</Word>
      <Word>=</Word>
      <Word>+</Word>
      <Word>-</Word>
      <Word>\*</Word>
      <Word>/</Word>-->
    </Keywords>
    
    <!-- 
    NOTE: this function list is only used when the editor is not connected 
          if the editor is connected we use the functions from the DISCOVER_FUNCTIONS DMV
    -->
		<Keywords color="Function">
      <Word>ABS</Word>
      <Word>ACOS</Word>
      <Word>ACOSH</Word>
      <Word>ACOT</Word>
      <Word>ACOTH</Word>
      <Word>ADDCOLUMNS</Word>
      <Word>ADDMISSINGITEMS</Word>
      <Word>ALL</Word>
      <Word>ALLCROSSFILTERED</Word>
      <Word>ALLEXCEPT</Word>
      <Word>ALLNOBLANKROW</Word>
      <Word>ALLSELECTED</Word>
      <Word>AND</Word>
      <Word>APPROXIMATEDISTINCTCOUNT</Word>
      <Word>ASIN</Word>
      <Word>ASINH</Word>
      <Word>ATAN</Word>
      <Word>ATANH</Word>
      <Word>AVERAGE</Word>
      <Word>AVERAGEA</Word>
      <Word>AVERAGEX</Word>
      <Word>BETA</Word>
      <Word>BETA.DIST</Word>
      <Word>BETA.INV</Word>
      <Word>BLANK</Word>
      <Word>CALCULATE</Word>
      <Word>CALCULATETABLE</Word>
      <Word>CALENDAR</Word>
      <Word>CALENDARAUTO</Word>
      <Word>CEILING</Word>
      <Word>CHISQ.DIST</Word>
      <Word>CHISQ.DIST.RT</Word>
      <Word>CHISQ.INV</Word>
      <Word>CHISQ.INV.RT</Word>
      <Word>CLOSINGBALANCEMONTH</Word>
      <Word>CLOSINGBALANCEQUARTER</Word>
      <Word>CLOSINGBALANCEYEAR</Word>
      <Word>COALESCE</Word>
      <Word>COMBIN</Word>
      <Word>COMBINA</Word>
      <Word>COMBINEVALUES</Word>
      <Word>CONCATENATE</Word>
      <Word>CONCATENATEX</Word>
      <Word>CONFIDENCE.NORM</Word>
      <Word>CONFIDENCE.T</Word>
      <Word>CONTAINS</Word>
      <Word>CONTAINSROW</Word>
      <Word>CONTAINSSTRING</Word>
      <Word>CONTAINSSTRINGEXACT</Word>
      <Word>COS</Word>
      <Word>COSH</Word>
      <Word>COT</Word>
      <Word>COTH</Word>
      <Word>COUNT</Word>
      <Word>COUNTA</Word>
      <Word>COUNTAX</Word>
      <Word>COUNTBLANK</Word>
      <Word>COUNTROWS</Word>
      <Word>COUNTX</Word>
      <Word>CONVERT</Word>
      <Word>CROSSFILTER</Word>
      <Word>CROSSJOIN</Word>
      <Word>CURRENCY</Word>
      <Word>CURRENTGROUP</Word>
      <Word>CUSTOMDATA</Word>
      <Word>DATATABLE</Word>
      <Word>DATE</Word>
      <Word>DATEADD</Word>
      <Word>DATESBETWEEN</Word>
      <Word>DATESINPERIOD</Word>
      <Word>DATESMTD</Word>
      <Word>DATESQTD</Word>
      <Word>DATESYTD</Word>
      <Word>DATEVALUE</Word>
      <Word>DAY</Word>
      <Word>DEGREES</Word>
      <Word>DETAILROWS</Word>
      <Word>DISTINCT</Word>
      <Word>DISTINCTCOUNT</Word>
      <Word>DISTINCTCOUNTNOBLANK</Word>
      <Word>DIVIDE</Word>
      <Word>EARLIER</Word>
      <Word>EARLIEST</Word>
      <Word>EDATE</Word>
      <Word>ENDOFMONTH</Word>
      <Word>ENDOFQUARTER</Word>
      <Word>ENDOFYEAR</Word>
      <Word>EOMONTH</Word>
      <Word>ERROR</Word>
      <Word>EVEN</Word>
      <Word>EXACT</Word>
      <Word>EXCEPT</Word>
      <Word>EXP</Word>
      <Word>EXPON.DIST</Word>
      <Word>FACT</Word>
      <Word>FALSE</Word>
      <Word>FILTER</Word>
      <Word>FILTERS</Word>
      <Word>FIND</Word>
      <Word>FIRSTDATE</Word>
      <Word>FIRSTNONBLANK</Word>
      <Word>FIRSTNONBLANKVALUE</Word>
      <Word>FIXED</Word>
      <Word>FLOOR</Word>
      <Word>FORMAT</Word>
      <Word>GCD</Word>
      <Word>GENERATE</Word>
      <Word>GENERATEALL</Word>
      <Word>GENERATESERIES</Word>
      <Word>GEOMEAN</Word>
      <Word>GEOMEANX</Word>
      <Word>GROUPBY</Word>
      <Word>HASONEFILTER</Word>
      <Word>HASONEVALUE</Word>
      <Word>HOUR</Word>
      <Word>IF</Word>
      <Word>IF.EAGER</Word>
      <Word>IFERROR</Word>
      <Word>IGNORE</Word>
      <Word>INT</Word>
      <Word>INTERSECT</Word>
      <Word>ISBLANK</Word>
      <Word>ISCROSSFILTERED</Word>
      <Word>ISEMPTY</Word>
      <Word>ISERROR</Word>
      <Word>ISEVEN</Word>
      <Word>ISFILTERED</Word>
      <Word>ISINSCOPE</Word>
      <Word>ISLOGICAL</Word>
      <Word>ISNONTEXT</Word>
      <Word>ISNUMBER</Word>
      <Word>ISO.CEILING</Word>
      <Word>ISODD</Word>
      <Word>ISONORAFTER</Word>
      <Word>ISSELECTEDMEASURE</Word>
      <Word>ISSUBTOTAL</Word>
      <Word>ISTEXT</Word>
      <Word>KEEPFILTERS</Word>
      <Word>LASTDATE</Word>
      <Word>LASTNONBLANK</Word>
      <Word>LASTNONBLANKVALUE</Word>
      <Word>LCM</Word>
      <Word>LEFT</Word>
      <Word>LEN</Word>
      <Word>LN</Word>
      <Word>LOG</Word>
      <Word>LOG10</Word>
      <Word>LOOKUPVALUE</Word>
      <Word>LOWER</Word>
      <Word>MAX</Word>
      <Word>MAXA</Word>
      <Word>MAXX</Word>
      <Word>MEDIAN</Word>
      <Word>MEDIANX</Word>
      <Word>MID</Word>
      <Word>MIN</Word>
      <Word>MINA</Word>
      <Word>MINUTE</Word>
      <Word>MINX</Word>
      <Word>MOD</Word>
      <Word>MONTH</Word>
      <Word>MROUND</Word>
      <Word>NATURALINNERJOIN</Word>
      <Word>NATURALLEFTOUTERJOIN</Word>
      <Word>NEXTDAY</Word>
      <Word>NEXTMONTH</Word>
      <Word>NEXTQUARTER</Word>
      <Word>NEXTYEAR</Word>
      <Word>NONVISUAL</Word>
      <Word>NORM.DIST</Word>
      <Word>NORM.INV</Word>
      <Word>NORM.S.DIST</Word>
      <Word>NORM.S.INV</Word>
      <Word>NOT</Word>
      <Word>NOW</Word>
      <Word>ODD</Word>
      <Word>OPENINGBALANCEMONTH</Word>
      <Word>OPENINGBALANCEQUARTER</Word>
      <Word>OPENINGBALANCEYEAR</Word>
      <Word>OR</Word>
      <Word>PARALLELPERIOD</Word>
      <Word>PATH</Word>
      <Word>PATHCONTAINS</Word>
      <Word>PATHITEM</Word>
      <Word>PATHITEMREVERSE</Word>
      <Word>PATHLENGTH</Word>
      <Word>PERCENTILE.EXC</Word>
      <Word>PERCENTILE.INC</Word>
      <Word>PERCENTILEX.EXC</Word>
      <Word>PERCENTILEX.INC</Word>
      <Word>PERMUT</Word>
      <Word>PI</Word>
      <Word>POISSON.DIST</Word>
      <Word>POWER</Word>
      <Word>PREVIOUSDAY</Word>
      <Word>PREVIOUSMONTH</Word>
      <Word>PREVIOUSQUARTER</Word>
      <Word>PREVIOUSYEAR</Word>
      <Word>PRODUCT</Word>
      <Word>PRODUCT.X</Word>
      <Word>QUARTER</Word>
      <Word>QUOTIENT</Word>
      <Word>RADIANS</Word>
      <Word>RAND</Word>
      <Word>RANDBETWEEN</Word>
      <Word>RANK.EQ</Word>
      <Word>RANKX</Word>
      <Word>RELATED</Word>
      <Word>RELATEDTABLE</Word>
      <Word>REMOVEFILTERS</Word>
      <Word>REPLACE</Word>
      <Word>REPT</Word>
      <Word>RIGHT</Word>
      <Word>ROLLUP</Word>
      <Word>ROLLUPADDISSUBTOTAL</Word>
      <Word>ROLLUPGROUP</Word>
      <Word>ROLLUPISSUBTOTAL</Word>
      <Word>ROUND</Word>
      <Word>ROUNDDOWN</Word>
      <Word>ROUNDUP</Word>
      <Word>ROW</Word>
      <Word>SAMEPERIODLASTYEAR</Word>
      <Word>SAMPLE</Word>
      <Word>SEARCH</Word>
      <Word>SECOND</Word>
      <Word>SELECTCOLUMNS</Word>
      <Word>SELECTEDMEASURE</Word>
      <Word>SELECTEDMEASUREFORMATSTRING</Word>
      <Word>SELECTEDVALUE</Word>
      <Word>SIGN</Word>
      <Word>SIN</Word>
      <Word>SINH</Word>
      <Word>SQRT</Word>
      <Word>SQRTPI</Word>
      <Word>STARTOFMONTH</Word>
      <Word>STARTOFQUARTER</Word>
      <Word>STARTOFYEAR</Word>
      <Word>STDEV.P</Word>
      <Word>STDEV.S</Word>
      <Word>STDEVX.P</Word>
      <Word>STDEVX.S</Word>
      <Word>SUBSTITUTE</Word>
      <Word>SUBSTITUTEWITHINDEX</Word>
      <Word>SUM</Word>
      <Word>SUMMARIZE</Word>
      <Word>SUMMARIZECOLUMNS</Word>
      <Word>SUMX</Word>
      <Word>SWITCH</Word>
      <Word>T.DIST</Word>
      <Word>T.DIST.2T</Word>
      <Word>T.DIST.RT</Word>
      <Word>T.INV</Word>
      <Word>T.INV.2T</Word>
      <Word>TAN</Word>
      <Word>TANH</Word>
      <Word>TIME</Word>
      <Word>TIMEVALUE</Word>
      <Word>TODAY</Word>
      <Word>TOPN</Word>
      <Word>TOPNPERLEVEL</Word>
      <Word>TOPNSKIP</Word>
      <Word>TOTALMTD</Word>
      <Word>TOTALQTD</Word>
      <Word>TOTALYTD</Word>
      <Word>TRIM</Word>
      <Word>TRUE</Word>
      <Word>TRUNC</Word>
      <Word>INICHAR</Word>
      <Word>UNICODE</Word>
      <Word>UNION</Word>
      <Word>UPPER</Word>
      <Word>USERELATIONSHIP</Word>
      <Word>USERNAME</Word>
      <Word>USEROBJECTID</Word>
      <Word>USERPRINCIPALNAME</Word>
      <Word>UTCNOW</Word>
      <Word>UTCTODAY</Word>
      <Word>VALUE</Word>
      <Word>VALUES</Word>
      <Word>VAR.P</Word>
      <Word>VAR.S</Word>
      <Word>VARX.P</Word>
      <Word>VARX.S</Word>
      <Word>WEEKDAY</Word>
      <Word>WEEKNUM</Word>
      <Word>XIRR</Word>
      <Word>XNPV</Word>
      <Word>YEAR</Word>
      <Word>YEARFRAC</Word>
    </Keywords>
    
    <Keywords color="Kword">
      <Word>$SYSTEM</Word>
      <Word>ALPHABETICAL</Word>
      <Word>ASC</Word>
      <Word>AT</Word>
      <Word>BOTH</Word>
      <Word>BY</Word>
      <Word>COLUMN</Word>
      <Word>COLUMNS</Word>
      <Word>CREATE</Word>
      <Word>DEFINE</Word>
      <Word>DENSE</Word>
      <Word>DESC</Word>
      <Word>EVALUATE</Word>
      <Word>FROM</Word>
      <Word>IN</Word>
      <Word>MEASURE</Word>
      <Word>NONE</Word>
      <Word>ON</Word>
      <Word>ORDER</Word>
      <Word>RETURN</Word>
      <Word>ROWS</Word>
      <Word>SELECT</Word>
      <Word>SINGLE</Word>
      <Word>SKIP</Word>
      <Word>START</Word>
      <Word>TABLE</Word>
      <Word>VAR</Word>
      <Word>WHERE</Word>
      <!-- These are both keyword and functions...
      <Word>DAY</Word>
      <Word>MONTH</Word>
      <Word>YEAR</Word>
      -->

      <!-- Data Types-->
      <Word>BINARY</Word>
      <Word>BOOLEAN</Word>
      <Word>CURRENCY</Word>
      <Word>DATETIME</Word>
      <Word>DECIMAL</Word>
      <Word>DOUBLE</Word>
      <Word>INTEGER</Word>
      <Word>STRING</Word>
      <Word>VARIANT</Word>
    </Keywords>
   
    <Rule color="Numbers">[\d\w_]+(?=(\s*\())</Rule>
    
		<Rule color="Numbers">\b0[xX][0-9a-fA-F]+|(\b\d+(\.[0-9]+)?|\.[0-9]+)([eE][+-]?[0-9]+)?</Rule>
	</RuleSet>
  
	<RuleSet name="comments set">
		<!-- allows nested /**/ comments, coloring them Green/Teal alternately -->
		<Span foreground="Teal" multiline="true">
			<Begin>/\*</Begin>
			<End>\*/</End>
			<RuleSet>
				<Span color="Comment" ruleSet="comments set" multiline="true">
					<Begin>/\*</Begin>
					<End>\*/</End>
				</Span>
			</RuleSet>
		</Span>
	</RuleSet>
</SyntaxDefinition><|MERGE_RESOLUTION|>--- conflicted
+++ resolved
@@ -47,15 +47,6 @@
 			<End>\*/</End>
 		</Span>
       
-<<<<<<< HEAD
-	<Span color="String" multiline="true">
-		<Begin>"</Begin>
-		<End>"</End>
-        <RuleSet>
-            <Span begin="\\" end="." />
-        </RuleSet>
-	</Span>
-=======
 		<Span color="String" multiline="true">
 			<Begin>"</Begin>
 			<End>"</End>
@@ -63,7 +54,6 @@
         <Span begin="\\" end="." />
       </RuleSet>
 		</Span>
->>>>>>> 9b485514
   
     <Span color="Identifier">
 			<Begin>'</Begin>
