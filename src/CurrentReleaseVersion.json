﻿{
<<<<<<< HEAD
  "Version": "2.9.2.127",
  "DownloadUrl": "http://daxstudio.org",
  "PreRelease": {
    "Version": "2.9.2.127",
=======
  "Version": "2.9.3.132",
  "DownloadUrl": "http://daxstudio.org",
  "PreRelease": {
    "Version": "2.9.3.132",
>>>>>>> 8b36fbaa
    "DownloadUrl": "http://github.com/daxstudio/daxstudio/releases"
  }
}<|MERGE_RESOLUTION|>--- conflicted
+++ resolved
@@ -1,15 +1,8 @@
 ﻿{
-<<<<<<< HEAD
-  "Version": "2.9.2.127",
-  "DownloadUrl": "http://daxstudio.org",
-  "PreRelease": {
-    "Version": "2.9.2.127",
-=======
   "Version": "2.9.3.132",
   "DownloadUrl": "http://daxstudio.org",
   "PreRelease": {
     "Version": "2.9.3.132",
->>>>>>> 8b36fbaa
     "DownloadUrl": "http://github.com/daxstudio/daxstudio/releases"
   }
 }