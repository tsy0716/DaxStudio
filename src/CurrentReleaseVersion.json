﻿{
<<<<<<< HEAD
  "Version": "2.17.3.683",
  "DownloadUrl": "https://daxstudio.org",
  "PreRelease": {
    "Version": "2.17.3.683",
=======
  "Version": "3.0.0.725",
  "DownloadUrl": "https://daxstudio.org",
  "PreRelease": {
    "Version": "3.0.0.725",
>>>>>>> e0ff9467
    "DownloadUrl": "https://github.com/daxstudio/daxstudio/releases"
  }
}<|MERGE_RESOLUTION|>--- conflicted
+++ resolved
@@ -1,15 +1,8 @@
 ﻿{
-<<<<<<< HEAD
-  "Version": "2.17.3.683",
-  "DownloadUrl": "https://daxstudio.org",
-  "PreRelease": {
-    "Version": "2.17.3.683",
-=======
   "Version": "3.0.0.725",
   "DownloadUrl": "https://daxstudio.org",
   "PreRelease": {
     "Version": "3.0.0.725",
->>>>>>> e0ff9467
     "DownloadUrl": "https://github.com/daxstudio/daxstudio/releases"
   }
 }