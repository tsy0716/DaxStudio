﻿{
<<<<<<< HEAD
  "Version": "2.9.1.123",
=======
  "Version": "2.9.2.127",
>>>>>>> 446bf769
  "DownloadUrl": "http://daxstudio.org",
  "PreRelease": {
    "Version": "2.9.1.123",
    "DownloadUrl": "http://github.com/daxstudio/daxstudio/releases"
  }
}<|MERGE_RESOLUTION|>--- conflicted
+++ resolved
@@ -1,9 +1,5 @@
 ﻿{
-<<<<<<< HEAD
-  "Version": "2.9.1.123",
-=======
   "Version": "2.9.2.127",
->>>>>>> 446bf769
   "DownloadUrl": "http://daxstudio.org",
   "PreRelease": {
     "Version": "2.9.1.123",
