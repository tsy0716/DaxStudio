--- conflicted
+++ resolved
@@ -55,16 +55,8 @@
                 AppDomain.CurrentDomain.UnhandledException += CurrentDomainOnUnhandledException;
                 TaskScheduler.UnobservedTaskException += TaskSchedulerOnUnobservedTaskException;
                 
-<<<<<<< HEAD
-                // Setup logging
-                var levelSwitch = new LoggingLevelSwitch(Serilog.Events.LogEventLevel.Error);
-
-
-                ConfigureLogging(levelSwitch);
-=======
                 // Setup logging, default to information level to start with to log the startup and key system information
                 var levelSwitch = new Serilog.Core.LoggingLevelSwitch(Serilog.Events.LogEventLevel.Information);
->>>>>>> b282a126
 
                 Log.Information("============ DaxStudio Startup =============");
                 ConfigureLogging(levelSwitch);
