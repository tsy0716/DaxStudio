--- conflicted
+++ resolved
@@ -62,11 +62,7 @@
       </dependentAssembly>
       <dependentAssembly>
         <assemblyIdentity name="Microsoft.AnalysisServices.SPClient.Interfaces" publicKeyToken="89845dcd8080cc91" culture="neutral" />
-<<<<<<< HEAD
-        <bindingRedirect oldVersion="0.0.0.0-19.10.0.0" newVersion="19.10.0.0" />
-=======
         <bindingRedirect oldVersion="0.0.0.0-19.14.0.0" newVersion="19.14.0.0" />
->>>>>>> 6cbdeb98
       </dependentAssembly>
       <dependentAssembly>
         <assemblyIdentity name="System.Memory" publicKeyToken="cc7b13ffcd2ddd51" culture="neutral" />
@@ -83,10 +79,6 @@
     </assemblyBinding>
   </runtime>
   <startup>
-<<<<<<< HEAD
-    <supportedRuntime version="v4.0" sku=".NETFramework,Version=v4.6.1" />
-=======
     <supportedRuntime version="v4.0" sku=".NETFramework,Version=v4.6.2" />
->>>>>>> 6cbdeb98
   </startup>
 </configuration>