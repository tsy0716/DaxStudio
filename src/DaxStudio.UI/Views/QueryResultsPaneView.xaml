--- conflicted
+++ resolved
@@ -156,11 +156,7 @@
                       VerticalGridLinesBrush="WhiteSmoke" 
                       HorizontalGridLinesBrush="WhiteSmoke"
                       AutoGenerateColumns="False" 
-<<<<<<< HEAD
-                      FontSize="{Binding Path=FontSize}"
-=======
                       FontSize="{Binding RelativeSource={RelativeSource AncestorType=TabControl}, Path=DataContext.SizeUnits.ScreenPoints}" 
->>>>>>> 5e2b7533
                       
                       cal:Message.Attach="[Event MouseDoubleClick] = [Action ResizeGridColumns($source, $eventArgs)]
                                   , [Event CopyingRowClipboardContent] = [Action CopyingRowClipboardContent($source, $eventArgs)]"            
