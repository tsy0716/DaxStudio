--- conflicted
+++ resolved
@@ -4,14 +4,11 @@
         xmlns:fluent="clr-namespace:Fluent;assembly=Fluent"
         xmlns:d="http://schemas.microsoft.com/expression/blend/2008" 
         xmlns:mc="http://schemas.openxmlformats.org/markup-compatibility/2006"
-<<<<<<< HEAD
         xmlns:mah="http://metro.mahapps.com/winfx/xaml/controls"
-=======
         xmlns:local="clr-namespace:DaxStudio.UI.Utils" 
         xmlns:conv="clr-namespace:DaxStudio.UI.Converters"
         xmlns:triggers="clr-namespace:DaxStudio.UI.Triggers"
         xmlns:fa="http://schemas.fontawesome.io/icons/"
->>>>>>> 07ee42bb
         mc:Ignorable="d" 
         d:DesignWidth="466" 
                     
@@ -83,13 +80,7 @@
                     </Trigger>
                 </Style.Triggers>
             </Style>
-        </ResourceDictionary>
-<<<<<<< HEAD
-
-    </fluent:RibbonWindow.Resources>
-
-=======
-        
+        </ResourceDictionary>    
         
     </Fluent:RibbonWindow.Resources>
     <Fluent:RibbonWindow.WindowCommands>
@@ -107,7 +98,6 @@
             </Fluent:Button>
         </Fluent:WindowCommands>
     </Fluent:RibbonWindow.WindowCommands>
->>>>>>> 07ee42bb
     <Grid>
         <Grid x:Name="LayoutRoot"
               Margin="0,0,0,-2" >
