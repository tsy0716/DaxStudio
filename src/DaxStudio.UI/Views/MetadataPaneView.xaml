<ctrl:ZoomableUserControl x:Class="DaxStudio.UI.Views.MetadataPaneView"
             xmlns="http://schemas.microsoft.com/winfx/2006/xaml/presentation"
             xmlns:x="http://schemas.microsoft.com/winfx/2006/xaml"
             xmlns:mc="http://schemas.openxmlformats.org/markup-compatibility/2006" 
             xmlns:d="http://schemas.microsoft.com/expression/blend/2008"
             xmlns:fa="http://schemas.fontawesome.io/icons/"
             xmlns:cal="clr-namespace:Caliburn.Micro;assembly=Caliburn.Micro.Platform"
             xmlns:dd="clr-namespace:GongSolutions.Wpf.DragDrop;assembly=GongSolutions.Wpf.DragDrop"
             xmlns:conv="clr-namespace:DaxStudio.UI.Converters"
             xmlns:beh="clr-namespace:DaxStudio.UI.Behaviours"
             xmlns:trig="clr-namespace:DaxStudio.UI.Triggers"
             xmlns:model="clr-namespace:DaxStudio.UI.Model"
             xmlns:ctrl="clr-namespace:DaxStudio.UI.Controls"
             xmlns:i="http://schemas.microsoft.com/expression/2010/interactivity"
             xmlns:ap="clr-namespace:DaxStudio.UI.AttachedProperties"
             xmlns:sys="clr-namespace:System;assembly=mscorlib"
             mc:Ignorable="d" 
             d:DesignHeight="300" d:DesignWidth="300" >
    <ctrl:ZoomableUserControl.Resources>

        <ResourceDictionary>
            <SolidColorBrush x:Key="DataTypeBrush" Color="DimGray" />
            <SolidColorBrush x:Key="RedBrush" Color="Red" />

            <BooleanToVisibilityConverter x:Key="BoolToVisibilityConverter"/>
            <conv:BoolToNotVisibleConverter x:Key="BoolToNotVisibleConverter"/>
            <conv:BoolToCollapsedConverter x:Key="BoolToCollapsedConverter"/>
            <conv:BoolToThicknessConverter x:Key="PaddingConverter"/>
            <conv:OffsetConverter x:Key="OffsetConverter" />
            <conv:DataBindingDebugConverter x:Key="DebugConverter" />
            <conv:MultiplyWithMinConverter x:Key="multiplyWithMinConverter"/>
            <conv:StringFormatConverter x:Key="StringFormatConverter"/>
            <conv:StringToVisibilityConverter x:Key="StringToVisibilityConverter"/>
            
            <BitmapImage x:Key="Clear"    UriSource="pack://application:,,,/DaxStudio.UI;component/Images/Metadata/clear.png" />
            <BitmapImage x:Key="Search"    UriSource="pack://application:,,,/DaxStudio.UI;component/Images/FindReplace/Search.png" />
            <BitmapImage x:Key="SearchActive"    UriSource="pack://application:,,,/DaxStudio.UI;component/Images/FindReplace/SearchActive.png" />
            <BitmapImage x:Key="ModelIcon" UriSource="pack://application:,,,/DaxStudio.UI;component/images/Metadata/icon-model@16px.png" />

            <Style x:Key="DatabaseComboStyle" TargetType="ComboBox">
                <Setter Property="ToolTipService.ShowDuration" Value="60000"/>
            </Style>
            
            <Style x:Key="ToolTipLabel" TargetType="{x:Type TextBlock}">
                <!--<Setter Property="Foreground" Value="{DynamicResource MahApps.Brushes.ThemeForeground}" />-->
                <Setter Property="Margin" Value="0,0,5,0" />
            </Style>

            <Style x:Key="SampleDataListItem" TargetType="{x:Type TextBlock}">
                <Setter Property="HorizontalAlignment" Value="Right"/>
                <Style.Triggers>
                    <DataTrigger Binding="{Binding DataContext.DataTypeName,RelativeSource={RelativeSource Mode=FindAncestor,AncestorType=TreeViewItem }}" Value="String">
                        <Setter Property="HorizontalAlignment" Value="Left"/>
                    </DataTrigger>
                </Style.Triggers>
            </Style>

            <Style TargetType="{x:Type Button}" x:Key="ImageButtonStyle">
                <Setter Property="Template">
                    <Setter.Value>
                        <ControlTemplate TargetType="{x:Type Button}">
                            <ContentPresenter/>
                        </ControlTemplate>
                    </Setter.Value>
                </Setter>
            </Style>

<<<<<<< HEAD
            <!--<Style TargetType="{x:Type ToolTip}">
                <Setter Property="Foreground" Value="#FF575757" />
                <Setter Property="Background" Value="#FFFFFFFF" />
                <Setter Property="LayoutTransform">
                    <Setter.Value>
                        <ScaleTransform ScaleX="{Binding DataContext.Scale,RelativeSource={RelativeSource Mode=FindAncestor,AncestorType={x:Type ctrl:ZoomableUserControl}}}" 
                                        ScaleY="{Binding DataContext.Scale,RelativeSource={RelativeSource Mode=FindAncestor,AncestorType={x:Type ctrl:ZoomableUserControl}}}"/>
                    </Setter.Value>
                </Setter>
                <Setter Property="Padding" Value="5,1,6,2" />
                <Setter Property="HasDropShadow" Value="{DynamicResource {x:Static SystemParameters.DropShadowKey}}" />
                
                <Setter Property="Template">
                    <Setter.Value>
                        <ControlTemplate TargetType="{x:Type ToolTip}" xmlns:themes="clr-namespace:Microsoft.Windows.Themes;assembly=PresentationFramework.Aero">
                            <themes:SystemDropShadowChrome Name="Shdw" themes:SystemDropShadowChrome.Color="Transparent" themes:SystemDropShadowChrome.CornerRadius="0" SnapsToDevicePixels="True">
                                <Border Name="Border" Background="{TemplateBinding Background}" BorderBrush="{TemplateBinding BorderBrush}" BorderThickness="{TemplateBinding BorderThickness}" SnapsToDevicePixels="True">
                                    --><!--<Border.RenderTransform>
                                        <ScaleTransform ScaleX="{Binding Scale}" ScaleY="{Binding Scale}"/>
                                    </Border.RenderTransform>--><!--
                                    <ContentPresenter TextOptions.TextFormattingMode="Display" Margin="{TemplateBinding Padding}" HorizontalAlignment="{TemplateBinding HorizontalContentAlignment}" VerticalAlignment="{TemplateBinding VerticalContentAlignment}" />
                                </Border>
                            </themes:SystemDropShadowChrome>
                            <ControlTemplate.Triggers>
                                <Trigger Property="HasDropShadow" Value="True">
                                    <Setter TargetName="Shdw" Property="Margin" Value="0,0,5,5" />
                                    <Setter TargetName="Shdw" Property="themes:SystemDropShadowChrome.Color" Value="#71000000" />
                                </Trigger>
                            </ControlTemplate.Triggers>
                        </ControlTemplate>
                    </Setter.Value>
                </Setter>
            </Style>-->
=======
            
>>>>>>> 07ee42bb


            <ElasticEase x:Key="easeInEase" EasingMode="EaseOut" Oscillations="2" Springiness="7"/>
            <SineEase x:Key="easeOutEase" EasingMode="EaseIn"/>
            <!-- To="{Binding RelativeSource={RelativeSource AncestorType={x:Type Border}} , Path=ActualWidth,Converter={StaticResource OffsetConverter}, ConverterParameter='5' }"  -->
            <Storyboard x:Key="SearchIn">
                <DoubleAnimation Storyboard.TargetProperty="(Border.Tag)" 
                                 Storyboard.TargetName="srchBox" 
                                 EasingFunction="{StaticResource ResourceKey=easeInEase}"
                                 To="1"
                                 Duration="0:0:1.0"/>

                <DoubleAnimation Storyboard.TargetProperty="(Border.Height)" Storyboard.TargetName="srchBox" 
                                 EasingFunction="{StaticResource ResourceKey=easeInEase}" 
                                 To="32" Duration="0:0:1.0"/>
                <ThicknessAnimationUsingKeyFrames Storyboard.TargetProperty="(FrameworkElement.Margin)" Storyboard.TargetName="Tables">
                    <EasingThicknessKeyFrame KeyTime="0:0:0.2" Value="0,34,0,0"/>
                </ThicknessAnimationUsingKeyFrames>
                <ThicknessAnimationUsingKeyFrames Storyboard.TargetProperty="(FrameworkElement.Margin)" Storyboard.TargetName="SearchIcon">
                    <EasingThicknessKeyFrame KeyTime="0:0:0.2" Value="2,2,2,2"/>
                </ThicknessAnimationUsingKeyFrames>
                <DoubleAnimation Storyboard.TargetName="CurrentCriteria"
								Storyboard.TargetProperty="(UIElement.Opacity)"
								To="1" Duration="0:0:0.2" />
                <ObjectAnimationUsingKeyFrames Storyboard.TargetName="SearchSpacer" Storyboard.TargetProperty="Visibility" BeginTime="0:0:0.15" Duration="0">
                    <DiscreteObjectKeyFrame Value="{x:Static Visibility.Collapsed}" />
                </ObjectAnimationUsingKeyFrames>

            </Storyboard>

            <Storyboard x:Key="SearchOut">
                <DoubleAnimation Storyboard.TargetProperty="(Border.Tag)" Storyboard.TargetName="srchBox" 
                                 EasingFunction="{StaticResource ResourceKey=easeOutEase}" To="0" Duration="0:0:0.2"/>
                <DoubleAnimation Storyboard.TargetProperty="(Border.Height)" Storyboard.TargetName="srchBox" 
                                 EasingFunction="{StaticResource ResourceKey=easeOutEase}" To="16" Duration="0:0:0.2"/>
                <ThicknessAnimationUsingKeyFrames Storyboard.TargetProperty="(FrameworkElement.Margin)" Storyboard.TargetName="Tables">
                    <EasingThicknessKeyFrame KeyTime="0:0:0.2" Value="0,2,0,0"/>
                </ThicknessAnimationUsingKeyFrames>
                <ThicknessAnimationUsingKeyFrames Storyboard.TargetProperty="(FrameworkElement.Margin)" Storyboard.TargetName="SearchIcon">
                    <EasingThicknessKeyFrame KeyTime="0:0:0.2" Value="0,0,0,0"/>
                </ThicknessAnimationUsingKeyFrames>
                <DoubleAnimation Storyboard.TargetName="CurrentCriteria"
												Storyboard.TargetProperty="(UIElement.Opacity)"
												To="0" Duration="0:0:0.2" />
                <ObjectAnimationUsingKeyFrames Storyboard.TargetName="SearchSpacer" Storyboard.TargetProperty="Visibility" BeginTime="0:0:0.2" Duration="0">
                    <DiscreteObjectKeyFrame Value="{x:Static Visibility.Visible}" />
                </ObjectAnimationUsingKeyFrames>
            </Storyboard>

            <Style x:Key="searchBox" TargetType="{x:Type Border}">
                <Setter Property="Width" Value="16"/>
                <Setter Property="Height" Value="16"/>
                <Setter Property="HorizontalAlignment" Value="Right"/>
                <Setter Property="VerticalAlignment" Value="Top"/>
                <Setter Property="Margin" Value="2 2 0 2"/>
                <Setter Property="Padding" Value="0 2 0 2"/>
            </Style>


            <ResourceDictionary.MergedDictionaries>
                <!-- MahApps.Metro resource dictionaries. Make sure that all file names are Case Sensitive! -->
                <ResourceDictionary Source="pack://application:,,,/MahApps.Metro;component/Styles/Controls.xaml" />
                <ResourceDictionary Source="pack://application:,,,/MahApps.Metro;component/Styles/Fonts.xaml" />

                <!--<ResourceDictionary Source="pack://application:,,,/DaxStudio.UI;Component/Resources/Styles/SearchBox.xaml"/>-->
                <ResourceDictionary Source="pack://application:,,,/DaxStudio.UI;Component/Resources/Styles/MetaDataPaneViewStyle.xaml"/>
                <ResourceDictionary Source="pack://application:,,,/DaxStudio.UI;Component/Resources/IconResourceDictionary.xaml" />
                <ResourceDictionary Source="pack://application:,,,/DaxStudio.UI;Component/Resources/Styles/LabelSpinnerStyle.xaml" />
                <ResourceDictionary Source="pack://application:,,,/DaxStudio.UI;Component/Resources/Styles/BusyPanel.xaml" />
                <ResourceDictionary Source="pack://application:,,,/DaxStudio.UI;Component/Resources/MetadataIcons.xaml" />
                <ResourceDictionary Source="pack://application:,,,/DaxStudio.UI;Component/Resources/DaxStudioResources.xaml" />
            </ResourceDictionary.MergedDictionaries>

        </ResourceDictionary>

    </ctrl:ZoomableUserControl.Resources>

    <Grid Margin="2 2 2 0" >

        <Grid.RowDefinitions>
            <RowDefinition Height="Auto"></RowDefinition>
            <RowDefinition Height="Auto"></RowDefinition>
            <RowDefinition Height="Auto"></RowDefinition>
            <RowDefinition Height="*"></RowDefinition>
        </Grid.RowDefinitions>

        <Border Background="Cornsilk" Visibility="{Binding ShowMetadataRefreshPrompt, Converter={StaticResource BoolToCollapsedConverter}}">
            <Grid>
                <Grid.ColumnDefinitions>
                    <ColumnDefinition Width="*"/>
                    <ColumnDefinition Width="Auto"/>
                    <ColumnDefinition Width="Auto"/>
                </Grid.ColumnDefinitions>
                <TextBlock Text="Updated Metadata" Margin="5"/>
                <Button Grid.Column="1" Margin="2" x:Name="RefreshMetadata">
                    <StackPanel Orientation="Horizontal">
                    <fa:FontAwesome Icon="Refresh" VerticalAlignment="Center" Margin="2" Foreground="Green"/>
                    <TextBlock>Refresh</TextBlock>
                    </StackPanel>
                </Button>

                <Button Grid.Column="2" Style="{StaticResource ImageButtonStyle}" Margin="2"
                        cal:Message.Attach="[Event Click] = [Action DismissRefreshMetadataPrompt()]">
                <fa:ImageAwesome Icon="Close" Width="10" Margin="2" VerticalAlignment="Center" 
                                ToolTip="Dismiss Update"
                                />
                </Button>
            </Grid>
            
            
        </Border>
        <!-- database Dropdown MinWidth="160" 
        Style="{StaticResource DatabaseComboStyle}"  
        Template="{DynamicResource MetroComboBoxControlTemplate}"-->
        <ComboBox Grid.Row="1" x:Name="Database" 
            SelectedItem="{Binding SelectedDatabase, Mode=TwoWay, UpdateSourceTrigger=PropertyChanged}"
            ItemsSource="{Binding DatabasesView, Mode=OneWay, UpdateSourceTrigger=PropertyChanged}"   
            
            
            IsEditable="False"
            IsSynchronizedWithCurrentItem="True" 
            IsEnabled="{Binding CanSelectDatabase}" 
            Margin="0,0,0,2" 
             >
            <ComboBox.ToolTip>
                <Grid>
                    <Grid>
                        <Grid.ColumnDefinitions>
                            <ColumnDefinition Width="Auto"/>
                            <ColumnDefinition Width="*"/>
                        </Grid.ColumnDefinitions>
                        <Grid.RowDefinitions>
                            <RowDefinition Height="Auto"/>
                            <RowDefinition Height="Auto"/>
                            <RowDefinition Height="Auto"/>
                            <RowDefinition Height="Auto"/>
                            <RowDefinition Height="Auto"/>
                            <RowDefinition Height="Auto"/>
                            <RowDefinition Height="Auto"/>
                            <RowDefinition Height="Auto"/>
                        </Grid.RowDefinitions>
                        <StackPanel Orientation="Horizontal" Grid.ColumnSpan="2">
                            <Image Source="{StaticResource DatabaseIcon}" Width="16" Height="16"></Image>
                            <TextBlock Text="{Binding Path=SelectedDatabaseObject.Caption, Mode=OneWay}" Margin="4,0" FontWeight="Bold" ></TextBlock>
                        </StackPanel>
                        <TextBlock Text="(Right-Click to copy Database Name/ID)" Grid.Row="1" Grid.ColumnSpan="2" FontStyle="Italic"/>
                        <TextBlock Text="Compatibility: " Grid.Row="2"/>
                        <TextBlock Text="{Binding SelectedDatabaseObject.CompatibilityLevel, Mode=OneWay}" Grid.Row="2" Grid.Column="1"  FontWeight="SemiBold"/>
                        <TextBlock Text="Culture: " Grid.Row="3"/>
                        <TextBlock Text="{Binding SelectedDatabaseObject.Culture, Mode=OneWay}" FontWeight="SemiBold" Grid.Column="1" Grid.Row="3"/>
                        <TextBlock Text="Last Updated: " Grid.Row="4"/>
                        <StackPanel Orientation="Horizontal" Grid.Row="4" Grid.Column="1">
                            <TextBlock Text="{Binding SelectedDatabaseLastUpdateLocalTime, Mode=OneWay, StringFormat='g'}" />
                            
                            <TextBlock Text="{Binding SelectedDatabaseLastUpdateLocalTime, Mode=OneWay, StringFormat=' (K)'}"  />
                        </StackPanel>
                        <TextBlock Grid.Row="5" Grid.Column="1" Text="{Binding SelectedDatabaseDurationSinceUpdate, Mode=OneWay}" FontStyle="Italic"/>
                        <TextBlock Text="Is Admin: " Grid.Row="6"/>
                        <TextBlock Text="{Binding SelectedDatabaseObject.IsAdmin, Mode=OneWay}" Grid.Row="6" Grid.Column="1"/>
                        <TextBlock Text="Roles: " Grid.Row="7"/>
                        <TextBlock Text="{Binding SelectedDatabaseObject.Roles, Mode=OneWay}" Grid.Row="7" Grid.Column="1"/>
                    </Grid>
                </Grid>
            </ComboBox.ToolTip>
            <ComboBox.ItemTemplate>
                <DataTemplate>
                    <StackPanel Orientation="Horizontal">
                        <Image Source="{StaticResource DatabaseIcon}" Width="16" Height="16"></Image>
                        <TextBlock Text="{Binding Path=Caption}" Margin="4,0" ></TextBlock>
                    </StackPanel>
                </DataTemplate>
            </ComboBox.ItemTemplate>
            <ComboBox.ContextMenu>
                <ContextMenu>
                    <MenuItem Header="Copy Database Name"  cal:Message.Attach="[Event Click] = [Action CopyDatabaseName()]">
                        <MenuItem.Icon>
                            <Image Source="{StaticResource CopyIcon}"/>
                        </MenuItem.Icon>
                    </MenuItem>
                    <MenuItem Header="Copy Database Id"  cal:Message.Attach="[Event Click] = [Action CopyDatabaseId()]">
                        <MenuItem.Icon>
                            <Image Source="{StaticResource CopyIcon}"/>
                        </MenuItem.Icon>
                    </MenuItem>
                </ContextMenu>
            </ComboBox.ContextMenu>
        </ComboBox>
        <!-- SelectedValuePath="Name" -->
        <!-- Model Dropdown -->
        <!--                   Template="{DynamicResource MetroComboBoxControlTemplate}" -->
        <ComboBox Grid.Row="2" 
                  IsEditable="False"
                  IsEnabled="{Binding CanSelectModel, Mode=OneWay, UpdateSourceTrigger=PropertyChanged}"
                  ItemsSource="{Binding ModelList, Mode=OneWay, UpdateSourceTrigger=PropertyChanged}" 
                  SelectedItem="{Binding SelectedModel, Mode=TwoWay, UpdateSourceTrigger=PropertyChanged}"      
                  IsSynchronizedWithCurrentItem="True" 

                  >
            <!-- Style="{DynamicResource MetroComboBox}" -->
            <ComboBox.ItemTemplate>
                <DataTemplate>
                    <StackPanel Orientation="Horizontal">
                        <Image Source="{StaticResource ModelIcon}" Margin="2,1,5,1"/>
                        <TextBlock Text="{Binding Caption}"></TextBlock>
                    </StackPanel>
                </DataTemplate>
            </ComboBox.ItemTemplate>
            <ComboBox.Resources>
                <VisualBrush x:Key="HelpBrush" TileMode="None" Opacity="0.4" Stretch="None" AlignmentX="Left">
                    <VisualBrush.Visual>
                        <TextBlock FontStyle="Italic" Text="Type or select from list"/>
                    </VisualBrush.Visual>
                </VisualBrush>
            </ComboBox.Resources>
            <!--<ComboBox.Style>
                <Style TargetType="ComboBox">
                    <Style.Triggers>
                        <Trigger Property="Text" Value="{x:Null}">
                            <Setter Property="Background" Value="{StaticResource HelpBrush}"/>
                        </Trigger>
                        <Trigger Property="Text" Value="">
                            <Setter Property="Background" Value="{StaticResource HelpBrush}"/>
                        </Trigger>
                    </Style.Triggers>
                </Style>
            </ComboBox.Style>-->
            <ComboBox.ToolTip>
                <ToolTip>
                <Grid>
                    <Grid.ColumnDefinitions>
                        <ColumnDefinition Width="Auto"/>
                        <ColumnDefinition Width="*"/>
                    </Grid.ColumnDefinitions>
                    <Grid.RowDefinitions>
                        <RowDefinition Height="Auto"/>
                        <RowDefinition Height="Auto"/>
                        
                    </Grid.RowDefinitions>
                    <StackPanel Orientation="Horizontal" Grid.ColumnSpan="2">
                        <Image Source="{StaticResource ModelIcon}" Width="16" Height="16"></Image>
                        <TextBlock Text="{Binding Path=SelectedModel.Caption, Mode=OneWay}" Margin="4,0" FontWeight="Bold" ></TextBlock>
                    </StackPanel>

                    <TextBlock Text="Tables: " Grid.Row="1"/>
                    <TextBlock Text="{Binding SelectedModel.Tables.Count, Mode=OneWay}" Grid.Row="1" Grid.Column="1"  FontWeight="SemiBold"/>

                </Grid>
                </ToolTip>
            </ComboBox.ToolTip>
        </ComboBox>
        
        <ContentControl Grid.Row="3">
            <Control.Template>
                <ControlTemplate>
                    <Grid >
                        <!-- Tables -->
                        <!--  cal:Message.Attach="[Event MouseDoubleClick] = [Action MouseDoubleClick($this.SelectedItem, $eventArgs)]"
                        dd:DragDrop.DragHandler="{Binding }"  
                        -->
                        <ctrl:TreeViewEx x:Name="Tables" Height="Auto"  ItemsSource="{Binding Tables}"
                                        Style="{StaticResource ResourceKey=MetadataPaneViewStyle}"
                                        
                                        FocusManager.IsFocusScope="True"
                                        dd:DragDrop.IsDragSource="True"
                                        dd:DragDrop.IsDropTarget="False" 
                                        dd:DragDrop.DragHandler="{Binding}"
                                        dd:DragDrop.UseDefaultDragAdorner="True"
                                        cal:Message.Attach="[Event PreviewMouseDoubleClick] = [Action MouseDoubleClick($this.SelectedItem, $eventArgs)]; [Event KeyUp] = [Action MetadataKeyUp($this.SelectedItem, $eventArgs)]"
                                        VirtualizingPanel.IsVirtualizing="True"
                                        VirtualizingPanel.VirtualizationMode="Recycling"
                                        Margin="0,2,0,-2">

                            <i:Interaction.Behaviors>
                                <beh:TreeViewClipboardBehavior />
                                <beh:TreeViewMultipleSelectionBehaviour SelectedItems="{Binding SelectedItems}" />
                            </i:Interaction.Behaviors>

                            <!--<ctrl:TreeViewEx.ItemContainerStyle>
                                <Style TargetType="TreeViewItem">
                                    <Setter Property="IsSelected" Value="{Binding IsSelected, Mode=TwoWay}"/>
                                </Style>
                            </ctrl:TreeViewEx.ItemContainerStyle>-->
                            <ctrl:TreeViewEx.Resources>
                                <HierarchicalDataTemplate DataType="{x:Type model:TreeViewTable}" ItemsSource="{Binding Children}">
                                    <!-- Table Template -->
                                    <StackPanel Orientation="Horizontal" Tag="{Binding DataContext, ElementName=Tables}">
                                        <Grid>
                                            <!-- Source="{Binding MetadataImage,Converter={StaticResource MetadataIcons}}" -->
                                            <Image  Margin="2,1,5,1">
                                                <Image.Source>
                                                    <MultiBinding Converter="{StaticResource MetadataIcons2}">
                                                        <Binding Path="MetadataImage"/>
                                                        <Binding Path="Options.Theme"/>
                                                    </MultiBinding>
                                                </Image.Source>
                                            </Image>
                                            <fa:ImageAwesome Icon="ClockOutline" Width="10" Margin="7,12,0,0" Foreground="Blue" Visibility="{Binding Converter={StaticResource BoolToVisibilityConverter},Path=IsDateTable}"/>
                                        </Grid>
                                        <TextBlock  Text="{Binding Caption}"
                                                    cal:Message.Attach="[Event ToolTipOpening] = [Action TableTooltipOpening($dataContext)]"
                                                    > <TextBlock Foreground="BlueViolet" />
                                                    <TextBlock.ToolTip>
                                                        <StackPanel Orientation="Vertical" MaxWidth="450">
                                                            <StackPanel Orientation="Horizontal">
                                                                <Image Source="{Binding MetadataImage,Converter={StaticResource MetadataIcons}}" Margin="2,1,5,1"/>
                                                                <TextBlock Text="{Binding Caption}"></TextBlock>
                                                            </StackPanel>
                                                            <TextBlock Text="{Binding DaxName}" FontStyle="Italic" />
                                                            <TextBlock Text="{Binding Description}"  Visibility="{Binding Converter={StaticResource BoolToVisibilityConverter},Path=ShowDescription}"/>
                                                            <StackPanel Orientation="Horizontal">
                                                                <fa:ImageAwesome Icon="ClockOutline" Width="14" Margin="0,2,3,0" Foreground="Blue" Visibility="{Binding Converter={StaticResource BoolToVisibilityConverter},Path=IsDateTable}"/>
                                                                <TextBlock Text="Marked As Date Table" FontStyle="Italic" Foreground="{StaticResource DataTypeBrush}" Visibility="{Binding Converter={StaticResource BoolToVisibilityConverter},Path=IsDateTable}"/>
                                                                </StackPanel>
                                                            <Grid>
                                                                <Grid.ColumnDefinitions>
                                                                    <ColumnDefinition />
                                                                    <ColumnDefinition />
                                                                </Grid.ColumnDefinitions>
                                                                <Grid.RowDefinitions>
                                                                    <RowDefinition />
                                                                    <RowDefinition />
                                                                    <RowDefinition />
                                                                </Grid.RowDefinitions>
                                                                <TextBlock Style="{StaticResource ToolTipLabel}">Columns:</TextBlock>
                                                                <TextBlock Grid.Row="0"
                                                                           Grid.Column="1" 
                                                                           Text="{Binding Path=ColumnCount, StringFormat={}{0:N0}, Mode=OneWay}"/>
                                                                <TextBlock Grid.Column="0"
                                                                           Grid.Row="1" 
                                                                           Style="{StaticResource ToolTipLabel}"
                                                                           Visibility="{Binding ShowRowCount, Converter={StaticResource BoolToCollapsedConverter} }"
                                                                >Measures:</TextBlock>
                                                                <TextBlock Grid.Column="1" 
                                                                           Grid.Row="1" 
                                                                           Text="{Binding Path=MeasureCount, StringFormat={}{0:N0}, Mode=OneWay}" 
                                                                           Visibility="{Binding ShowRowCount, Converter={StaticResource BoolToCollapsedConverter} }"/>
                                                                <TextBlock Grid.Column="0"
                                                                           Grid.Row="2" 
                                                                           Style="{StaticResource ToolTipLabel}"
                                                                           Visibility="{Binding ShowRowCount, Converter={StaticResource BoolToCollapsedConverter} }"
                                                                           >Rows:</TextBlock>
                                                                <TextBlock Grid.Column="1" 
                                                                           Grid.Row="2" 
                                                                           Text="{Binding Path=RowCount, StringFormat={}{0:N0}, Mode=OneWay}" 
                                                                           Visibility="{Binding ShowRowCount, Converter={StaticResource BoolToCollapsedConverter} }"/>
                                                            </Grid>
                                                        </StackPanel>
                                                    </TextBlock.ToolTip>    
                                                </TextBlock>
                                        <StackPanel.ContextMenu>
                                            <ContextMenu 
                                                Visibility="{Binding Converter={StaticResource BoolToVisibilityConverter}, Path=IsTable }"
                                                cal:Action.TargetWithoutContext="{Binding Path=PlacementTarget.Tag, RelativeSource={RelativeSource Self}}">
                                                <MenuItem Header="Define Filter Dump Measure"
                                                    cal:Message.Attach="[Event Click] = [Action DefineFilterDumpMeasureOneTable($dataContext)]">
                                                </MenuItem>
                                                <MenuItem Header="Define Filter Dump Measure (All tables)"
                                                    cal:Message.Attach="[Event Click] = [Action DefineFilterDumpMeasureAllTables($dataContext)]">
                                                </MenuItem>
                                                <MenuItem Header="Define All Measures"
                                                        cal:Message.Attach="[Event Click] = [Action DefineAllMeasuresOneTable($dataContext)]">
                                                </MenuItem>
                                                <MenuItem Header="Define All Measures (All tables)"
                                                    cal:Message.Attach="[Event Click] = [Action DefineAllMeasuresAllTables($dataContext)]">
                                                </MenuItem>
                                                <MenuItem Header="Show Objects That Reference Table"
                                                        cal:Message.Attach="[Event Click] = [Action ShowObjectsThatReferenceTable($dataContext)]">
                                                </MenuItem>
                                                <Separator/>
                                                <MenuItem Header="{Binding Path=MetadataPane.ShowHiddenObjectsLabel}"
                                                          cal:Message.Attach="[Event Click] = [Action ToggleHiddenObjects()]" />
                                                <Separator/>
                                                <MenuItem Header="Preview Data"
                                                          cal:Message.Attach="[Event Click] = [Action PreviewDataForSelectedMetadataItem($dataContext)]"
                                                          />
                                            </ContextMenu>
                                        </StackPanel.ContextMenu>
                                    </StackPanel>
                                </HierarchicalDataTemplate>

                                <!-- Column Template -->
                                <HierarchicalDataTemplate DataType="{x:Type model:TreeViewColumn}" ItemsSource="{Binding Children}">
                                    <StackPanel Orientation="Horizontal" Tag="{Binding DataContext, ElementName=Tables}">
                                        <Grid>
                                            <Image Source="{Binding MetadataImage,Converter={StaticResource MetadataIcons}}" Margin="2,1,5,1" />
                                            <!--<fa:ImageAwesome Icon="Key" Width="10" Margin="3,6,0,0" Foreground="Blue" Visibility="{Binding Converter={StaticResource BoolToVisibilityConverter},Path=IsKey}"/>-->
                                        </Grid>
                                        <TextBlock x:Name="Caption" 
                                                   Text="{Binding Caption}" 
                                                   cal:Message.Attach="[Event ToolTipOpening] = [Action ColumnTooltipOpening($dataContext)]"
                                                   >
                                            <TextBlock.ToolTip>
                                                <ToolTip Background="{DynamicResource BaseBrush}">
                                                <Grid>
                                                    <StackPanel Orientation="Vertical" Margin="5">
                                                        <StackPanel Orientation="Horizontal" >
                                                            <Image Source="{Binding MetadataImage,Converter={StaticResource MetadataIcons}}" Margin="2,1,5,1"/>
                                                            <TextBlock FontWeight="Bold" Text="{Binding Caption}"/>
                                                                <StackPanel Orientation="Horizontal" Visibility="{Binding Converter={StaticResource BoolToVisibilityConverter},Path=ShowDataType}">
                                                                    <TextBlock Foreground="{StaticResource DataTypeBrush}" Text=" ["/>
                                                                    <TextBlock Foreground="{StaticResource DataTypeBrush}" Text="{Binding DataTypeName}"/>
                                                                    <TextBlock Foreground="{StaticResource DataTypeBrush}" Text="]"/>
                                                                </StackPanel>
                                                            </StackPanel>
                                                            <TextBlock Text="{Binding DaxName}" Visibility="{Binding Converter={StaticResource StringToVisibilityConverter},Path=DaxName}"/>
                                                            <TextBlock FontStyle="Italic" Visibility="{Binding Converter={StaticResource BoolToVisibilityConverter}, Path=ShowDescription}" Text="{Binding Description}"></TextBlock>

                                                        <Grid>
                                                            <Grid.ColumnDefinitions>
                                                                <ColumnDefinition Width="Auto"/>
                                                                <ColumnDefinition Width="*"/>
                                                            </Grid.ColumnDefinitions>
                                                            <Grid.RowDefinitions>
                                                                <RowDefinition/>
                                                                <RowDefinition/>
                                                                <RowDefinition/>
                                                                <RowDefinition/>
                                                            </Grid.RowDefinitions>
                                                            <TextBlock Style="{StaticResource ToolTipLabel}"
                                                                       Visibility="{Binding ShowFormatString, Converter={StaticResource BoolToVisibilityConverter}}"> Format:</TextBlock>
                                                            <TextBlock Style="{StaticResource ToolTipLabel}" Grid.Row="1"
                                                                       Visibility="{Binding ShowDistinctValues, Converter={StaticResource BoolToVisibilityConverter}}">Distinct Values:</TextBlock>
                                                            <TextBlock Style="{StaticResource ToolTipLabel}" Grid.Row="2"
                                                                       Visibility="{Binding ShowMinMax, Converter={StaticResource BoolToVisibilityConverter}}">Min:</TextBlock>
                                                            <TextBlock Style="{StaticResource ToolTipLabel}" Grid.Row="3"
                                                                       Visibility="{Binding ShowMinMax, Converter={StaticResource BoolToVisibilityConverter}}">Max:</TextBlock>

                                                            <TextBlock Grid.Column="1" Text="{Binding FormatString}"
                                                                       Visibility="{Binding ShowFormatString, Converter={StaticResource BoolToVisibilityConverter}}"/>
                                                            <TextBlock Grid.Column="1" Grid.Row="1" Text="{Binding Path=DistinctValues, StringFormat={}{0:N0}}"
                                                                       Visibility="{Binding ShowDistinctValues, Converter={StaticResource BoolToVisibilityConverter}}"></TextBlock>
                                                            <TextBlock Grid.Column="1" Grid.Row="2" 
                                                                       Visibility="{Binding ShowMinMax, Converter={StaticResource BoolToVisibilityConverter}}">
                                                                <TextBlock.Text>
                                                                    <MultiBinding Converter="{StaticResource StringFormatConverter}">
                                                                        <Binding Path="MinValue" />
                                                                        <Binding Path="FormatString" />
                                                                        <Binding Path="DataTypeName" />
                                                                    </MultiBinding>
                                                                </TextBlock.Text>
                                                            </TextBlock>
                                                            <TextBlock Grid.Column="1" Grid.Row="3"
                                                                       Visibility="{Binding ShowMinMax, Converter={StaticResource BoolToVisibilityConverter}}">
                                                                <TextBlock.Text>
                                                                    <MultiBinding Converter="{StaticResource StringFormatConverter}">
                                                                        <Binding Path="MaxValue" />
                                                                        <Binding Path="FormatString" />
                                                                        <Binding Path="DataTypeName" />
                                                                    </MultiBinding>
                                                                </TextBlock.Text>
                                                            </TextBlock>
                                                        </Grid>

                                                        <TextBlock Foreground="{StaticResource DataTypeBrush}"
                                                              Visibility="{Binding ShowSampleData, Converter={StaticResource BoolToVisibilityConverter}}">Sample Data</TextBlock>
                                                        <Line Stroke="Black" HorizontalAlignment="Stretch"
                                                              X2="{Binding ActualWidth, RelativeSource={RelativeSource Self}}"
                                                              StrokeDashArray="2 2" StrokeThickness="1" Margin="5"
                                                              Visibility="{Binding ShowSampleData, Converter={StaticResource BoolToVisibilityConverter}}"/>
                                                        <Grid Visibility="{Binding ShowSampleData, Converter={StaticResource BoolToVisibilityConverter}}">
                                                        <ItemsControl ItemsSource="{Binding SampleData}" 
                                                              HorizontalAlignment="Left"
                                                              Visibility="{Binding UpdatingSampleData, Converter={StaticResource BoolToNotVisibleConverter}}">
                                                            <ItemsControl.ItemTemplate>
                                                                <DataTemplate>
                                                                        <TextBlock Style="{StaticResource SampleDataListItem}" Text="{Binding Path=. }" />
                                                                </DataTemplate>
                                                            </ItemsControl.ItemTemplate>
                                                        </ItemsControl>
                                                        <TextBlock Visibility="{Binding UpdatingSampleData, Converter={StaticResource BoolToVisibilityConverter}}"
                                                                   Text="Updating Sample Data..."/>
                                                        </Grid>
                                                    </StackPanel>
                                                </Grid>
                                                </ToolTip>
                                            </TextBlock.ToolTip>                                
                                            </TextBlock>

                                        <StackPanel.ContextMenu>
                                            <ContextMenu 
                                                cal:Action.TargetWithoutContext="{Binding Path=PlacementTarget.Tag, RelativeSource={RelativeSource Self}}"
                                                Visibility="{Binding Converter={StaticResource BoolToVisibilityConverter}, Path=ShowContextMenu}">
                                                <MenuItem Header="Define Measure"
                                                        cal:Message.Attach="[Event Click] = [Action DefineMeasure($dataContext)]"
                                                        Visibility="{Binding Converter={StaticResource BoolToVisibilityConverter}, Path=IsMeasure}">
                                                </MenuItem>
                                                <MenuItem Header="Define Dependent Measures"
                                                        cal:Message.Attach="[Event Click] = [Action DefineDependentMeasures($dataContext)]"
                                                        Visibility="{Binding Converter={StaticResource BoolToVisibilityConverter}, Path=IsMeasure}">
                                                </MenuItem>
                                                <MenuItem Header="Define and Expand Measure"
                                                        cal:Message.Attach="[Event Click] = [Action DefineExpandMeasure($dataContext)]"
                                                        Visibility="{Binding Converter={StaticResource BoolToVisibilityConverter}, Path=IsMeasure}">
                                                </MenuItem>
                                                <MenuItem Header="Show Objects That Reference Measure"
                                                        cal:Message.Attach="[Event Click] = [Action ShowObjectsThatReferenceColumnOrMeasure($dataContext)]"
                                                        Visibility="{Binding Converter={StaticResource BoolToVisibilityConverter}, Path=IsMeasure}">
                                                </MenuItem>
                                                <MenuItem Header="Show Objects That Reference Column"
                                                        cal:Message.Attach="[Event Click] = [Action ShowObjectsThatReferenceColumnOrMeasure($dataContext)]"
                                                        Visibility="{Binding Converter={StaticResource BoolToVisibilityConverter}, Path=IsColumn}">
                                                </MenuItem>
                                                <Separator/>
                                                <MenuItem Header="Preview Data"
                                                          cal:Message.Attach="[Event Click] = [Action PreviewDataForSelectedMetadataItem($dataContext)]"
                                                          Visibility="{Binding Converter={StaticResource BoolToVisibilityConverter}, Path=CanPreviewData}" />
                                            </ContextMenu>
                                        </StackPanel.ContextMenu>

                                        
                                    </StackPanel>
                                </HierarchicalDataTemplate>
                            </ctrl:TreeViewEx.Resources>
                        </ctrl:TreeViewEx>

                        <!-- Search Box -->
                        <StackPanel Orientation="Horizontal"  HorizontalAlignment="Right">
                            <Border Style="{StaticResource searchBox}" 
                                    x:Name="srchBox"
                                    ClipToBounds="True"
                                    ap:MouseObserver.Observe="True"
                                    ap:MouseObserver.ObservedMouseOver="{Binding IsMouseOverSearch, Mode=OneWayToSource}"
                                    ap:KeyboardFocusWithinObserver.Observe="True"
                                    ap:KeyboardFocusWithinObserver.ObservedKeyboardFocusWithin="{Binding IsKeyboardFocusWithinSearch, Mode=OneWayToSource}">
                                <Border.Tag>
                                    <sys:Double>0.0</sys:Double>
                                </Border.Tag>

                                <Border.Width>
                                    <MultiBinding Converter="{StaticResource multiplyWithMinConverter}" ConverterParameter="16">
                                        <Binding Path="ActualWidth" ElementName="Tables"/>
                                        <Binding Path="Tag" RelativeSource="{RelativeSource Self}" />
                                    </MultiBinding>
                                </Border.Width>
                                <Grid>
                                    <Grid.ColumnDefinitions>
                                        <ColumnDefinition Width="Auto"/>
                                        <ColumnDefinition Width="*" />
                                    </Grid.ColumnDefinitions>
                                    <Image x:Name="SearchIcon" Grid.Column="0">
                                        <Image.Style>
                                            <Style TargetType="{x:Type Image}">
                                                <Style.Triggers>
                                                    <DataTrigger Binding="{Binding HasCriteria}" Value="false">
                                                        <Setter Property="Source" Value="{StaticResource Search}"/>
                                                    </DataTrigger>
                                                    <DataTrigger Binding="{Binding HasCriteria}" Value="true">
                                                        <Setter Property="Source" Value="{StaticResource SearchActive}"/>
                                                    </DataTrigger>
                                                </Style.Triggers>
                                            </Style>
                                        </Image.Style>
                                        <Image.ContextMenu>
                                            <!-- Header="{Binding Path=MetadataPane.PinSearchOpenLabel}" -->
                                            <ContextMenu>
                                                <MenuItem Header="Pin/UnPin Search" 
                                                          cal:Message.Attach="[Event Click] = [Action TogglePinSearchOpen()]" />
                                            </ContextMenu>
                                        </Image.ContextMenu>
                                    </Image>
                                    <TextBox Grid.Column="1"
                                                    x:Name="CurrentCriteria"
                                                    Text="{Binding Path=CurrentCriteria, UpdateSourceTrigger=PropertyChanged, Delay=300}"
                                                    Opacity="0"
                                                    Padding="2 2 24 0"
                                                    >
                                        <i:Interaction.Triggers>
                                            <trig:InputBindingTrigger>
                                                <trig:InputBindingTrigger.InputBinding>
                                                    <KeyBinding Key="Escape"/>
                                                </trig:InputBindingTrigger.InputBinding>
                                                <cal:ActionMessage MethodName="ClearCriteria"/>
                                            </trig:InputBindingTrigger>
                                            <trig:InputBindingTrigger>
                                                <trig:InputBindingTrigger.InputBinding>
                                                    <KeyBinding Key="Down"/>
                                                </trig:InputBindingTrigger.InputBinding>
                                                <cal:ActionMessage MethodName="SetFocusToMetadata"/>
                                            </trig:InputBindingTrigger>
                                        </i:Interaction.Triggers>

                                    </TextBox>
                                    <Button Margin="5" Grid.Column="1" HorizontalAlignment="Right"
                                                Visibility="{Binding Path=HasCriteria, Converter={StaticResource BoolToVisibilityConverter}}"
                                                BorderThickness="0"
                                                Background="Transparent">
                                        <Image Source="{StaticResource Clear}" />
                                        <i:Interaction.Triggers>
                                            <i:EventTrigger EventName="Click">
                                                <cal:ActionMessage MethodName="ClearCriteria" />
                                            </i:EventTrigger>
                                        </i:Interaction.Triggers>
                                    </Button>
                                </Grid>
                            </Border>

                            <Border x:Name="SearchSpacer" 
                                            BorderThickness="0" 
                                            Height="1" 
                                            IsHitTestVisible="False"
                                            Background="Transparent"
                                            Width="{Binding ElementName=Tables, Path=ScrollBarWidth}">
                            </Border>
                        </StackPanel>

                        <!-- Busy overlay -->
                        <Border Visibility="{Binding IsBusy, Converter={StaticResource BoolToVisibilityConverter}}" 
                            Style="{StaticResource BusyPanel}">
                            <Grid>
                                <StackPanel Orientation="Horizontal" HorizontalAlignment="Center">
                                    <Label Style="{StaticResource LabelSpinnerStyle}" Height="30" VerticalContentAlignment="Center"  FontSize="18" FontWeight="Bold" Foreground="#D0000000" Visibility="{Binding IsBusy, Converter={StaticResource BoolToVisibilityConverter}}">
                                        <TextBlock x:Name="BusyMessage"/>
                                    </Label>
                                </StackPanel>
                            </Grid>
                        </Border>
                    </Grid>
                    <ControlTemplate.Triggers>
                        <DataTrigger Binding="{Binding ExpandSearch}" Value="True">
                            <DataTrigger.EnterActions>
                                <BeginStoryboard Storyboard="{StaticResource SearchIn}" />
                            </DataTrigger.EnterActions>
                            <DataTrigger.ExitActions>
                                <BeginStoryboard Storyboard="{StaticResource SearchOut}" />
                            </DataTrigger.ExitActions>
                        </DataTrigger>
                    </ControlTemplate.Triggers>
                </ControlTemplate>
            </Control.Template>
        </ContentControl>
    </Grid>

</ctrl:ZoomableUserControl><|MERGE_RESOLUTION|>--- conflicted
+++ resolved
@@ -64,45 +64,6 @@
                     </Setter.Value>
                 </Setter>
             </Style>
-
-<<<<<<< HEAD
-            <!--<Style TargetType="{x:Type ToolTip}">
-                <Setter Property="Foreground" Value="#FF575757" />
-                <Setter Property="Background" Value="#FFFFFFFF" />
-                <Setter Property="LayoutTransform">
-                    <Setter.Value>
-                        <ScaleTransform ScaleX="{Binding DataContext.Scale,RelativeSource={RelativeSource Mode=FindAncestor,AncestorType={x:Type ctrl:ZoomableUserControl}}}" 
-                                        ScaleY="{Binding DataContext.Scale,RelativeSource={RelativeSource Mode=FindAncestor,AncestorType={x:Type ctrl:ZoomableUserControl}}}"/>
-                    </Setter.Value>
-                </Setter>
-                <Setter Property="Padding" Value="5,1,6,2" />
-                <Setter Property="HasDropShadow" Value="{DynamicResource {x:Static SystemParameters.DropShadowKey}}" />
-                
-                <Setter Property="Template">
-                    <Setter.Value>
-                        <ControlTemplate TargetType="{x:Type ToolTip}" xmlns:themes="clr-namespace:Microsoft.Windows.Themes;assembly=PresentationFramework.Aero">
-                            <themes:SystemDropShadowChrome Name="Shdw" themes:SystemDropShadowChrome.Color="Transparent" themes:SystemDropShadowChrome.CornerRadius="0" SnapsToDevicePixels="True">
-                                <Border Name="Border" Background="{TemplateBinding Background}" BorderBrush="{TemplateBinding BorderBrush}" BorderThickness="{TemplateBinding BorderThickness}" SnapsToDevicePixels="True">
-                                    --><!--<Border.RenderTransform>
-                                        <ScaleTransform ScaleX="{Binding Scale}" ScaleY="{Binding Scale}"/>
-                                    </Border.RenderTransform>--><!--
-                                    <ContentPresenter TextOptions.TextFormattingMode="Display" Margin="{TemplateBinding Padding}" HorizontalAlignment="{TemplateBinding HorizontalContentAlignment}" VerticalAlignment="{TemplateBinding VerticalContentAlignment}" />
-                                </Border>
-                            </themes:SystemDropShadowChrome>
-                            <ControlTemplate.Triggers>
-                                <Trigger Property="HasDropShadow" Value="True">
-                                    <Setter TargetName="Shdw" Property="Margin" Value="0,0,5,5" />
-                                    <Setter TargetName="Shdw" Property="themes:SystemDropShadowChrome.Color" Value="#71000000" />
-                                </Trigger>
-                            </ControlTemplate.Triggers>
-                        </ControlTemplate>
-                    </Setter.Value>
-                </Setter>
-            </Style>-->
-=======
-            
->>>>>>> 07ee42bb
-
 
             <ElasticEase x:Key="easeInEase" EasingMode="EaseOut" Oscillations="2" Springiness="7"/>
             <SineEase x:Key="easeOutEase" EasingMode="EaseIn"/>
