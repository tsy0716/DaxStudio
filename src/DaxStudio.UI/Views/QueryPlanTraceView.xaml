﻿<controls:ZoomableUserControl   x:Class="DaxStudio.UI.Views.QueryPlanTraceView"
             xmlns:controls="clr-namespace:DaxStudio.UI.Controls"
             xmlns="http://schemas.microsoft.com/winfx/2006/xaml/presentation"
             xmlns:x="http://schemas.microsoft.com/winfx/2006/xaml"
             xmlns:mc="http://schemas.openxmlformats.org/markup-compatibility/2006" 
             xmlns:d="http://schemas.microsoft.com/expression/blend/2008" 
             xmlns:conv="clr-namespace:DaxStudio.UI.Converters"
             xmlns:ui="http://schemas.modernwpf.com/2019"
             xmlns:cal="clr-namespace:Caliburn.Micro;assembly=Caliburn.Micro.Platform"
             xmlns:behaviours="clr-namespace:DaxStudio.UI.Behaviours"
             mc:Ignorable="d" 
             d:DesignHeight="300" d:DesignWidth="600" >
    <UserControl.Resources>
        <ResourceDictionary>
            <ResourceDictionary.MergedDictionaries>
                <ResourceDictionary  Source="pack://application:,,,/DaxStudio.UI;Component/Resources/DaxStudioResources.xaml" />
                <ResourceDictionary  Source="pack://application:,,,/DaxStudio.UI;Component/Resources/IconResourceDictionary.xaml" />
                <ResourceDictionary  Source="pack://application:,,,/DaxStudio.UI;Component/Resources/Styles/LabelSpinnerStyle.xaml" />
                <ResourceDictionary Source="pack://application:,,,/DaxStudio.UI;Component/Resources/Styles/DaxStudio.Spinner.xaml"/>
                <ResourceDictionary  Source="pack://application:,,,/DaxStudio.UI;Component/Resources/Styles/BusyPanel.xaml" />
                <ResourceDictionary  Source="pack://application:,,,/DaxStudio.UI;Component/Resources/Styles/TraceWatcherStyles.xaml" />
            </ResourceDictionary.MergedDictionaries>
            <conv:BoolToHiddenConverter x:Key="BoolToVisibilityConverter" />
            <conv:StringToVisibilityConverter x:Key="StringToVisibilityConverter"/>

            <Style x:Key="AlignRight" TargetType="{x:Type TextBlock}">
                <Setter Property="Padding" Value="4 4 8 4"/>
                <Setter Property="HorizontalAlignment" Value="Right" />
            </Style>
        </ResourceDictionary>
        
    </UserControl.Resources>
    <Grid>
        <Grid.RowDefinitions>
            <RowDefinition Height="Auto"/>
            <RowDefinition Height="2*"/>
            <RowDefinition Height="Auto"/>
            <RowDefinition Height="1*"/>
        </Grid.RowDefinitions>
        <TextBlock Name="TraceStatusText" 
                   Visibility="{Binding TraceStatusText, Converter={StaticResource StringToVisibilityConverter}}" 
                   Background="{DynamicResource WarningBarBackgroundBrush}" 
                   Foreground="{StaticResource MutedTextBrush}" Padding="5,1,0,1"/>


            <!--<ui:CommandBar>
                <ui:AppBarButton Label="Record">

                    <Image Source="{DynamicResource record_toolbarDrawingImage}"/>

                </ui:AppBarButton>
                <ui:AppBarButton Label="Pause"/>
            </ui:CommandBar>-->
            <!--<DockPanel>
                <Button>Record</Button>
                <Button>Pause</Button>
                <Button>Stop</Button>
                <Button>Clear</Button>
                <Button>Export</Button>
            </DockPanel>-->

            <!-- command bar -->
            <Border 
                CornerRadius="4"
                Background="{DynamicResource Theme.Brush.MenuBar.Back}"
                Margin="0 0 0 8">
                <DockPanel LastChildFill="False">
                    <ToggleButton DockPanel.Dock="Left" Style="{StaticResource TraceToggleButton}" IsChecked="{Binding IsRecording}">
                        <StackPanel Orientation="Horizontal">
                            <Image Source="{DynamicResource record_toolbarDrawingImage}"
                               Margin="0 0 4 0"/>
                            <TextBlock>Record</TextBlock>
                        </StackPanel>
                    </ToggleButton>
                    <ToggleButton DockPanel.Dock="Left" Style="{StaticResource TraceToggleButton}" IsChecked="{Binding IsPaused}">
                        <StackPanel Orientation="Horizontal">
                            <Image Source="{DynamicResource pause_toolbarDrawingImage}"
                               Margin="0 0 4 0"/>
                            <TextBlock>Pause</TextBlock>
                        </StackPanel>
                    </ToggleButton>

                    <ToggleButton DockPanel.Dock="Left" Style="{StaticResource TraceToggleButton}" IsChecked="{Binding IsStopped}">
                        <StackPanel Orientation="Horizontal">
                            <Image Source="{DynamicResource cancelDrawingImage}" Width="16"
                               Margin="0 0 4 0"/>
                            <TextBlock>Stop</TextBlock>
                        </StackPanel>
                    </ToggleButton>
                    <Button DockPanel.Dock="Left" Style="{StaticResource TraceButton}"
                        cal:Message.Attach="[Event Click] = [Action ClearAll]">
                        <StackPanel Orientation="Horizontal">
                            <Image Source="{DynamicResource clear_toolbarDrawingImage}"
                               Margin="0 0 4 0"/>
                            <TextBlock>Clear</TextBlock>
                        </StackPanel>
                    </Button>

                    <Button DockPanel.Dock="Left" Style="{StaticResource TraceButton}">
                        <StackPanel Orientation="Horizontal">
                            <Image Source="{DynamicResource save_toolbarDrawingImage}"
                               Margin="0 0 4 0"/>
                            <TextBlock>Export</TextBlock>
                        </StackPanel>
                    </Button>


                    <!--<Rectangle DockPanel.Dock="Right"/>-->


                </DockPanel>
            </Border>




        <controls:ClipBorder Grid.Row="1"
                             CornerRadius="4"
                             BorderThickness="1"
                             BorderBrush="{DynamicResource Theme.Brush.Control.Border}">
            <DataGrid 
                  SelectedItem="{Binding SelectedPhysicalRow}" 
                  HorizontalAlignment="Stretch" 
                  AlternationCount="2"
                  AlternatingRowBackground="{DynamicResource Theme.Brush.Table.Alternate}"
                  Background="{DynamicResource Theme.Brush.Content.Back}"
                  AutoGenerateColumns="False"
                  behaviours:GridViewColumnResize.Enabled="True" 
                  VerticalAlignment="Stretch" 
                  Width="Auto"
                  ItemsSource="{Binding PhysicalQueryPlanRows}" 
                  SelectionMode="Extended"
                  SelectionUnit="FullRow"
                  HeadersVisibility="Column"
                  FrozenColumnCount="1"
                  ClipboardCopyMode="IncludeHeader"
                  GridLinesVisibility="None" 
                  CanUserAddRows="False"
                  CanUserDeleteRows="False"
                  IsReadOnly="True"
                  >

                <!--<DataGrid.Resources>
                <Style TargetType="{x:Type DataGridColumnHeader}" BasedOn="{StaticResource MahApps.Styles.DataGridColumnHeader}">
                    <Setter Property="VerticalContentAlignment" Value="Center" />
                </Style>
                <Style x:Key="AlignRight" TargetType="{x:Type TextBlock}">
                    <Setter Property="HorizontalAlignment" Value="Right" />
                </Style>
            </DataGrid.Resources>-->


                <!--<DataGrid.CellStyle>
                <Style TargetType="DataGridCell">
                    <Setter Property="BorderThickness" Value="0"/>
                    <Setter Property="Padding" Value="5,0,5,0"/>
                    <Setter Property="Template">
                        <Setter.Value>
                            <ControlTemplate TargetType="{x:Type DataGridCell}">
                                <Border Padding="{TemplateBinding Padding}" 
                                        BorderBrush="{TemplateBinding BorderBrush}" 
                                        BorderThickness="{TemplateBinding BorderThickness}" 
                                        Background="{TemplateBinding Background}" 
                                        SnapsToDevicePixels="True">
                                    <ContentPresenter SnapsToDevicePixels="{TemplateBinding SnapsToDevicePixels}"/>
                                </Border>
                            </ControlTemplate>
                        </Setter.Value>
                    </Setter>
                </Style>
<<<<<<< HEAD
            </DataGrid.CellStyle>-->
                <DataGrid.Columns>
                    <DataGridTextColumn Header="Line" Width="60" IsReadOnly="True" Binding="{Binding RowNumber, StringFormat='#,#;;'}" ElementStyle="{StaticResource AlignRight}" />
                    <DataGridTextColumn Header="Records" IsReadOnly="True" Width="75" Binding="{Binding Records, StringFormat='#,0'}" ElementStyle="{StaticResource AlignRight}" />
                    <DataGridTextColumn Header="Physical Query Plan" behaviours:GridViewColumnResize.Width="1*" 
                                    IsReadOnly="True" Binding="{Binding IndentedOperation}"/>
                </DataGrid.Columns>
                <!--<DataGrid.RowStyle>
                <Style TargetType="{x:Type DataGridRow}" BasedOn="{StaticResource MahApps.Styles.DataGridRow}">
=======
            </DataGrid.CellStyle>
            <DataGrid.Columns>
                <DataGridTextColumn Header="Line" Width="40" IsReadOnly="True" Binding="{Binding RowNumber, StringFormat='#,#;;'}" ElementStyle="{StaticResource AlignRight}" />
                <DataGridTextColumn Header="Records" IsReadOnly="True" Width="70" Binding="{Binding Records, StringFormat='#,0'}" ElementStyle="{StaticResource AlignRight}" />
                <DataGridTextColumn Header="Physical Query Plan" behaviours:GridViewColumnResize.Width="1*" 
                                    IsReadOnly="True" Binding="{Binding IndentedOperation}">
                    <DataGridTextColumn.ElementStyle>
                        <Style TargetType="{x:Type TextBlock}">
                            <Style.Triggers>
                                <DataTrigger Binding="{Binding HighlightRow}" Value="True">
                                    <Setter Property="FontWeight" Value="Bold"/>
                                </DataTrigger>
                            </Style.Triggers>
                        </Style>
                    </DataGridTextColumn.ElementStyle>
                </DataGridTextColumn>
                
            </DataGrid.Columns>
            <DataGrid.RowStyle>
                <Style TargetType="{x:Type DataGridRow}">
>>>>>>> 465bbb95
                    <EventSetter Event="Control.RequestBringIntoView" Handler="DataGrid_RequestBringIntoView"  />
                </Style>
            </DataGrid.RowStyle>-->
                <DataGrid.ContextMenu>
                    <ContextMenu>
                        <MenuItem Command="Copy">
                            <MenuItem.Icon>
                                <Image Source="{DynamicResource copyDrawingImage}"/>
                            </MenuItem.Icon>
                        </MenuItem>
                        <Separator/>
                        <MenuItem Command="SelectAll"></MenuItem>
                    </ContextMenu>
                </DataGrid.ContextMenu>
            </DataGrid>
        </controls:ClipBorder>
        <GridSplitter Grid.Row="2" Height="5"  ResizeDirection="Rows" 
            Grid.Column="0"
            Width="Auto" 
            HorizontalAlignment="Stretch" 
            VerticalAlignment="Stretch" 
                      Background="Transparent"
            Margin="0"/>
        <controls:ClipBorder Grid.Row="3"
                             CornerRadius="4"
                             BorderThickness="1"
                             BorderBrush="{DynamicResource Theme.Brush.Control.Border}">
            <DataGrid 
                  SelectedItem="{Binding SelectedLogicalRow}" 
                  HorizontalAlignment="Stretch" 
                  AutoGenerateColumns="False"
                  behaviours:GridViewColumnResize.Enabled="True" 
                  VerticalAlignment="Stretch"  
                  Width="Auto"
                  ItemsSource="{Binding LogicalQueryPlanRows}" 
                  SelectionMode="Extended"
                  SelectionUnit="FullRow"
                  HeadersVisibility="Column"
                  FrozenColumnCount="1"
                  ClipboardCopyMode="IncludeHeader"
                  CanUserAddRows="False"
                  CanUserDeleteRows="False"
                  IsReadOnly="True"
                  GridLinesVisibility="None" 
                  AlternationCount="2"
                  AlternatingRowBackground="{DynamicResource Theme.Brush.Table.Alternate}"
                  Background="{DynamicResource Theme.Brush.Content.Back}" >

            <DataGrid.Resources>

                
            </DataGrid.Resources>
            <!--<DataGrid.CellStyle>
                <Style TargetType="DataGridCell">
                    <Setter Property="BorderThickness" Value="0"/>
                    <Setter Property="Padding" Value="5,0,5,0"/>
                    <Setter Property="Template">
                        <Setter.Value>
                            <ControlTemplate TargetType="{x:Type DataGridCell}">
                                <Border Padding="{TemplateBinding Padding}" 
                                        BorderBrush="{TemplateBinding BorderBrush}" 
                                        BorderThickness="{TemplateBinding BorderThickness}" 
                                        Background="{TemplateBinding Background}" 
                                        SnapsToDevicePixels="True">
                                    <ContentPresenter SnapsToDevicePixels="{TemplateBinding SnapsToDevicePixels}"/>
                                </Border>
                            </ControlTemplate>
                        </Setter.Value>
                    </Setter>
                </Style>
            </DataGrid.CellStyle>-->
            <DataGrid.Columns>
                <DataGridTextColumn Header="Line" Width="60" IsReadOnly="True" Binding="{Binding RowNumber, StringFormat='#,#;;'}" ElementStyle="{StaticResource AlignRight}" />
                <DataGridTextColumn Header="Logical Query Plan" behaviours:GridViewColumnResize.Width="1*" 
                                    IsReadOnly="True" Binding="{Binding IndentedOperation}"/>
            </DataGrid.Columns>
            <DataGrid.RowStyle>
                <Style TargetType="{x:Type DataGridRow}" BasedOn="{StaticResource DefaultDataGridRowStyle}">
                    <EventSetter Event="Control.RequestBringIntoView" Handler="DataGrid_RequestBringIntoView"  />
                </Style>
            </DataGrid.RowStyle>
            <DataGrid.ContextMenu>
                <ContextMenu>
                    <MenuItem Command="Copy">
                        <MenuItem.Icon>
                            <Image Source="{DynamicResource copyDrawingImage}"/>
                        </MenuItem.Icon>
                    </MenuItem>
                    <Separator/>
                    <MenuItem Command="SelectAll"></MenuItem>
                </ContextMenu>
            </DataGrid.ContextMenu>
        </DataGrid>
        </controls:ClipBorder>
        
        <!-- Busy overlay -->
        <Border 
                Visibility="{Binding IsBusy, Converter={StaticResource BoolToVisibilityConverter}}" 
                Grid.RowSpan="4" Style="{StaticResource BusyPanel}">
            <Grid>

                <StackPanel Orientation="Horizontal" HorizontalAlignment="Center" >
                    <ProgressBar 
                                    x:Name="spinner"
                                    Style="{StaticResource MaterialDesignCircularProgressBar}" 
                                    Grid.Column="0"
                                    Width="24"
                                    Height="24"
                                    Margin="0 0 10 0"
                                    Visibility="{Binding IsBusy, Converter={StaticResource BoolToVisibilityConverter}}"/>
                    <Label x:Name="BusyMessage"  Style="{StaticResource SpinnerLabel}"/>
                    
                </StackPanel>
            </Grid>
        </Border>
    </Grid>
</controls:ZoomableUserControl><|MERGE_RESOLUTION|>--- conflicted
+++ resolved
@@ -132,7 +132,7 @@
                   SelectionMode="Extended"
                   SelectionUnit="FullRow"
                   HeadersVisibility="Column"
-                  FrozenColumnCount="1"
+                  FrozenColumnCount="2"
                   ClipboardCopyMode="IncludeHeader"
                   GridLinesVisibility="None" 
                   CanUserAddRows="False"
@@ -150,7 +150,7 @@
             </DataGrid.Resources>-->
 
 
-                <!--<DataGrid.CellStyle>
+            <!--<DataGrid.CellStyle>
                 <Style TargetType="DataGridCell">
                     <Setter Property="BorderThickness" Value="0"/>
                     <Setter Property="Padding" Value="5,0,5,0"/>
@@ -168,21 +168,10 @@
                         </Setter.Value>
                     </Setter>
                 </Style>
-<<<<<<< HEAD
             </DataGrid.CellStyle>-->
-                <DataGrid.Columns>
-                    <DataGridTextColumn Header="Line" Width="60" IsReadOnly="True" Binding="{Binding RowNumber, StringFormat='#,#;;'}" ElementStyle="{StaticResource AlignRight}" />
-                    <DataGridTextColumn Header="Records" IsReadOnly="True" Width="75" Binding="{Binding Records, StringFormat='#,0'}" ElementStyle="{StaticResource AlignRight}" />
-                    <DataGridTextColumn Header="Physical Query Plan" behaviours:GridViewColumnResize.Width="1*" 
-                                    IsReadOnly="True" Binding="{Binding IndentedOperation}"/>
-                </DataGrid.Columns>
-                <!--<DataGrid.RowStyle>
-                <Style TargetType="{x:Type DataGridRow}" BasedOn="{StaticResource MahApps.Styles.DataGridRow}">
-=======
-            </DataGrid.CellStyle>
             <DataGrid.Columns>
-                <DataGridTextColumn Header="Line" Width="40" IsReadOnly="True" Binding="{Binding RowNumber, StringFormat='#,#;;'}" ElementStyle="{StaticResource AlignRight}" />
-                <DataGridTextColumn Header="Records" IsReadOnly="True" Width="70" Binding="{Binding Records, StringFormat='#,0'}" ElementStyle="{StaticResource AlignRight}" />
+                <DataGridTextColumn Header="Line" Width="60" IsReadOnly="True" Binding="{Binding RowNumber, StringFormat='#,#;;'}" ElementStyle="{StaticResource AlignRight}" />
+                <DataGridTextColumn Header="Records" IsReadOnly="True" Width="75" Binding="{Binding Records, StringFormat='#,0'}" ElementStyle="{StaticResource AlignRight}" />
                 <DataGridTextColumn Header="Physical Query Plan" behaviours:GridViewColumnResize.Width="1*" 
                                     IsReadOnly="True" Binding="{Binding IndentedOperation}">
                     <DataGridTextColumn.ElementStyle>
@@ -197,12 +186,12 @@
                 </DataGridTextColumn>
                 
             </DataGrid.Columns>
-            <DataGrid.RowStyle>
-                <Style TargetType="{x:Type DataGridRow}">
->>>>>>> 465bbb95
-                    <EventSetter Event="Control.RequestBringIntoView" Handler="DataGrid_RequestBringIntoView"  />
-                </Style>
-            </DataGrid.RowStyle>-->
+                <DataGrid.RowStyle>
+                    <Style TargetType="{x:Type DataGridRow}"  BasedOn="{StaticResource DefaultDataGridRowStyle}">
+                        <EventSetter Event="Control.RequestBringIntoView" Handler="DataGrid_RequestBringIntoView"  />
+                    </Style>
+                </DataGrid.RowStyle>
+                
                 <DataGrid.ContextMenu>
                     <ContextMenu>
                         <MenuItem Command="Copy">
