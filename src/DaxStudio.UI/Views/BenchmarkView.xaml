--- conflicted
+++ resolved
@@ -21,8 +21,6 @@
             <conv:RelativeWidthConverter x:Key="RelativeWidthConverter"/>
             <conv:BoolNotConverter x:Key="BoolNotConverter"/>
             <conv:AllNumericConverter x:Key="AllNumericConverter"/>
-<<<<<<< HEAD
-=======
             <conv:BoolToCollapsedConverter x:Key="BoolToCollapsedConverter"/>
             <conv:BoolToNotCollapsedConverter x:Key="BoolToNotCollapsedConverter"/>
 
@@ -33,7 +31,6 @@
                     </Trigger>
                 </Style.Triggers>
             </Style>
->>>>>>> bb46ae1b
 
         </ResourceDictionary>
     </UserControl.Resources>
