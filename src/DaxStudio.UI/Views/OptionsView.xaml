﻿<UserControl x:Class="DaxStudio.UI.Views.OptionsView" 
            xmlns="http://schemas.microsoft.com/winfx/2006/xaml/presentation"
            xmlns:x="http://schemas.microsoft.com/winfx/2006/xaml"
            xmlns:mc="http://schemas.openxmlformats.org/markup-compatibility/2006" 
            xmlns:d="http://schemas.microsoft.com/expression/blend/2008" 
            xmlns:fluent="urn:fluent-ribbon" 
            xmlns:conv="clr-namespace:DaxStudio.UI.Converters"
            xmlns:controls="clr-namespace:DaxStudio.UI.Controls"
            xmlns:beh="clr-namespace:DaxStudio.UI.Behaviours"
            xmlns:fa="http://schemas.fontawesome.io/icons/"
            xmlns:wmc="clr-namespace:WatermarkControlsLib.Controls;assembly=WatermarkControlsLib"
            xmlns:nud="clr-namespace:NumericUpDownLib;assembly=NumericUpDownLib"
            xmlns:pg="clr-namespace:DaxStudio.Controls.PropertyGrid;assembly=DaxStudio.Controls.PropertyGrid"
            xmlns:i="http://schemas.microsoft.com/expression/2010/interactivity"
            xmlns:Microsoft_Windows_Themes="clr-namespace:Microsoft.Windows.Themes;assembly=PresentationFramework.Aero"
            xmlns:sys="clr-namespace:System;assembly=mscorlib"
            xmlns:val="clr-namespace:DaxStudio.UI.Validation" xmlns:cal="http://www.caliburnproject.org"
             mc:Ignorable="d" 
            d:DesignHeight="1008" d:DesignWidth="1400">
    <UserControl.Resources>
        <ResourceDictionary>
            <conv:FontConverter x:Key="FontConverter"/>
            <conv:EnumDescriptionConverter x:Key="EnumDescriptionConverter"/>
            <conv:BoolToNotVisibleConverter x:Key="BoolToNotVisibleConverter" />
            <conv:IntToDoubleConverter x:Key="IntToDoubleConverter" />
            <conv:HotKeyConverter x:Key="HotKeyConverter" />
            <BooleanToVisibilityConverter x:Key="BoolToVisibilityConverter" />
            <conv:BoolToHiddenConverter x:Key="BoolToHiddenConverter"/>
            <conv:DataBindingDebugConverter x:Key="DataBindingDebugConverter"/>
            
            <ElasticEase x:Key="easeSlideIn" EasingMode="EaseInOut" Oscillations="2" Springiness="15"/>
            <SineEase x:Key="easeSlideOut" EasingMode="EaseInOut"/>
            
            <Storyboard x:Key="FadeIn">
                <DoubleAnimation Storyboard.TargetProperty="Opacity" 
                                     EasingFunction="{StaticResource ResourceKey=easeSlideIn}"
                                     From="0.0"
                                     To="1.0"
                                     Duration="0:0:1.0"/>
                <ObjectAnimationUsingKeyFrames  Storyboard.TargetProperty="Visibility" BeginTime="0:0:0.0" Duration="0">
                    <DiscreteObjectKeyFrame Value="{x:Static Visibility.Visible}" />
                </ObjectAnimationUsingKeyFrames>
            </Storyboard>

            <Storyboard x:Key="FadeOut">
                <DoubleAnimation Storyboard.TargetProperty="Opacity" 
                         EasingFunction="{StaticResource ResourceKey=easeSlideOut}" 
                         To="0.0" 
                         Duration="0:0:0.3"/>
                <ObjectAnimationUsingKeyFrames  Storyboard.TargetProperty="Visibility" BeginTime="0:0:0.2" Duration="0">
                    <DiscreteObjectKeyFrame Value="{x:Static Visibility.Collapsed}" />
                </ObjectAnimationUsingKeyFrames>

            </Storyboard>

            <!-- Styles -->
            <Style x:Key="FadeInOut" TargetType="StackPanel">
                <Style.Triggers>
                    <DataTrigger Binding="{Binding ShowHotkeyWarningMessage}" Value="True" >
                        <DataTrigger.EnterActions>
                            <BeginStoryboard Storyboard="{StaticResource FadeIn}" x:Name="In"/>
                        </DataTrigger.EnterActions>
                        <DataTrigger.ExitActions>
                            <StopStoryboard BeginStoryboardName="In"/>
                        </DataTrigger.ExitActions>
                    </DataTrigger>
                    <DataTrigger Binding="{Binding ShowHotkeyWarningMessage}" Value="False">
                        <DataTrigger.EnterActions>
                            <BeginStoryboard Storyboard="{StaticResource FadeOut}" x:Name="Out"/>
                        </DataTrigger.EnterActions>
                        <DataTrigger.ExitActions>
                            <StopStoryboard BeginStoryboardName="Out"/>
                        </DataTrigger.ExitActions>
                    </DataTrigger>
                </Style.Triggers>
            </Style>

            <Style TargetType="{x:Type wmc:WatermarkTextBox}">
                <Style.Triggers>
                    <Trigger Property="IsReadOnly" Value="True">
                        <Setter Property="Background" Value="LightGray" />
                    </Trigger>
                    <Trigger Property="IsReadOnly" Value="False">
                        <Setter Property="Background" Value="White" />
                    </Trigger>
                </Style.Triggers>
            </Style>
            
            <Style TargetType="{x:Type TextBox}">
                <Style.Triggers>
                    <Trigger Property="IsReadOnly" Value="True">
                        <Setter Property="Background" Value="LightGray" />
                    </Trigger>
                    <Trigger Property="IsReadOnly" Value="False">
                        <Setter Property="Background" Value="White" />
                    </Trigger>
                </Style.Triggers>
            </Style>
            
            <Style TargetType="{x:Type PasswordBox}">
                <Style.Triggers>
                    <Trigger Property="Focusable" Value="False">
                        <Setter Property="Background" Value="LightGray" />
                    </Trigger>
                    <Trigger Property="Focusable" Value="True">
                        <Setter Property="Background" Value="White" />
                    </Trigger>
                </Style.Triggers>
            </Style>

            <Style TargetType="{x:Type GroupBox}">
                <Setter Property="Margin" Value="5"/>
                <Setter Property="MinWidth" Value="300"/>
                <Setter Property="Foreground" Value="{StaticResource DaxStudioBrush}"/>
                <Setter Property="Width" Value="375" />
                <Setter Property="Padding" Value="5"/>
            </Style>
            <!--<Style TargetType="{x:Type TextBox}">
                <Style.Resources>
                    <SolidColorBrush 
                    x:Key="{x:Static SystemColors.ControlBrushKey}" 
                    Color="Blue" />
                </Style.Resources>
            </Style>-->

            <Style x:Key="checkboxLeftSideText" TargetType="{x:Type CheckBox}">
                <Setter Property="SnapsToDevicePixels" Value="true"/>
                <Setter Property="FocusVisualStyle"  Value="{DynamicResource CheckBoxFocusVisual}"/>
                <Setter Property="Background" Value="{DynamicResource NormalBrush}"/>
                <Setter Property="BorderBrush" Value="{DynamicResource NormalBorderBrush}"/>
                <Setter Property="Template">
                    <Setter.Value>
                        <ControlTemplate TargetType="{x:Type CheckBox}">

                            <DockPanel 
                              HorizontalAlignment="Stretch" 
                              VerticalAlignment="Top" 
                              Width="Auto" 
                              LastChildFill="True">

                                <Microsoft_Windows_Themes:BulletChrome 
                                DockPanel.Dock="Right" 
                                Margin="7,0,0,0"
                                Background="{TemplateBinding Background}" 
                                BorderBrush="{TemplateBinding BorderBrush}" 
                                IsChecked="{TemplateBinding IsChecked}" 
                                RenderMouseOver="{TemplateBinding IsMouseOver}" 
                                RenderPressed="{TemplateBinding IsPressed}" 
                                HorizontalAlignment="Stretch" 
                                VerticalAlignment="Center" 
                                Width="Auto" 
                                Height="Auto"/>

                                <ContentPresenter 
                                Content="{TemplateBinding Content}" 
                                RecognizesAccessKey="True" 
                                Height="Auto" 
                                HorizontalAlignment="Left" />
                            </DockPanel>
                        </ControlTemplate>
                    </Setter.Value>
                </Setter>
            </Style>

            <!-- Category Icons -->
<<<<<<< HEAD
=======
            <conv:ResourceLookupConverter x:Key="CategoryIcons">
                <ResourceDictionary>
                    <fa:ImageAwesome x:Key="Custom Export Format"  Icon="Download" Width="16"/>
                    <fa:ImageAwesome x:Key="Dax Formatter" Icon="Pencil" Width="16"/>
                    <fa:ImageAwesome x:Key="Defaults" Icon="Pencil" Width="16"/>
                    <fa:ImageAwesome x:Key="Editor" Icon="Pencil" Width="16"/>
                    <fa:ImageAwesome x:Key="Metadata Pane" Icon="Pencil" Width="16"/>
                    <fa:ImageAwesome x:Key="Proxy" Icon="Pencil" Width="16"/>
                    <fa:ImageAwesome x:Key="Query History" Icon="Pencil" Width="16"/>
                    <fa:ImageAwesome x:Key="Results" Icon="Pencil" Width="16"/>
                    <fa:ImageAwesome x:Key="Server Timings" Icon="Pencil" Width="16"/>
                    <fa:ImageAwesome x:Key="Timeouts" Icon="Pencil" Width="16"/>
                    <fa:ImageAwesome x:Key="Trace" Icon="Pencil" Width="16"/>
                </ResourceDictionary>
            </conv:ResourceLookupConverter>

>>>>>>> 6cbdeb98
            <conv:ResourceLookupConverter x:Key="CategoryIconNames">
                <ResourceDictionary>
                    <sys:String x:Key="Custom Export Format">Download</sys:String>
                    <sys:String x:Key="Dax Formatter">AlignLeft</sys:String>
                    <sys:String x:Key="Defaults">Sliders</sys:String>
                    <sys:String x:Key="Editor">Pencil</sys:String>
                    <sys:String x:Key="Metadata Pane">Sitemap</sys:String>
                    <sys:String x:Key="Proxy">Wifi</sys:String>
                    <sys:String x:Key="Privacy">UserSecret</sys:String>
                    <sys:String x:Key="Query History">History</sys:String>
                    <sys:String x:Key="Results">Table</sys:String>
                    <sys:String x:Key="Server Timings">Database</sys:String>
                    <sys:String x:Key="Timeouts">ClockOutline</sys:String>
                    <sys:String x:Key="Trace">Search</sys:String>
                </ResourceDictionary>
            </conv:ResourceLookupConverter>

            <!-- PropertyList Styles Start -->

            <pg:PropertyTemplateSelector x:Key="PropertyTemplateSelector"/>
            <pg:DescriptionAttributeConverter x:Key="DescriptionAttributeConverter"/>

            <Style x:Key="DescriptionStyle" TargetType="{x:Type TextBlock}">
                <Setter Property="FontStyle" Value="Italic"/>
                <Setter Property="Text" Value="{Binding Description}"/>
                <Setter Property="Visibility" Value="{Binding ShowDescription}"/>
                <Setter Property="Margin" Value="0,0,0,15"/>
                <Setter Property="TextWrapping" Value="Wrap"/>
                <Setter Property="Grid.Row" Value="1"/>
                <Setter Property="Foreground" Value="Gray"/>
            </Style>


            <DataTemplate x:Key="GenericTemplate">
                <StackPanel>
                    <TextBox Text="{Binding Value}" MinWidth="250" IsEnabled="{Binding ValueEnabled}"/>
                    <TextBlock Style="{StaticResource DescriptionStyle}"/>
                </StackPanel>
            </DataTemplate>


            <DataTemplate x:Key="PasswordTemplate">
                <StackPanel>
                    <PasswordBox MinWidth="250" IsEnabled="{Binding ValueEnabled}" >
                        
                            <i:Interaction.Behaviors>
                                <beh:PasswordBoxBindingBehavior SecurePassword="{Binding Value}"/>
                            </i:Interaction.Behaviors>

                    </PasswordBox>
                    <TextBlock Style="{StaticResource DescriptionStyle}"/>
                </StackPanel>
            </DataTemplate>

                <DataTemplate x:Key="BoolTemplate">
                <Grid>
                    <Grid.RowDefinitions>
                        <RowDefinition Height="Auto"/>
                        <RowDefinition Height="Auto"/>
                    </Grid.RowDefinitions>
                    <CheckBox IsChecked="{Binding Value}" IsEnabled="{Binding ValueEnabled}" Grid.Row="0"/>
                    <TextBlock Style="{StaticResource DescriptionStyle }"/>
                </Grid>
            </DataTemplate>

            <DataTemplate x:Key="DoubleTemplate">
                <Grid>
                    <Grid.RowDefinitions>
                        <RowDefinition Height="Auto"/>
                        <RowDefinition Height="Auto"/>
                    </Grid.RowDefinitions>
                    <nud:DoubleUpDown  Value="{Binding Value,Mode=TwoWay,UpdateSourceTrigger=PropertyChanged}" 
                                       IsReadOnly="False" 
                                       IsEnabled="{Binding ValueEnabled}"
                                       MinValue="{Binding MinValue, Mode=OneTime}" 
                                       MaxValue="{Binding MaxValue, Mode=OneTime}" 
                                       FormatString="#,#.0"
                                       DisplayLength="5"
                                       Width="140"
                                       Margin="2"  
                                       HorizontalAlignment="Left"></nud:DoubleUpDown>

                    <TextBlock Style="{StaticResource DescriptionStyle }"/>
                </Grid>
            </DataTemplate>

            <DataTemplate x:Key="IntegerTemplate">
                <Grid>
                    <Grid.RowDefinitions>
                        <RowDefinition Height="Auto"/>
                        <RowDefinition Height="Auto"/>
                    </Grid.RowDefinitions>
                    <nud:NumericUpDown  Value="{Binding Value,Mode=TwoWay,UpdateSourceTrigger=PropertyChanged}" 
                                        IsReadOnly="False" 
                                        IsEnabled="{Binding ValueEnabled}"
                                        MinValue="{Binding MinValue, Mode=OneTime}" 
                                        MaxValue="{Binding MaxValue, Mode=OneTime}" 
                                        MinWidth="120"
                                        DisplayLength="5"
                                        Margin="2"  
                                        HorizontalAlignment="Left"/>

                    <TextBlock Style="{StaticResource DescriptionStyle }"/>
                </Grid>
            </DataTemplate>

            <DataTemplate x:Key="FontFamilyTemplate">
                <Grid>
                    <Grid.RowDefinitions>
                        <RowDefinition Height="Auto"/>
                        <RowDefinition Height="Auto"/>
                    </Grid.RowDefinitions>
                    <ComboBox x:Name="EditorFontFamily" Grid.Row="0" Grid.Column="1"
			                        xmlns:ComponentModel="clr-namespace:System.ComponentModel;assembly=WindowsBase"
			                        ItemTemplate="{DynamicResource FontTemplate}"
                                    SelectedItem="{Binding Path=Value, Mode=TwoWay, Converter={StaticResource FontConverter}}"
                                    IsSynchronizedWithCurrentItem="True"
                                    VerticalContentAlignment="Center"      >
                        <ComboBox.Resources>

                            <CollectionViewSource x:Key="myFonts" Source="{Binding Source={x:Static Fonts.SystemFontFamilies}}">
                                <CollectionViewSource.SortDescriptions>
                                    <ComponentModel:SortDescription PropertyName="Source" />
                                </CollectionViewSource.SortDescriptions>
                            </CollectionViewSource>

                            <Style x:Key="FontStyle">
                                <Setter Property="Control.FontFamily" Value="{Binding Source}" />
                                <Setter Property="Control.FontSize" Value="14" />
                            </Style>

                            <DataTemplate x:Key="FontTemplate">
                                <StackPanel VirtualizingStackPanel.IsVirtualizing="True">
                                    <TextBlock Style="{StaticResource FontStyle}"
                                           Text="{Binding Source}"
                                           ToolTip="{Binding Source}" />
                                </StackPanel>
                            </DataTemplate>

                        </ComboBox.Resources>

                        <ComboBox.ItemsSource>
                            <Binding Source="{StaticResource myFonts}" />
                        </ComboBox.ItemsSource>
                    </ComboBox>
                    <TextBlock Style="{StaticResource DescriptionStyle }"/>
                </Grid>
            </DataTemplate>


            <DataTemplate x:Key="EnumTemplate">
                <Grid>
                    <Grid.RowDefinitions>
                        <RowDefinition Height="Auto"/>
                        <RowDefinition Height="Auto"/>
                    </Grid.RowDefinitions>
                    <Grid.ColumnDefinitions>
                        <ColumnDefinition Width="Auto" />
                        <ColumnDefinition Width="*"/>
                    </Grid.ColumnDefinitions>
                    <ComboBox ItemsSource="{pg:EnumerateBinding Value}" SelectedValue="{Binding Value, Mode=TwoWay}"  Grid.Row="0">
                        <ComboBox.ItemTemplate>
                            <DataTemplate>
                                <TextBlock 
                                    Text="{Binding Converter={StaticResource DescriptionAttributeConverter}, Mode=OneWay}"
                                    TextTrimming="CharacterEllipsis"/>
                            </DataTemplate>
                        </ComboBox.ItemTemplate>
                    </ComboBox>
                    <TextBlock Grid.ColumnSpan="2" Style="{StaticResource DescriptionStyle }"/>
                </Grid>
            </DataTemplate>

            <Style TargetType="{x:Type pg:PropertyList}">
                <Setter Property="ItemContainerStyle">
                    <Setter.Value>
                        <Style TargetType="ListViewItem">
                            <Setter Property="VerticalContentAlignment" Value="Top"/>
                            <Setter Property="HorizontalContentAlignment" Value="Stretch"/>
                        </Style>
                    </Setter.Value>
                </Setter>
            </Style>

            <Style x:Key="ItemStyle" TargetType="{x:Type ListViewItem}">
                <Setter Property="Background" Value="Transparent" />
                <Setter Property="BorderBrush" Value="Transparent"/>
                <Setter Property="VerticalContentAlignment" Value="Top"/>
                <Setter Property="Template">
                    <Setter.Value>
                        <ControlTemplate TargetType="{x:Type ListViewItem}">
                            <Grid Background="{TemplateBinding Background}">
                                <Border Name="Selection" Visibility="Collapsed" />
                                <!-- This is used when GridView is put inside the ListView -->
                                <GridViewRowPresenter Grid.RowSpan="1"
                                          Margin="{TemplateBinding Padding}"
                                          HorizontalAlignment="{TemplateBinding HorizontalContentAlignment}"
                                          VerticalAlignment="{TemplateBinding VerticalContentAlignment}"
                                          SnapsToDevicePixels="{TemplateBinding SnapsToDevicePixels}"/>

                            </Grid>
                        </ControlTemplate>
                    </Setter.Value>
                </Setter>
            </Style>


            <Style TargetType="{x:Type GridViewColumnHeader}">
                <Setter Property="Visibility" Value="Collapsed" />
            </Style>


            <GroupStyle x:Key="PropertyGroup">
                <GroupStyle.HeaderTemplate>
                    <DataTemplate>
                        <Border BorderBrush="Red" BorderThickness="1">
                            <TextBlock FontWeight="Bold" FontSize="14" Text="{Binding Name}" Margin="20,20,20,20"/>
                        </Border>
                    </DataTemplate>
                </GroupStyle.HeaderTemplate>
            </GroupStyle>
            <Style x:Key="FocusVisual">
                <Setter Property="Control.Template">
                    <Setter.Value>
                        <ControlTemplate>
                            <Rectangle Margin="2" SnapsToDevicePixels="true" Stroke="{DynamicResource {x:Static SystemColors.ControlTextBrushKey}}" StrokeThickness="1" StrokeDashArray="1 2"/>
                        </ControlTemplate>
                    </Setter.Value>
                </Setter>
            </Style>
            <!--<SolidColorBrush x:Key="Item.MouseOver.Background" Color="#1F26A0DA"/>
        <SolidColorBrush x:Key="Item.MouseOver.Border" Color="#a826A0Da"/>
        <SolidColorBrush x:Key="Item.SelectedInactive.Background" Color="#3DDADADA"/>
        <SolidColorBrush x:Key="Item.SelectedInactive.Border" Color="#FFDADADA"/>
        <SolidColorBrush x:Key="Item.SelectedActive.Background" Color="#3D26A0DA"/>
        <SolidColorBrush x:Key="Item.SelectedActive.Border" Color="#FF26A0DA"/>-->
            <SolidColorBrush x:Key="Item.MouseOver.Background" Color="#3DDADADA"/>
            <SolidColorBrush x:Key="Item.MouseOver.Border" Color="#a826A0Da"/>
            <SolidColorBrush x:Key="Item.SelectedInactive.Background" Color="#3DDADADA"/>
            <SolidColorBrush x:Key="Item.SelectedInactive.Border" Color="#FFDADADA"/>
            <SolidColorBrush x:Key="Item.SelectedActive.Background" Color="#3DDADADA"/>
            <SolidColorBrush x:Key="Item.SelectedActive.Border" Color="#FF26A0DA"/>
            <SolidColorBrush x:Key="Item.Selected.Bar" Color="#FF26A0DA"/>
            
            <Style x:Key="ListBoxItemStyle1" TargetType="{x:Type ListBoxItem}">
                <Setter Property="SnapsToDevicePixels" Value="True"/>
                <Setter Property="Padding" Value="4,1"/>
                <Setter Property="HorizontalContentAlignment" Value="{Binding HorizontalContentAlignment, RelativeSource={RelativeSource AncestorType={x:Type ItemsControl}}}"/>
                <Setter Property="VerticalContentAlignment" Value="{Binding VerticalContentAlignment, RelativeSource={RelativeSource AncestorType={x:Type ItemsControl}}}"/>
                <Setter Property="Background" Value="Transparent"/>
                <Setter Property="BorderBrush" Value="Transparent"/>
                <Setter Property="BorderThickness" Value="1"/>
                <Setter Property="FocusVisualStyle" Value="{StaticResource FocusVisual}"/>
                <Setter Property="Padding" Value="2,5"/>
                <Setter Property="Template">
                    <Setter.Value>
                        <ControlTemplate TargetType="{x:Type ListBoxItem}">
                            <Border x:Name="Bd" BorderBrush="{TemplateBinding BorderBrush}" BorderThickness="{TemplateBinding BorderThickness}" Background="{TemplateBinding Background}" Padding="{TemplateBinding Padding}" SnapsToDevicePixels="true">
                                <StackPanel Orientation="Horizontal" >
                                    <Rectangle x:Name="Hl" Width="3"  Margin="0,0,1,0" Fill="Transparent"/>
                                    <fa:FontAwesome Icon="{Binding Converter={StaticResource CategoryIconNames}}" Width="20" FontSize="14" Margin="5,0" />

                                    <ContentPresenter HorizontalAlignment="{TemplateBinding HorizontalContentAlignment}" SnapsToDevicePixels="{TemplateBinding SnapsToDevicePixels}" VerticalAlignment="{TemplateBinding VerticalContentAlignment}"/>
                                </StackPanel>
                            </Border>
                            <ControlTemplate.Triggers>
                                <MultiTrigger>
                                    <MultiTrigger.Conditions>
                                        <Condition Property="IsMouseOver" Value="True"/>
                                    </MultiTrigger.Conditions>
                                    <Setter Property="Background" TargetName="Bd" Value="{StaticResource Item.MouseOver.Background}"/>
                                    <!--<Setter Property="BorderBrush" TargetName="Bd" Value="{StaticResource Item.MouseOver.Border}"/>-->
                                </MultiTrigger>
                                <MultiTrigger>
                                    <MultiTrigger.Conditions>
                                        <Condition Property="Selector.IsSelectionActive" Value="False"/>
                                        <Condition Property="IsSelected" Value="True"/>
                                    </MultiTrigger.Conditions>
                                    <Setter Property="Background" TargetName="Bd" Value="{StaticResource Item.SelectedInactive.Background}"/>
                                    <Setter Property="Fill" TargetName="Hl" Value="{StaticResource Item.Selected.Bar}"/>
                                    <!--<Setter Property="BorderBrush" TargetName="Bd" Value="{StaticResource Item.SelectedInactive.Border}"/>-->
                                </MultiTrigger>
                                <MultiTrigger>
                                    <MultiTrigger.Conditions>
                                        <Condition Property="Selector.IsSelectionActive" Value="True"/>
                                        <Condition Property="IsSelected" Value="True"/>
                                    </MultiTrigger.Conditions>
                                    <Setter Property="Background" TargetName="Bd" Value="{StaticResource Item.SelectedActive.Background}"/>
                                    <Setter Property="Fill" TargetName="Hl" Value="{StaticResource Item.Selected.Bar}"/>
                                    <!--<Setter Property="BorderBrush" TargetName="Bd" Value="{StaticResource Item.SelectedActive.Border}"/>-->
                                </MultiTrigger>
                                <Trigger Property="IsEnabled" Value="False">
                                    <Setter Property="TextElement.Foreground" TargetName="Bd" Value="{DynamicResource {x:Static SystemColors.GrayTextBrushKey}}"/>
                                </Trigger>
                            </ControlTemplate.Triggers>
                        </ControlTemplate>
                    </Setter.Value>
                </Setter>
            </Style>


            <!-- PropertyList Styles End -->
            
            
            <ResourceDictionary.MergedDictionaries>
                <ResourceDictionary  Source="pack://application:,,,/DaxStudio.UI;Component/Resources/IconResourceDictionary.xaml"/>
                <ResourceDictionary  Source="pack://application:,,,/DaxStudio.UI;Component/Resources/DaxStudioResources.xaml"/>
            </ResourceDictionary.MergedDictionaries>

        </ResourceDictionary>


    </UserControl.Resources>
    <Grid Margin="35,25,5,5">
        <Grid.ColumnDefinitions>
            <ColumnDefinition Width="261*"/>
            <ColumnDefinition Width="169*"/>

        </Grid.ColumnDefinitions>
        <Grid.RowDefinitions>
            <RowDefinition Height="Auto"/>
            <RowDefinition Height="*"/>

        </Grid.RowDefinitions>
        <Label Content="Options" Foreground="{StaticResource DaxStudioBrush}" FontSize="56" FontWeight="Light" 
			Grid.Row="0"
			Grid.Column="0" Grid.ColumnSpan="2" Margin="0,0,0,0.5"/>
        <!-- Editor -->
        <TabControl Grid.ColumnSpan="2" Margin="0,84,20,10" Grid.RowSpan="2">
            <TabItem Header="Standard">

                <Grid>
                    <Grid.ColumnDefinitions>
                        <ColumnDefinition Width="Auto"/>
                        <ColumnDefinition Width="*"/>
                    </Grid.ColumnDefinitions>
                    <Grid.RowDefinitions>
                        <RowDefinition Height="Auto"/>
                        <RowDefinition Height="Auto"/>
                        <RowDefinition Height="*"/>
                    </Grid.RowDefinitions>

                    <TextBlock Text="Options" FontSize="18" FontWeight="Bold" Margin="5"/>
                    <!-- -->
                    <Grid>
                        <wmc:WatermarkTextBox x:Name="Search" Text="{Binding SearchText,UpdateSourceTrigger=PropertyChanged,Mode=TwoWay}" 
                             MinWidth="100" 
                             Grid.Row="1" 
                             Margin="5" 
                             Padding="5" Watermark="Search"/>
                        <Button Margin="10" Grid.Column="1" HorizontalAlignment="Right" Padding="5"
                                                Visibility="{Binding Path=HasSearchText, Converter={StaticResource BoolToVisibilityConverter}}"
                                                BorderThickness="0"
                                                Background="Transparent">
                            <fa:ImageAwesome Icon="Times" Width="8" Margin="0" />
                            <i:Interaction.Triggers>
                                <i:EventTrigger EventName="Click">
                                    <cal:ActionMessage MethodName="ClearSearchText" />
                                </i:EventTrigger>
                            </i:Interaction.Triggers>
                        </Button>
                    </Grid>
                    <ListBox x:Name="Categories" Grid.Row="2" 
                        ItemsSource="{Binding Categories}" 
                        SelectedValue="{Binding SelectedCategory}" 
                        MinWidth="50" 
                        ItemContainerStyle="{DynamicResource ListBoxItemStyle1}"
                        BorderThickness="0"
                        Margin="5"/>
                    <!-- SearchText="{Binding ElementName=Search, Path=Text}" -->
                    <Border Grid.Column="1" Grid.RowSpan="3" Padding="15,0" Margin="10,5" BorderThickness="1,0,0,0" BorderBrush="DarkGray">
                    <pg:PropertyList Source="{Binding .}" 
                        Grid.RowSpan="3"
                        CategoryFilter="{Binding SelectedCategory}"
                        SearchText="{Binding SearchText}"
                        ItemTemplateSelector="{StaticResource PropertyTemplateSelector}"
                        Grid.Column="1" 
                        ItemContainerStyle="{StaticResource ItemStyle}"
                        pg:ListViewBehaviors.IsAutoUpdatingColumnWidths="true"
                        BorderThickness="0"
                        Margin="0"
                        VirtualizingPanel.IsVirtualizing="True"
                        Padding="0" beh:GridViewColumnResize.Enabled="True">
                        <pg:PropertyList.Resources>
                            <!--<Style TargetType="ListViewItem" BasedOn="{StaticResource {x:Type ListViewItem}}">
                    <Setter Property="Background" Value="Transparent"/>
                </Style>-->


                        </pg:PropertyList.Resources>
                        <pg:PropertyList.View >
                            <GridView >
                                <GridViewColumn Width="250" >
                                    <GridViewColumn.CellTemplate>
                                        <DataTemplate>
                                            <Grid VerticalAlignment="Top">

                                               <TextBlock Text="{Binding DisplayName}" 
                                                          pg:TextBlockHighlighter.Selection="{Binding ElementName=Search, Path=Text}"
                                                          pg:TextBlockHighlighter.HighlightColor="Yellow"
                                                          VerticalAlignment="Top" TextWrapping="Wrap"/>    
                                            </Grid>
                                        </DataTemplate>
                                    </GridViewColumn.CellTemplate>
                                </GridViewColumn>
                                <GridViewColumn CellTemplateSelector="{StaticResource PropertyTemplateSelector}"
                                     beh:GridViewColumnResize.Width="2*">

                                </GridViewColumn>
                            </GridView>

                        </pg:PropertyList.View>
                        <pg:PropertyList.GroupStyle>
                            <GroupStyle>
                                <GroupStyle.HeaderTemplate>
                                    <DataTemplate>
                                        <TextBlock FontWeight="Bold" FontSize="14" Text="{Binding Name}" Margin="0,10,0,0"
                                                   pg:TextBlockHighlighter.Selection="{Binding ElementName=Search, Path=Text}"
                                                   pg:TextBlockHighlighter.HighlightColor="Yellow"/>
                                    </DataTemplate>
                                </GroupStyle.HeaderTemplate>
                            </GroupStyle>
                        </pg:PropertyList.GroupStyle>
                    </pg:PropertyList>
                    </Border>
                </Grid>

                <!--<ScrollViewer Name="MyScrollViewer" Grid.Row="1" Grid.Column="0" VerticalScrollBarVisibility="Auto" HorizontalScrollBarVisibility="Auto" Padding="5" >
                    <WrapPanel Width="{Binding ElementName=MyScrollViewer, Path=ViewportWidth}" Orientation="Horizontal" >
                        <GroupBox Header="Editor">
                            <Grid Margin="5,5,0,0">
                                <Grid.ColumnDefinitions>
                                    <ColumnDefinition Width="Auto"/>
                                    <ColumnDefinition Width="*"/>
                                </Grid.ColumnDefinitions>
                                <Grid.RowDefinitions>
                                    <RowDefinition Height="Auto"/>
                                    <RowDefinition Height="Auto"/>
                                    <RowDefinition Height="Auto"/>
                                    <RowDefinition Height="Auto"/>
                                    <RowDefinition Height="Auto"/>
                                    <RowDefinition Height="Auto"/>
                                    <RowDefinition Height="Auto"/>
                                    <RowDefinition Height="Auto"/>
                                    <RowDefinition Height="*"/>
                                </Grid.RowDefinitions>

                                <Label Grid.Row="0" Grid.Column="0" Content="Font Family:" HorizontalAlignment="Right"/>
                                <ComboBox x:Name="EditorFontFamily" Grid.Row="0" Grid.Column="1"
			                        xmlns:ComponentModel="clr-namespace:System.ComponentModel;assembly=WindowsBase"
			                        ItemTemplate="{DynamicResource FontTemplate}"
                                    SelectedItem="{Binding Path=EditorFontFamily, Mode=TwoWay, Converter={StaticResource fontConverter}}"
                                    IsSynchronizedWithCurrentItem="True"
                                    VerticalContentAlignment="Center"      >
                                    <ComboBox.Resources>

                                        <CollectionViewSource x:Key="myFonts" Source="{Binding Source={x:Static Fonts.SystemFontFamilies}}">
                                            <CollectionViewSource.SortDescriptions>
                                                <ComponentModel:SortDescription PropertyName="Source" />
                                            </CollectionViewSource.SortDescriptions>
                                        </CollectionViewSource>

                                        <Style x:Key="FontStyle">
                                            <Setter Property="Control.FontFamily" Value="{Binding Source}" />
                                            <Setter Property="Control.FontSize" Value="14" />
                                        </Style>

                                        <DataTemplate x:Key="FontTemplate">
                                            <StackPanel VirtualizingStackPanel.IsVirtualizing="True">
                                                <TextBlock Style="{StaticResource FontStyle}"
                                           Text="{Binding Source}"
                                           ToolTip="{Binding Source}" />
                                            </StackPanel>
                                        </DataTemplate>

                                    </ComboBox.Resources>

                                    <ComboBox.ItemsSource>
                                        <Binding Source="{StaticResource myFonts}" />
                                    </ComboBox.ItemsSource>
                                </ComboBox>
                                <Label Grid.Row="1" Grid.Column="0" Content="Font Size:" HorizontalAlignment="Right"/>
                                --><!--<nud:NumericUpDown   Grid.Row="1" Grid.Column="1" x:Name="EditorFontSize" Value="{Binding EditorFontSize, Converter={StaticResource IntToDoubleConverter}}" StepSize="1" NumberStyle="Integer" IsReadOnly="False" Width="60" HorizontalAlignment="Left" Margin="0,2,0,2"></nud:NumericUpDown>--><!--
                                <nud:DoubleUpDown x:Name="ctlEditorFontSize" Value="{Binding EditorFontSize,Mode=TwoWay,UpdateSourceTrigger=PropertyChanged}"  MinValue="6" MaxValue="120" IsReadOnly="False" FormatString="0.0" Grid.Column="1" Grid.Row="1" HorizontalAlignment="Left" VerticalAlignment="Center" Margin="2" Padding="0" />
                                <Label Grid.Row="2" Grid.Column="0" Content="Show Line Numbers:" HorizontalAlignment="Right"/>
                                <CheckBox  x:Name="EditorShowLineNumbers" Grid.Row="2" Grid.Column="1" VerticalAlignment="Center" />

                                <Label Grid.Row="3" Grid.Column="0" Content="Enable Intellisense:" HorizontalAlignment="Right"/>
                                <CheckBox Grid.Row="3" Grid.Column="1" x:Name="EditorEnableIntellisense" VerticalAlignment="Center" />

                                <Label Grid.Row="4" Grid.Column="0" Content="Keep Metadata Search Open:" HorizontalAlignment="Right"/>
                                <CheckBox Grid.Row="4" Grid.Column="1" x:Name="KeepMetadataSearchOpen" VerticalAlignment="Center" />

                                <Label Grid.Row="5" Grid.Column="0" Content="Convert Tabs to Spaces:" HorizontalAlignment="Right"/>
                                <CheckBox Grid.Row="5" Grid.Column="1" x:Name="EditorConvertTabsToSpaces" VerticalAlignment="Center" />

                                <Label Grid.Row="6" Grid.Column="0" Content="Enable Word Wrapping:" HorizontalAlignment="Right"/>
                                <CheckBox Grid.Row="6" Grid.Column="1" x:Name="EditorWordWrap" VerticalAlignment="Center" />
                                
                                <Label Grid.Row="7" Grid.Column="0" Content="Indentation Size" HorizontalAlignment="Right"/>
                                <nud:ShortUpDown Grid.Row="7" Grid.Column="1" MinValue="1" MaxValue="25" Value="{Binding EditorIndentationSize, Mode=TwoWay, UpdateSourceTrigger=PropertyChanged}" IsReadOnly="False" HorizontalAlignment="Left" x:Name="ctrlEditorIndentationSize" VerticalAlignment="Center" />

                                <Label Grid.Row="8" Grid.Column="0" Content="Intellisense Width:" HorizontalAlignment="Right"/>
                                <StackPanel Orientation="Horizontal" Grid.Row="8" Grid.Column="1">
                                    <nud:NumericUpDown x:Name="ctrlCodeCompletionWindowWidthIncrease" Value="{Binding CodeCompletionWindowWidthIncrease,Mode=TwoWay,UpdateSourceTrigger=PropertyChanged}" IsReadOnly="False" MinValue="100" MaxValue="300" Margin="2"  HorizontalAlignment="Left"></nud:NumericUpDown>
                                    <Label  Content="% (100 - 300)"/>
                                </StackPanel>
                            </Grid>
                        </GroupBox>

                        <GroupBox Header="Proxy"  >
                            <Grid Margin="5,5,0,0">
                                <Grid.ColumnDefinitions>
                                    <ColumnDefinition Width="Auto"/>
                                    <ColumnDefinition Width="*"/>
                                </Grid.ColumnDefinitions>
                                <Grid.RowDefinitions>
                                    <RowDefinition Height="Auto"/>
                                    <RowDefinition Height="Auto"/>
                                    <RowDefinition Height="Auto"/>
                                    <RowDefinition Height="Auto"/>
                                    <RowDefinition Height="Auto"/>
                                    <RowDefinition Height="Auto"/>
                                    <RowDefinition Height="*"/>
                                </Grid.RowDefinitions>
                                <Label Grid.Row="0" Grid.Column="0"  HorizontalAlignment="Right" Content="Use System Proxy:"/>
                                --><!-- Style="{StaticResource checkboxLeftSideText}" --><!--
                                <CheckBox Grid.Row="0" Grid.Column="1" x:Name="ProxyUseSystem" VerticalAlignment="Center" >

                                </CheckBox>
                                <Label Grid.Row="1" Grid.Column="0" Content="Proxy Address:" IsEnabled="{Binding Path=ProxyDontUseSystem}" HorizontalAlignment="Right" />
                                <wmc:WatermarkTextBox Grid.Row="1" Grid.Column="1" Name="ProxyAddress" MinWidth="250" Margin="0,2,0,2" IsEnabled="{Binding Path=ProxyDontUseSystem}" Watermark="eg. http://myproxy.com:8080" IsReadOnly="{Binding Path=ProxyUseSystem}"  />
                                <Label Grid.Row="2" Grid.Column="0" Content="Proxy User:" IsEnabled="{Binding Path=ProxyDontUseSystem}" HorizontalAlignment="Right"/>
                                <TextBox Grid.Row="2" Grid.Column="1" Name="ProxyUser" Margin="0,2,0,2"  IsEnabled="{Binding Path=ProxyDontUseSystem}" IsReadOnly="{Binding Path=ProxyUseSystem}"/>
                                <Label Grid.Row="3" Grid.Column="0" Content="Proxy Password:" IsEnabled="{Binding Path=ProxyDontUseSystem}" HorizontalAlignment="Right"/>
                                <PasswordBox Grid.Row="3" Grid.Column="1" Name="ProxyPassword" Margin="0,2,0,2"  IsEnabled="{Binding Path=ProxyDontUseSystem}" Focusable="{Binding Path=ProxyDontUseSystem}">
                                    <i:Interaction.Behaviors>
                                        <beh:PasswordBoxBindingBehavior SecurePassword="{Binding ProxySecurePassword}"/>
                                    </i:Interaction.Behaviors>
                                </PasswordBox>
                            </Grid>
                        </GroupBox>
                        --><!-- Query History --><!--
                        <GroupBox Header="Query History">
                            <Grid>
                                <Grid.ColumnDefinitions>
                                    <ColumnDefinition Width="Auto"/>
                                    <ColumnDefinition Width="*"/>
                                </Grid.ColumnDefinitions>
                                <Grid.RowDefinitions>
                                    <RowDefinition Height="Auto"/>
                                    <RowDefinition Height="Auto"/>
                                    <RowDefinition Height="Auto"/>
                                    <RowDefinition Height="Auto"/>
                                    <RowDefinition Height="Auto"/>
                                    <RowDefinition Height="Auto"/>
                                    <RowDefinition Height="*"/>

                                </Grid.RowDefinitions>
                                <Label Grid.Row="0" Grid.Column="0" Content="History Items to Keep:" HorizontalAlignment="Right"/>
                                <nud:NumericUpDown Name="ctrlQueryHistoryMaxItems" Value="{Binding QueryHistoryMaxItems,Mode=TwoWay,UpdateSourceTrigger=PropertyChanged}" Grid.Row="0" Grid.Column="1" MinValue="0"  MaxValue="500" Margin="2" Width="80" HorizontalAlignment="Left" IsReadOnly="False"></nud:NumericUpDown>
                                <Label Grid.Row="1" Grid.Column="0" Content="Show Trace Timings:" HorizontalAlignment="Right"/>
                                <CheckBox Grid.Row="1" Grid.Column="1" x:Name="QueryHistoryShowTraceColumns" VerticalAlignment="Center">( Server / FE / SE timings )</CheckBox>
                            </Grid>
                        </GroupBox>

                        <GroupBox Header="Timeouts">
                            <Grid>
                                <Grid.ColumnDefinitions>
                                    <ColumnDefinition Width="Auto"/>
                                    <ColumnDefinition Width="Auto"/>
                                    <ColumnDefinition Width="*"/>
                                </Grid.ColumnDefinitions>
                                <Grid.RowDefinitions>
                                    <RowDefinition Height="Auto"/>
                                    <RowDefinition Height="Auto"/>
                                    <RowDefinition Height="Auto"/>
                                    <RowDefinition Height="*"/>
                                </Grid.RowDefinitions>

                                <Label Grid.Row="0" Grid.Column="0" Content="Server Timings End Event Timeout:" HorizontalAlignment="Right"/>
                                <nud:NumericUpDown Name="ctrlQueryEndEventTimeout" Value="{Binding QueryEndEventTimeout,Mode=TwoWay,UpdateSourceTrigger=PropertyChanged}" IsReadOnly="False" Grid.Row="0" Grid.Column="1" MinValue="0" MaxValue="120" Margin="2" Width="80" HorizontalAlignment="Left"></nud:NumericUpDown>
                                <Label Grid.Row="0" Grid.Column="2" Content="seconds"/>

                                <Label Grid.Row="1" Grid.Column="0" Content="DaxFormatter Request Timeout:" HorizontalAlignment="Right"/>
                                <nud:NumericUpDown Name="ctrlDaxFormatterRequestTimeout" Value="{Binding DaxFormatterRequestTimeout,Mode=TwoWay,UpdateSourceTrigger=PropertyChanged}" IsReadOnly="False" Grid.Row="1" Grid.Column="1" MinValue="0" MaxValue="120" Margin="2" Width="80" HorizontalAlignment="Left"></nud:NumericUpDown>
                                <Label Grid.Row="1" Grid.Column="2" Content="seconds"/>

                                <Label Grid.Row="2" Grid.Column="0" Content="Trace Startup Timeout:" HorizontalAlignment="Right"/>
                                --><!-- x:Name="ctrlTraceStartupTimeout" --><!--
                                <nud:NumericUpDown  Value="{Binding TraceStartupTimeout,Mode=TwoWay,UpdateSourceTrigger=PropertyChanged}" IsReadOnly="False" Grid.Row="2" Grid.Column="1" MinValue="0" MaxValue="120" Margin="2" Width="80" HorizontalAlignment="Left"></nud:NumericUpDown>
                                <Label Grid.Row="2" Grid.Column="2" Content="seconds"/>
                            </Grid>
                        </GroupBox>

                        <GroupBox Header="Defaults">
                            <Grid>
                                <Grid.ColumnDefinitions>
                                    <ColumnDefinition Width="Auto"/>
                                    <ColumnDefinition/>

                                </Grid.ColumnDefinitions>
                                <Grid.RowDefinitions>
                                    <RowDefinition Height="Auto" />
                                    <RowDefinition Height="Auto" />
                                    <RowDefinition Height="Auto" />
                                    <RowDefinition Height="Auto" />
                                    <RowDefinition Height="Auto" />
                                    <RowDefinition Height="*"/>

                                </Grid.RowDefinitions>
                                <Label  Content="Separators:"/>
                                <ComboBox Grid.Column="1" ItemsSource="{Binding SeparatorTypes}" SelectedItem="{Binding DefaultSeparator}">

                                    <ComboBox.ItemTemplate>
                                        <DataTemplate>
                                            <TextBlock Text="{Binding Converter={StaticResource enumDescriptionConverter}}"/>
                                        </DataTemplate>
                                    </ComboBox.ItemTemplate>
                                </ComboBox>
                                <Label Grid.Row="1">Run Style:</Label>
                                <CheckBox  Grid.Row="1" Grid.Column="1" Margin="0,5,0,0" x:Name="SetClearCacheAsDefaultRunStyle" Content="Set 'Clear Cache and Run' as the default"/>
                                <TextBlock Grid.Row="2" Grid.Column="1" TextWrapping="Wrap" Foreground="Gray" FontStyle="Italic" Margin="2,0,40.5,0">This option affects the default run style that is selected when DAX Studio starts up. Any change will take effect next time DAX Studio starts up.</TextBlock>
                                <Label Grid.Row="3">Title Bar:</Label>
                                <CheckBox Grid.Row="3"  Grid.Column="1" Margin="0,5,0,0" x:Name="ShowUserInTitlebar" Content="Show Username in Title bar" />
                                --><!--
                                <Label Grid.Row="4">Status Bar:</Label>
                                <CheckBox Grid.Row="4" Grid.Column="1" x:Name="ShowDatabaseIdStatus" VerticalAlignment="Top" Margin="2,7,2,0" Content="Show Database ID in Status Bar" Grid.ColumnSpan="2"/>
                                <TextBlock Grid.Row="5" Grid.Column="1" TextWrapping="Wrap" Foreground="Gray" FontStyle="Italic" Margin="2,0,0,0">This feature shows the ID of the currently selected database in the status bar along with a button to copy this value to the clipboard</TextBlock>
                                --><!--
                            </Grid>
                        </GroupBox>

                        <GroupBox Header="Trace"  >
                            <Grid Margin="5,5,0,0">
                                <Grid.ColumnDefinitions>

                                    <ColumnDefinition Width="*"/>
                                </Grid.ColumnDefinitions>
                                <Grid.RowDefinitions>
                                    <RowDefinition Height="Auto"/>
                                    <RowDefinition Height="Auto"/>
                                    <RowDefinition Height="*"/>
                                </Grid.RowDefinitions>

                                <StackPanel Orientation="Horizontal" Grid.Column="1">
                                    <CheckBox  Grid.Column="0" x:Name="TraceDirectQuery" Content="DirectQuery Trace"/>
                                    <Image Source="{StaticResource QuestionIcon}" Width="16" HorizontalAlignment="Right" ToolTipService.HasDropShadow="True" Margin="5,0,0,0" >
                                        <Image.ToolTip>
                                            <Grid Width="300" >
                                                <Grid.RowDefinitions>
                                                    <RowDefinition Height="Auto"/>
                                                    <RowDefinition Height="*"/>
                                                </Grid.RowDefinitions>
                                                <TextBlock  Margin="6" Foreground="{StaticResource DaxStudioBrush}" FontWeight="Light" FontSize="14">Legacy DirectQuery Trace</TextBlock>
                                                <TextBlock TextWrapping="Wrap" Grid.Row="1" Margin="6">On servers prior to v15 (SSAS 2017) we do not trace DirectQuery events by default in the server timings pane as we have to do expensive client side filtering. Only turn this option on if you explicitly need to trace these events on a v14 or earlier data source and turn off the trace as soon as possible
                                                </TextBlock>
                                            </Grid>
                                        </Image.ToolTip>

                                    </Image>
                                </StackPanel>
                                --><!--<TextBlock Grid.Row="1" Grid.Column="1" Foreground="Gray" FontStyle="Italic" TextWrapping="Wrap">On servers prior to v15 (SSAS 2017) we do not trace DirectQuery events by default in the server timings pane as we have to do expensive client side filtering. Only turn this option on if you explicitly need to trace these events on a v14 or earlier data source and turn off the trace as soon as possible</TextBlock>--><!--
                            </Grid>
                        </GroupBox>
                        <GroupBox Header="Results">
                            <StackPanel Orientation="Vertical">
                                <Grid Margin="5,5,0,0">
                                    <Grid.ColumnDefinitions>
                                        <ColumnDefinition Width="Auto"/>

                                        <ColumnDefinition Width="*"/>

                                    </Grid.ColumnDefinitions>
                                    <Grid.RowDefinitions>
                                        <RowDefinition Height="Auto"/>
                                        <RowDefinition Height="Auto"/>
                                        <RowDefinition Height="Auto"/>
                                        <RowDefinition Height="Auto"/>
                                        <RowDefinition Height="Auto"/>
                                        <RowDefinition Height="*"/>

                                    </Grid.RowDefinitions>

                                    <Label Grid.Row="0" Grid.Column="0" Content="Font Family:" HorizontalAlignment="Right"/>
                                    <ComboBox x:Name="ResultFontFamily" Grid.Row="0" Grid.Column="1"
			                        xmlns:ComponentModel="clr-namespace:System.ComponentModel;assembly=WindowsBase"
			                        ItemTemplate="{DynamicResource FontTemplate}"
                                    SelectedItem="{Binding Path=ResultFontFamily, Mode=TwoWay, Converter={StaticResource fontConverter}}"
                                    IsSynchronizedWithCurrentItem="True"
                                    VerticalContentAlignment="Center"      >
                                        <ComboBox.Resources>

                                            <CollectionViewSource x:Key="myFonts" Source="{Binding Source={x:Static Fonts.SystemFontFamilies}}">
                                                <CollectionViewSource.SortDescriptions>
                                                    <ComponentModel:SortDescription PropertyName="Source" />
                                                </CollectionViewSource.SortDescriptions>
                                            </CollectionViewSource>

                                            <Style x:Key="FontStyle">
                                                <Setter Property="Control.FontFamily" Value="{Binding Source}" />
                                                <Setter Property="Control.FontSize" Value="14" />
                                            </Style>

                                            <DataTemplate x:Key="FontTemplate">
                                                <StackPanel VirtualizingStackPanel.IsVirtualizing="True">
                                                    <TextBlock Style="{StaticResource FontStyle}"
                                           Text="{Binding Source}"
                                           ToolTip="{Binding Source}" />
                                                </StackPanel>
                                            </DataTemplate>

                                        </ComboBox.Resources>

                                        <ComboBox.ItemsSource>
                                            <Binding Source="{StaticResource myFonts}" />
                                        </ComboBox.ItemsSource>
                                    </ComboBox>
                                    <Label Grid.Row="1" Grid.Column="0" Content="Font Size:" HorizontalAlignment="Right"/>
                                    <nud:DoubleUpDown Value="{Binding ResultFontSize, Mode=TwoWay,UpdateSourceTrigger=PropertyChanged}" FormatString="0.0" MinValue="6" MaxValue="120" IsReadOnly="False"  Grid.Row="1" Grid.Column="1" x:Name="ctrlResultFontSize" Width="60" HorizontalAlignment="Left" Margin="0,2,0,2"></nud:DoubleUpDown>
                                </Grid>
                                <Grid Margin="5,5,0,0">
                                    <Grid.ColumnDefinitions>
                                        <ColumnDefinition Width="20"/>
                                        <ColumnDefinition Width="*"/>
                                    </Grid.ColumnDefinitions>
                                    <Grid.RowDefinitions>
                                        <RowDefinition Height="Auto"/>
                                        <RowDefinition Height="Auto"/>
                                        <RowDefinition Height="Auto"/>
                                        <RowDefinition Height="Auto"/>
                                        <RowDefinition Height="Auto"/>
                                        <RowDefinition Height="Auto"/>
                                        <RowDefinition Height="*"/>

                                    </Grid.RowDefinitions>
                                    
                                    <CheckBox Grid.Row="0" Grid.Column="0" x:Name="ScaleResultsFontWithEditor" VerticalAlignment="Top"  Height="15" Content="Scale Results Font with Editor" Grid.ColumnSpan="2" />
                                    <TextBlock Grid.Row="1" Grid.Column="1" TextWrapping="Wrap" Foreground="Gray" FontStyle="Italic" Margin="0,0,0,5">Setting this option will cause the results font to scale when you change the zoom percentage on the editor</TextBlock>
                                    <Label Grid.Row="2" Grid.Column="1"   />
                                    <CheckBox Grid.Row="2" Grid.Column="0" x:Name="ExcludeHeadersWhenCopyingResults" Content="Exclude Headers when Copying Data" VerticalAlignment="Top" Grid.ColumnSpan="2" />
                                    <TextBlock Grid.Row="3" Grid.Column="1" TextWrapping="Wrap" Foreground="Gray" FontStyle="Italic" Margin="0,0,0,5">Setting this option will just copy the raw data from the query results pane</TextBlock>
                                    <CheckBox Grid.Row="4" Grid.Column="0" x:Name="ResultAutoFormat" VerticalAlignment="Top"  Content="Automatic Format Results" Grid.ColumnSpan="2"/>
                                    <TextBlock Grid.Row="5" Grid.Column="1" TextWrapping="Wrap" Foreground="Gray" FontStyle="Italic" Margin="0,0,0,5" >Setting this option will automatically format numbers in the query results pane if a format string is not available for a measure with the same name of the column in the output</TextBlock>

                                </Grid>
                            </StackPanel>
                        </GroupBox>
                        --><!--<GroupBox Header="Excel Addin">
                            <Grid Margin="5,5,0,0">
                                <Grid.ColumnDefinitions>
                                    <ColumnDefinition Width="20"/>

                                    <ColumnDefinition Width="*"/>
                                </Grid.ColumnDefinitions>
                                <Grid.RowDefinitions>
                                    <RowDefinition Height="Auto"/>
                                    <RowDefinition Height="*"/>



                                </Grid.RowDefinitions>
                                <Button Grid.Column="0" x:Name="ToggleExcelAddin" VerticalAlignment="Top" Margin="2,7,2,0" Content="{Binding ToggleExcelAddinCaption}" Grid.ColumnSpan="2"/>
                                <TextBlock Grid.Row="1" Grid.Column="1" TextWrapping="Wrap" Foreground="Gray" FontStyle="Italic" Margin="2,0,0,0" Text="{Binding ToggleExcelAddinDescription}"></TextBlock>

                            </Grid>
                        </GroupBox>--><!--
                        <GroupBox Header="Metadata Pane">
                            <Grid Margin="5,5,0,0">
                                <Grid.ColumnDefinitions>
                                    <ColumnDefinition Width="*"/>
                                </Grid.ColumnDefinitions>
                                <Grid.RowDefinitions>
                                    <RowDefinition Height="Auto"/>
                                    <RowDefinition Height="Auto"/>
                                    <RowDefinition Height="Auto"/>
                                    <RowDefinition Height="Auto"/>
                                    <RowDefinition Height="Auto"/>
                                    <RowDefinition Height="Auto"/>
                                    <RowDefinition Height="Auto"/>
                                    <RowDefinition Height="Auto"/>
                                    <RowDefinition Height="Auto"/>
                                    <RowDefinition Height="Auto"/>
                                    <RowDefinition Height="Auto"/>
                                    <RowDefinition Height="*"/>
                                </Grid.RowDefinitions>

                                <TextBlock>Tooltips</TextBlock>
                                <CheckBox Grid.Row="1" x:Name="ShowTooltipBasicStats" Content="Show Basic Statistics" VerticalAlignment="Top" Margin="2,7,2,0" />
                                <CheckBox Grid.Row="2" x:Name="ShowTooltipSampleData" VerticalAlignment="Top" Content="Show Sample Data" Margin="2,7,2,0" />

                                <TextBlock Grid.Row="3" Margin="0 10 0 0">Automatic Metadata Refresh</TextBlock>
                                <CheckBox Grid.Row="4" x:Name="ShowMetadataRefreshPrompt" Content="Prompt before refreshing metadata" VerticalAlignment="Top" Margin="2,7,2,0" />
                                <CheckBox Grid.Row="5" x:Name="AutoRefreshMetadataLocalMachine" Content="Local Connections (PBI Desktop/SSDT)" VerticalAlignment="Top" Margin="2,7,2,0" />
                                <CheckBox Grid.Row="6" x:Name="AutoRefreshMetadataLocalNetwork" VerticalAlignment="Top" Content="Network Connections (SSAS on-prem)" Margin="2,7,2,0" />
                                <CheckBox Grid.Row="7" x:Name="AutoRefreshMetadataCloud" VerticalAlignment="Top" Content="Cloud Connections (asazure:// or powerbi://)" Margin="2,7,2,0" />

                                <TextBlock Grid.Row="8" Margin="0 10 0 0">Hidden Objects</TextBlock>
                                <CheckBox Grid.Row="9" x:Name="ShowHiddenMetadata" Content="Show Hidden Columns, Tables and Measures" VerticalAlignment="Top" Margin="2,7,2,0" />
                                <TextBlock Grid.Row="10" Margin="0 10 0 0">Sorting</TextBlock>
                                <CheckBox Grid.Row="11" x:Name="SortFoldersFirstInMetadata" Content="Sort Folders first in metadata pane" VerticalAlignment="Top" Margin="2,7,2,0" />

                            </Grid>
                        </GroupBox>

                        <GroupBox Header="Dax Formatter">
                            <Grid>
                                <Grid.ColumnDefinitions>
                                    <ColumnDefinition Width="Auto"/>
                                    <ColumnDefinition/>

                                </Grid.ColumnDefinitions>
                                <Grid.RowDefinitions>
                                    <RowDefinition Height="Auto" />
                                    <RowDefinition Height="Auto" />

                                </Grid.RowDefinitions>
                                <Label  Grid.Column="0" Content="Default Format Style:"/>
                                <ComboBox Grid.Column="1" ItemsSource="{Binding DaxFormatStyles}" SelectedItem="{Binding DefaultDaxFormatStyle}">

                                    <ComboBox.ItemTemplate>
                                        <DataTemplate>
                                            <TextBlock Text="{Binding Converter={StaticResource enumDescriptionConverter}}"/>
                                        </DataTemplate>
                                    </ComboBox.ItemTemplate>
                                </ComboBox>
                                <Label Grid.Row="1" Grid.Column="0" Content="Spacing:"/>
                                <CheckBox Grid.Row="1" Grid.Column="1" x:Name="SkipSpaceAfterFunctionName" VerticalAlignment="Top" Content="Skip space after function name" Margin="2,7,2,0" />
                            </Grid>
                        </GroupBox>

                        <GroupBox Header="Custom Export Format">
                            <Grid>
                                <Grid.RowDefinitions>
                                    <RowDefinition Height="Auto"/>
                                    <RowDefinition Height="Auto"/>
                                </Grid.RowDefinitions>

                                <GroupBox Header="CSV Delimiter:" Grid.Row="0">
                                    <StackPanel Orientation="Vertical">
                                        <RadioButton GroupName="Delimiters" x:Name="UseCultureDefaultDelimiter" Grid.Row="1" Margin="0,3" >
                                            <StackPanel Orientation="Horizontal">
                                                <TextBlock Text="Culture Default List Separator  (" />
                                                <TextBlock x:Name="CultureSpecificListDelimiter"/>
                                                <TextBlock Text=")"/>
                                            </StackPanel>

                                        </RadioButton>
                                        <RadioButton Content="Comma" GroupName="Delimiters" x:Name="UseCommaDelimiter" Grid.Row="2"  Margin="0,3"/>
                                        <RadioButton Content="Tab" GroupName="Delimiters" x:Name="UseTabDelimiter"  Grid.Row="3" Margin="0,3"/>
                                        <StackPanel Orientation="Horizontal" Grid.Row="4">
                                            <RadioButton Content="Other" GroupName="Delimiters" x:Name="UseOtherDelimiter" Margin="0,3" />
                                            <TextBox x:Name="CustomCsvDelimiter"  Width="30" Margin="10,0" IsEnabled="{Binding IsChecked, ElementName=UseOtherDelimiter}"></TextBox>
                                        </StackPanel>
                                    </StackPanel>
                                </GroupBox>
                                <CheckBox Content="Quote String Fields" x:Name="CustomCsvQuoteStringFields" Grid.Row="1" Grid.ColumnSpan="2"/>
                            </Grid>
                        </GroupBox>
                        --><!--<GroupBox Header="Logging"  Margin="0,0,10,0" MinWidth="300" Width="375" Foreground="{StaticResource DaxStudioBrush}">
                        </GroupBox>--><!--
                    </WrapPanel>
                </ScrollViewer>-->
            </TabItem>
            <TabItem Header="Key Bindings" Visibility="{Binding ShowKeyBindings, Converter={StaticResource BoolToVisibilityConverter}}">
                <ScrollViewer x:Name="AdvancedScrollViewer2" HorizontalScrollBarVisibility="Auto" VerticalScrollBarVisibility="Auto" Padding="5">
                    <WrapPanel Width="{Binding ElementName=AdvancedScrollViewer2, Path=ViewportWidth}" Orientation="Horizontal" >
                        <GroupBox Header="Hotkeys" Width="450">
                            <Grid>
                                <Grid.ColumnDefinitions>
                                    <ColumnDefinition Width="2*"/>
                                    <ColumnDefinition Width="*"/>
                                    <ColumnDefinition Width="*"/>
                                </Grid.ColumnDefinitions>
                                <Grid.RowDefinitions>
                                    <RowDefinition Height="Auto"/>
                                    <RowDefinition Height="Auto"/>
                                    <RowDefinition Height="Auto"/>
                                    <RowDefinition Height="Auto"/>
                                    <RowDefinition Height="Auto"/>
                                    <RowDefinition Height="Auto"/>
                                    <RowDefinition Height="Auto"/>
                                    <RowDefinition Height="Auto"/>
                                    <RowDefinition Height="Auto"/>
                                    <RowDefinition Height="Auto"/>
                                    <RowDefinition Height="Auto"/>
                                    <RowDefinition Height="Auto"/>
                                    <RowDefinition Height="24"/>
                                    <RowDefinition Height="*"/>
                                </Grid.RowDefinitions>

                                <TextBlock Text="Click on the key binding next to a command and type a new key combination or use Esc or backspace to clear a hotkey" 
                                           Foreground="Black" TextWrapping="Wrap"  Grid.ColumnSpan="2" Margin="0,0,0,20"/>
                                <Button Content="Reset All" 
                                        Grid.Column="2" 
                                        x:Name="ResetKeyBindings" Height="22" Width="60" Margin="0,0,0,20"/>

                                <Label Content="Comment Selection" Grid.Row="1" Padding="2" />
                                <!--<controls:HotkeyEditorControl Grid.Column="1" Grid.Row="1" Padding="2" >
                                    <controls:HotkeyEditorControl.Resources>
                                        <val:BindingProxy x:Key="proxy" Data="{Binding}"/>
                                    </controls:HotkeyEditorControl.Resources>
                                    <controls:HotkeyEditorControl.Hotkey>
                                        <Binding Path="HotkeyCommentSelection" Mode="TwoWay" UpdateSourceTrigger="PropertyChanged" ValidatesOnNotifyDataErrors="True" NotifyOnValidationError="True" Converter="{StaticResource HotKeyConverter}">
                                            <Binding.ValidationRules>
                                                <val:HotkeyValidationRule ValidationStep="ConvertedProposedValue">
                                                    <val:HotkeyValidationRule.Wrapper>
                                                        <val:Wrapper Options="{Binding Data, Source={StaticResource proxy}}" PropertyName="HotkeyCommentSelection"/>
                                                    </val:HotkeyValidationRule.Wrapper>
                                                </val:HotkeyValidationRule>
                                            </Binding.ValidationRules>
                                        </Binding>
                                    </controls:HotkeyEditorControl.Hotkey>
                                </controls:HotkeyEditorControl>-->
                                <controls:HotkeyEditorControl Grid.Column="1" Grid.Row="1" Padding="2" Hotkey="{Binding HotkeyCommentSelection, Converter={StaticResource HotKeyConverter}, NotifyOnValidationError=True, ValidatesOnNotifyDataErrors=True}"/>

                                <Label Content="Uncomment Selection" Padding="2" Grid.Row="2" />
                                <controls:HotkeyEditorControl Grid.Column="1" Grid.Row="2" Padding="2" Hotkey="{Binding HotkeyUnCommentSelection, Converter={StaticResource HotKeyConverter}}"/>

                                <Label Content="Run Query" Padding="2" Grid.Row="3" />
                                <controls:HotkeyEditorControl Grid.Column="1" Grid.Row="3" Padding="2" Hotkey="{Binding HotkeyRunQuery, Converter={StaticResource HotKeyConverter}}"/>
                                <controls:HotkeyEditorControl Grid.Column="2" Grid.Row="3" Padding="2" Hotkey="{Binding HotkeyRunQueryAlt, Converter={StaticResource HotKeyConverter}}"/>
                                
                                <Label Content="Selection To Upper" Padding="2" Grid.Row="4" />
                                <controls:HotkeyEditorControl Grid.Column="1" Grid.Row="4" Padding="2" Hotkey="{Binding HotkeyToUpper, Converter={StaticResource HotKeyConverter}}"/>

                                <Label Content="Selection To Lower" Padding="2" Grid.Row="5" />
                                <controls:HotkeyEditorControl Grid.Column="1" Grid.Row="5" Padding="2" Hotkey="{Binding HotkeyToLower, Converter={StaticResource HotKeyConverter}}"/>

                                <Label Content="Open Document" Padding="2" Grid.Row="6" />
                                <controls:HotkeyEditorControl Grid.Column="1" Grid.Row="6" Padding="2" Hotkey="{Binding HotkeyOpenDocument, Converter={StaticResource HotKeyConverter}}"/>

                                <Label Content="Save Document" Padding="2" Grid.Row="7" />
                                <controls:HotkeyEditorControl Grid.Column="1" Grid.Row="7" Padding="2" Hotkey="{Binding HotkeySaveDocument, Converter={StaticResource HotKeyConverter}}"/>

                                <Label Content="New Document" Padding="2" Grid.Row="8" />
                                <controls:HotkeyEditorControl Grid.Column="1" Grid.Row="8" Padding="2" Hotkey="{Binding HotkeyNewDocument, Converter={StaticResource HotKeyConverter}}"/>

                                <Label Content="New Document (Current Connection)" Padding="2" Grid.Row="9" />
                                <controls:HotkeyEditorControl Grid.Column="1" Grid.Row="9" Padding="2" Hotkey="{Binding HotkeyNewDocumentWithCurrentConnection, Converter={StaticResource HotKeyConverter}}"/>

                                <Label Content="Format Query" Padding="2" Grid.Row="10" />
                                <controls:HotkeyEditorControl Grid.Column="1" Grid.Row="10" Padding="2" Hotkey="{Binding HotkeyFormatQueryStandard, Converter={StaticResource HotKeyConverter}}"/>

                                <Label Content="Format Query (alternate style)" Padding="2" Grid.Row="11" />
                                <controls:HotkeyEditorControl Grid.Column="1" Grid.Row="11" Padding="2" Hotkey="{Binding HotkeyFormatQueryAlternate, Converter={StaticResource HotKeyConverter}}"/>

                                <StackPanel Orientation="Horizontal" Style="{StaticResource FadeInOut}" Grid.Row="12" Grid.Column="1" Grid.ColumnSpan="3" Visibility="{Binding ShowHotkeyWarningMessage, Converter={StaticResource BoolToHiddenConverter}}">
                                    <fa:FontAwesome Icon="Warning" Foreground="Red" Margin="3"/>
                                    <TextBlock x:Name="HotkeyWarningMessage" Foreground="Red"/>
                                    
                                </StackPanel>
                            </Grid>
                            
                            
                        </GroupBox>
                    </WrapPanel>
                </ScrollViewer>
            </TabItem>
            <TabItem Header="Advanced">
                <ScrollViewer x:Name="AdvancedScrollViewer" HorizontalScrollBarVisibility="Auto" VerticalScrollBarVisibility="Auto" Padding="5">
                    <WrapPanel Width="{Binding ElementName=AdvancedScrollViewer, Path=ViewportWidth}" Orientation="Horizontal" >
                        <GroupBox Header="Publish Functions">
                            <StackPanel>
                                <Button Margin="5" Padding="3" Name="PublishDaxFunctions">Publish Functions</Button>
                                <TextBlock Margin="10,0,0,10" Foreground="{StaticResource MutedTextBrush}" Visibility="{Binding CanPublishDaxFunctions, Converter={StaticResource BoolToNotVisibleConverter}}">Publish Functions is currently running...</TextBlock>
                                <Button Margin="5" Padding="3" Name="ExportDAXFunctions">Export Functions</Button>
                            </StackPanel>
                        </GroupBox>

                        <GroupBox Header="Preview Features">
                            <Grid Margin="5,5,0,0">
                                <Grid.ColumnDefinitions>
                                    <ColumnDefinition Width="20"/>
                                    <ColumnDefinition Width="*"/>

                                </Grid.ColumnDefinitions>
                                <Grid.RowDefinitions>
                                    <RowDefinition Height="Auto"/>
                                    <RowDefinition Height="Auto"/>
                                    <RowDefinition Height="Auto"/>
                                    <RowDefinition Height="Auto"/>
                                    <RowDefinition Height="Auto"/>
                                    <RowDefinition Height="Auto"/>
                                    <RowDefinition Height="Auto"/>
                                    <RowDefinition Height="Auto"/>
                                    <RowDefinition Height="Auto"/>
                                    <RowDefinition Height="Auto"/>
                                    <RowDefinition Height="Auto"/>
                                    <RowDefinition Height="Auto"/>
                                    <RowDefinition Height="Auto"/>
                                    <RowDefinition Height="*"/>
                                </Grid.RowDefinitions>
<!--
                                <CheckBox Grid.Column="0" x:Name="ShowExportMetrics" VerticalAlignment="Top" Content="Show Export Metrics button" Grid.ColumnSpan="2" Margin="2,7,2,0" />
                                <TextBlock Grid.Row="1" Grid.Column="1" TextWrapping="Wrap" Foreground="Gray" FontStyle="Italic" Margin="2,0,0,0">This feature will export metrics about your data model to a .vpax file which can be imported into Vertipaq Analyzer v2</TextBlock>

                                <CheckBox Grid.Row="2"  Grid.Column="0" x:Name="ShowExportAllData" VerticalAlignment="Top" Content="Show Export All Data button" Grid.ColumnSpan="2" Margin="2,7,2,0" />
                                <TextBlock Grid.Row="3" Grid.Column="1" TextWrapping="Wrap" Foreground="Gray" FontStyle="Italic" Margin="2,0,0,0">This feature will export all data from the currently selected data model to a collection of csv files or SQL Server tables</TextBlock>

                                <CheckBox Grid.Row="4" Grid.Column="0" x:Name="ShowExternalTools" VerticalAlignment="Top" Margin="2,7,2,0" Content="Show External Tools" Grid.ColumnSpan="2"/>
                                <TextBlock Grid.Row="5" Grid.Column="1" TextWrapping="Wrap" Foreground="Gray" FontStyle="Italic" Margin="2,0,0,0">This feature will add "Launch Excel" and "Launch SQL Profiler" options to the advanced tool bar</TextBlock>

                                -->

                                <CheckBox Grid.Row="6" Grid.Column="0" x:Name="ShowKeyBindings" VerticalAlignment="Top" Margin="2,7,2,0" Content="Show Key Bindings" Grid.ColumnSpan="2"/>
                                <TextBlock Grid.Row="7" Grid.Column="1" TextWrapping="Wrap" Foreground="Gray" FontStyle="Italic" Margin="2,0,0,0">This feature shows a tab in the options screen to alter global hotkeys</TextBlock>

                                <CheckBox Grid.Row="8" Grid.Column="0" x:Name="ShowPreviewQueryBuilder" VerticalAlignment="Top" Margin="2,7,2,0" Content="Show Query Builder Button" Grid.ColumnSpan="2"/>
                                <TextBlock Grid.Row="9" Grid.Column="1" TextWrapping="Wrap" Foreground="Gray" FontStyle="Italic" Margin="2,0,0,0">This feature shows a button on the Home tab which allows for the building of queries using a drag/drop interface</TextBlock>

                                <CheckBox Grid.Row="10" Grid.Column="0" x:Name="ShowPreviewBenchmark" VerticalAlignment="Top" Margin="2,7,2,0" Content="Show Benchmark Button" Grid.ColumnSpan="2"/>
                                <TextBlock Grid.Row="11" Grid.Column="1" TextWrapping="Wrap" Foreground="Gray" FontStyle="Italic" Margin="2,0,0,0">This feature shows a button on the advanced tab which will run a give query a number of times against both a cold and warm cache and collection the exection statistics</TextBlock>

                                

                            </Grid>
                        </GroupBox>
                        <GroupBox Header="VertiPaq Analyzer">
                            <Grid Margin="5,5,0,0">
                                <Grid.ColumnDefinitions>
                                    <ColumnDefinition Width="20"/>
                                    <ColumnDefinition Width="*"/>
                                    <ColumnDefinition Width="80"/>
                                </Grid.ColumnDefinitions>
                                <Grid.RowDefinitions>
                                    <RowDefinition Height="Auto"/>
                                    <RowDefinition Height="Auto"/>
                                    <RowDefinition Height="Auto"/>
                                    <RowDefinition Height="Auto"/>
                                    <RowDefinition Height="Auto"/>
                                    <RowDefinition Height="*"/>
                                </Grid.RowDefinitions>

                                <CheckBox Grid.Column="0" x:Name="VpaxIncludeTom" VerticalAlignment="Top" Content="Include TOM" Grid.ColumnSpan="2" Margin="2,7,2,0" />
                                <TextBlock Grid.Row="1" Grid.Column="1" TextWrapping="Wrap" Foreground="Gray" FontStyle="Italic" Margin="2,0,0,0">Include the complete Tabular Object Model (TOM) in the export for VertiPaq Analyzer (VPAX)</TextBlock>
                                <Label Grid.Row="2" Grid.Column="1" Content="Sample referential integrity violations:" HorizontalAlignment="Left"/>
                                <nud:NumericUpDown Name="ctrlSampleReferentialIntegrityViolations" Value="{Binding VpaxSampleReferentialIntegrityViolations,Mode=TwoWay,UpdateSourceTrigger=PropertyChanged}" Grid.Row="2" Grid.Column="2" MinValue="0"  MaxValue="1000" Margin="2" Width="100" HorizontalAlignment="Left" IsReadOnly="False"></nud:NumericUpDown>
                            </Grid>
                        </GroupBox>
                    </WrapPanel>
                </ScrollViewer>
            </TabItem>
            <!--<TabItem Header="Debug">
                
            </TabItem>-->
        </TabControl>
    </Grid>
</UserControl><|MERGE_RESOLUTION|>--- conflicted
+++ resolved
@@ -163,8 +163,6 @@
             </Style>
 
             <!-- Category Icons -->
-<<<<<<< HEAD
-=======
             <conv:ResourceLookupConverter x:Key="CategoryIcons">
                 <ResourceDictionary>
                     <fa:ImageAwesome x:Key="Custom Export Format"  Icon="Download" Width="16"/>
@@ -173,6 +171,7 @@
                     <fa:ImageAwesome x:Key="Editor" Icon="Pencil" Width="16"/>
                     <fa:ImageAwesome x:Key="Metadata Pane" Icon="Pencil" Width="16"/>
                     <fa:ImageAwesome x:Key="Proxy" Icon="Pencil" Width="16"/>
+                    <fa:ImageAwesome x:Key="Privacy" Icon="UserSecret" Width="16" />
                     <fa:ImageAwesome x:Key="Query History" Icon="Pencil" Width="16"/>
                     <fa:ImageAwesome x:Key="Results" Icon="Pencil" Width="16"/>
                     <fa:ImageAwesome x:Key="Server Timings" Icon="Pencil" Width="16"/>
@@ -181,7 +180,6 @@
                 </ResourceDictionary>
             </conv:ResourceLookupConverter>
 
->>>>>>> 6cbdeb98
             <conv:ResourceLookupConverter x:Key="CategoryIconNames">
                 <ResourceDictionary>
                     <sys:String x:Key="Custom Export Format">Download</sys:String>
