--- conflicted
+++ resolved
@@ -591,15 +591,12 @@
                                                    EditorSelectionStart="{Binding SelectionStart, Mode=TwoWay, UpdateSourceTrigger=PropertyChanged}"
                                                    EditorSelectionLength="{Binding SelectionLength, Mode=TwoWay, UpdateSourceTrigger=PropertyChanged}"
                                                    EditorCaretOffset="{Binding CaretOffset}" 
-<<<<<<< HEAD
+
                                                    dd:DragDrop.IsDropTarget="True"
                                                    dd:DragDrop.DropHandler="{Binding }"
                                                    dd:DragDrop.DragHandler="{Binding}"
                                                    
-=======
-                                                   dd:DragDrop.DragHandler="{Binding DataContext, RelativeSource={RelativeSource AncestorType={x:Type UserControl}}}"
                                                    WordWrap="{Binding WordWrap}"
->>>>>>> 3fd64229
                                                    attached:DaxEditorFocusExtensions.IsFocused="{Binding IsFocused}"
                                                    ConvertTabsToSpaces="{Binding ConvertTabsToSpaces}"
                                                    IndentationSize="{Binding IndentationSize}"
