--- conflicted
+++ resolved
@@ -79,13 +79,10 @@
                         <TextBlock Text="4" FontFamily="Webdings" Width="10" Padding="0,0,0,0"
                                    Visibility="{Binding Converter={StaticResource BoolToHiddenConverter},Path=Content.IsQueryRunning}"
                                    />
-<<<<<<< HEAD
-                        <TextBlock Text="{Binding Content.DisplayName}" Margin="0,0,0,0"/>
-                        <TextBlock Text="*" Visibility="{Binding Content.IsDirty, Converter={StaticResource BoolToVisibilityConverter}}" Padding="0,0,0,0"/>
-=======
+
                         <TextBlock Text="{Binding Content.DisplayName}" ToolTip="{Binding Content.FileName}"/>
                         <TextBlock Text="*" Visibility="{Binding Content.IsDirty, Converter={StaticResource BoolToVisibilityConverter}}"/>
->>>>>>> a9f2dd98
+
                         <!-- 
                         <Button x:Name="DocumentCloseButton"
                                 Style="{StaticResource {x:Static ToolBar.ButtonStyleKey}}" 
