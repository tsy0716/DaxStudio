--- conflicted
+++ resolved
@@ -301,11 +301,8 @@
     <Compile Include="Converters\DynamicResourceLookupConverter.cs" />
     <Compile Include="Converters\EnumDescriptionTypeConverter.cs" />
     <Compile Include="Converters\FilterValueHeightConverter.cs" />
-<<<<<<< HEAD
     <Compile Include="Converters\FindResourceFromStringConverter.cs" />
-=======
     <Compile Include="Converters\FontToSupportedGlyphConverter.cs" />
->>>>>>> 5397f763
     <Compile Include="Converters\IsMeasureVisibilityConverter.cs" />
     <Compile Include="Converters\IsMultiLineFilterTypeConverter.cs" />
     <Compile Include="Converters\MinWidthOrientationConverter.cs" />
@@ -845,7 +842,6 @@
       <SubType>Designer</SubType>
       <Generator>MSBuild:Compile</Generator>
     </Page>
-<<<<<<< HEAD
     <Page Include="Resources\Styles\ModernWpf.Medium.xaml">
       <SubType>Designer</SubType>
       <Generator>MSBuild:Compile</Generator>
@@ -855,9 +851,6 @@
       <SubType>Designer</SubType>
     </Page>
     <Page Include="Theme\Dark.AvalonEdit.xaml">
-=======
-    <Page Include="Theme\Dark.DaxStudio.xaml">
->>>>>>> 5397f763
       <Generator>MSBuild:Compile</Generator>
       <SubType>Designer</SubType>
     </Page>
@@ -1656,14 +1649,7 @@
       <Version>1.0.36</Version>
     </PackageReference>
     <PackageReference Include="Dirkster.AvalonDock">
-<<<<<<< HEAD
       <Version>4.60.0</Version>
-=======
-      <Version>4.50.0</Version>
-    </PackageReference>
-    <PackageReference Include="Dirkster.MLib">
-      <Version>1.3.1.2</Version>
->>>>>>> 5397f763
     </PackageReference>
     <PackageReference Include="Dirkster.NumericUpDownLib">
       <Version>2.4.2.2</Version>
