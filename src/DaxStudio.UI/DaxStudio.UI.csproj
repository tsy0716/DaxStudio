﻿<?xml version="1.0" encoding="utf-8"?>
<Project ToolsVersion="4.0" DefaultTargets="Build" xmlns="http://schemas.microsoft.com/developer/msbuild/2003">
  <Import Project="..\Common.props" />
  <PropertyGroup>
    <Configuration Condition=" '$(Configuration)' == '' ">Debug</Configuration>
    <Platform Condition=" '$(Platform)' == '' ">x86</Platform>
    <ProductVersion>8.0.30703</ProductVersion>
    <SchemaVersion>2.0</SchemaVersion>
    <ProjectGuid>{5EFEFF14-3052-4DC1-B020-8E259062B899}</ProjectGuid>
    <OutputType>Library</OutputType>
    <AppDesignerFolder>Properties</AppDesignerFolder>
    <RootNamespace>DaxStudio.UI</RootNamespace>
    <AssemblyName>DaxStudio.UI</AssemblyName>
    <TargetFrameworkVersion>v4.5</TargetFrameworkVersion>
    <TargetFrameworkProfile>
    </TargetFrameworkProfile>
    <FileAlignment>512</FileAlignment>
    <ProjectTypeGuids>{60dc8134-eba5-43b8-bcc9-bb4bc16c2548};{FAE04EC0-301F-11D3-BF4B-00C04F79EFBC}</ProjectTypeGuids>
    <WarningLevel>4</WarningLevel>
    <SccProjectName>SAK</SccProjectName>
    <SccLocalPath>SAK</SccLocalPath>
    <SccAuxPath>SAK</SccAuxPath>
    <SccProvider>SAK</SccProvider>
    <Utf8Output>true</Utf8Output>
    <ExpressionBlendVersion>4.0.20525.0</ExpressionBlendVersion>
    <SolutionDir Condition="$(SolutionDir) == '' Or $(SolutionDir) == '*Undefined*'">..\</SolutionDir>
    <RestorePackages>true</RestorePackages>
    <NuGetPackageImportStamp>
    </NuGetPackageImportStamp>
  </PropertyGroup>
  <PropertyGroup Condition=" '$(Configuration)|$(Platform)' == 'Debug|x86' ">
    <PlatformTarget>AnyCPU</PlatformTarget>
    <DebugSymbols>true</DebugSymbols>
    <DebugType>full</DebugType>
    <Optimize>false</Optimize>
    <OutputPath>bin\Debug\</OutputPath>
    <DefineConstants>DEBUG;TRACE</DefineConstants>
    <ErrorReport>prompt</ErrorReport>
    <WarningLevel>4</WarningLevel>
    <Prefer32Bit>false</Prefer32Bit>
  </PropertyGroup>
  <PropertyGroup Condition=" '$(Configuration)|$(Platform)' == 'Release|x86' ">
    <PlatformTarget>x86</PlatformTarget>
    <DebugType>none</DebugType>
    <Optimize>true</Optimize>
    <OutputPath>bin\Release\</OutputPath>
    <DefineConstants>TRACE</DefineConstants>
    <ErrorReport>prompt</ErrorReport>
    <WarningLevel>4</WarningLevel>
    <Prefer32Bit>false</Prefer32Bit>
  </PropertyGroup>
  <PropertyGroup>
    <StartupObject />
  </PropertyGroup>
  <PropertyGroup Condition="'$(Configuration)|$(Platform)' == 'Debug Standalone|x86'">
    <DebugSymbols>true</DebugSymbols>
    <OutputPath>bin\x86\Debug Standalone\</OutputPath>
    <DefineConstants>DEBUG;TRACE</DefineConstants>
    <DebugType>full</DebugType>
    <PlatformTarget>x86</PlatformTarget>
    <CodeAnalysisLogFile>bin\Debug\DaxStudio.UI.dll.CodeAnalysisLog.xml</CodeAnalysisLogFile>
    <CodeAnalysisUseTypeNameInSuppression>true</CodeAnalysisUseTypeNameInSuppression>
    <CodeAnalysisModuleSuppressionsFile>GlobalSuppressions.cs</CodeAnalysisModuleSuppressionsFile>
    <ErrorReport>prompt</ErrorReport>
    <CodeAnalysisRuleSet>MinimumRecommendedRules.ruleset</CodeAnalysisRuleSet>
    <CodeAnalysisRuleSetDirectories>;C:\Program Files\Microsoft Visual Studio 10.0\Team Tools\Static Analysis Tools\\Rule Sets</CodeAnalysisRuleSetDirectories>
    <CodeAnalysisRuleDirectories>;C:\Program Files\Microsoft Visual Studio 10.0\Team Tools\Static Analysis Tools\FxCop\\Rules</CodeAnalysisRuleDirectories>
    <Prefer32Bit>false</Prefer32Bit>
  </PropertyGroup>
  <!--<PropertyGroup Condition="'$(Configuration)|$(Platform)' == 'Debug|AnyCPU'">
    <DebugSymbols>true</DebugSymbols>
    <OutputPath>bin\Debug\</OutputPath>
    <DefineConstants>DEBUG;TRACE</DefineConstants>
    <DebugType>full</DebugType>
    <PlatformTarget>AnyCPU</PlatformTarget>
    <CodeAnalysisLogFile>bin\Debug\DaxStudio.UI.dll.CodeAnalysisLog.xml</CodeAnalysisLogFile>
    <CodeAnalysisUseTypeNameInSuppression>true</CodeAnalysisUseTypeNameInSuppression>
    <CodeAnalysisModuleSuppressionsFile>GlobalSuppressions.cs</CodeAnalysisModuleSuppressionsFile>
    <ErrorReport>prompt</ErrorReport>
    <CodeAnalysisRuleSet>MinimumRecommendedRules.ruleset</CodeAnalysisRuleSet>
    <CodeAnalysisRuleSetDirectories>;C:\Program Files\Microsoft Visual Studio 10.0\Team Tools\Static Analysis Tools\\Rule Sets</CodeAnalysisRuleSetDirectories>
    <CodeAnalysisRuleDirectories>;C:\Program Files\Microsoft Visual Studio 10.0\Team Tools\Static Analysis Tools\FxCop\\Rules</CodeAnalysisRuleDirectories>
    <CodeAnalysisIgnoreBuiltInRules>false</CodeAnalysisIgnoreBuiltInRules>
    <CodeAnalysisFailOnMissingRules>false</CodeAnalysisFailOnMissingRules>
    <Prefer32Bit>false</Prefer32Bit>
  </PropertyGroup>-->
  <PropertyGroup Condition="'$(Configuration)|$(Platform)' == 'Release|AnyCPU'">
    <OutputPath>..\..\Release\</OutputPath>
    <DefineConstants>TRACE</DefineConstants>
    <Optimize>true</Optimize>
    <DebugType>pdbonly</DebugType>
    <PlatformTarget>AnyCPU</PlatformTarget>
    <CodeAnalysisLogFile>bin\Release\DaxStudio.UI.dll.CodeAnalysisLog.xml</CodeAnalysisLogFile>
    <CodeAnalysisUseTypeNameInSuppression>true</CodeAnalysisUseTypeNameInSuppression>
    <CodeAnalysisModuleSuppressionsFile>GlobalSuppressions.cs</CodeAnalysisModuleSuppressionsFile>
    <ErrorReport>prompt</ErrorReport>
    <CodeAnalysisRuleSet>MinimumRecommendedRules.ruleset</CodeAnalysisRuleSet>
    <CodeAnalysisRuleSetDirectories>;C:\Program Files\Microsoft Visual Studio 10.0\Team Tools\Static Analysis Tools\\Rule Sets</CodeAnalysisRuleSetDirectories>
    <CodeAnalysisIgnoreBuiltInRuleSets>false</CodeAnalysisIgnoreBuiltInRuleSets>
    <CodeAnalysisRuleDirectories>;C:\Program Files\Microsoft Visual Studio 10.0\Team Tools\Static Analysis Tools\FxCop\\Rules</CodeAnalysisRuleDirectories>
    <CodeAnalysisIgnoreBuiltInRules>false</CodeAnalysisIgnoreBuiltInRules>
    <CodeAnalysisFailOnMissingRules>false</CodeAnalysisFailOnMissingRules>
    <Prefer32Bit>false</Prefer32Bit>
  </PropertyGroup>
  <PropertyGroup Condition="'$(Configuration)|$(Platform)' == 'Debug Standalone|AnyCPU'">
    <DebugSymbols>true</DebugSymbols>
    <OutputPath>bin\Debug Standalone\</OutputPath>
    <DefineConstants>DEBUG;TRACE</DefineConstants>
    <DebugType>full</DebugType>
    <PlatformTarget>AnyCPU</PlatformTarget>
    <CodeAnalysisLogFile>bin\Debug\DaxStudio.UI.dll.CodeAnalysisLog.xml</CodeAnalysisLogFile>
    <CodeAnalysisUseTypeNameInSuppression>true</CodeAnalysisUseTypeNameInSuppression>
    <CodeAnalysisModuleSuppressionsFile>GlobalSuppressions.cs</CodeAnalysisModuleSuppressionsFile>
    <ErrorReport>prompt</ErrorReport>
    <CodeAnalysisRuleSet>MinimumRecommendedRules.ruleset</CodeAnalysisRuleSet>
    <CodeAnalysisRuleSetDirectories>;C:\Program Files\Microsoft Visual Studio 10.0\Team Tools\Static Analysis Tools\\Rule Sets;C:\Program Files\Microsoft Visual Studio 10.0\Team Tools\Static Analysis Tools\\Rule Sets</CodeAnalysisRuleSetDirectories>
    <CodeAnalysisIgnoreBuiltInRuleSets>false</CodeAnalysisIgnoreBuiltInRuleSets>
    <CodeAnalysisRuleDirectories>;C:\Program Files\Microsoft Visual Studio 10.0\Team Tools\Static Analysis Tools\FxCop\\Rules;C:\Program Files\Microsoft Visual Studio 10.0\Team Tools\Static Analysis Tools\FxCop\\Rules</CodeAnalysisRuleDirectories>
    <CodeAnalysisIgnoreBuiltInRules>false</CodeAnalysisIgnoreBuiltInRules>
    <CodeAnalysisFailOnMissingRules>false</CodeAnalysisFailOnMissingRules>
    <Prefer32Bit>false</Prefer32Bit>
  </PropertyGroup>
  <PropertyGroup Condition="'$(Configuration)|$(Platform)' == 'Debug Excel 2013|x86'">
    <DebugSymbols>true</DebugSymbols>
    <OutputPath>bin\x86\Debug Excel 2013\</OutputPath>
    <DefineConstants>DEBUG;TRACE</DefineConstants>
    <DebugType>full</DebugType>
    <PlatformTarget>AnyCPU</PlatformTarget>
    <CodeAnalysisLogFile>bin\Debug\DaxStudio.UI.dll.CodeAnalysisLog.xml</CodeAnalysisLogFile>
    <CodeAnalysisUseTypeNameInSuppression>true</CodeAnalysisUseTypeNameInSuppression>
    <CodeAnalysisModuleSuppressionsFile>GlobalSuppressions.cs</CodeAnalysisModuleSuppressionsFile>
    <ErrorReport>prompt</ErrorReport>
    <CodeAnalysisRuleSet>MinimumRecommendedRules.ruleset</CodeAnalysisRuleSet>
    <CodeAnalysisRuleSetDirectories>;C:\Program Files\Microsoft Visual Studio 10.0\Team Tools\Static Analysis Tools\\Rule Sets</CodeAnalysisRuleSetDirectories>
    <CodeAnalysisRuleDirectories>;C:\Program Files\Microsoft Visual Studio 10.0\Team Tools\Static Analysis Tools\FxCop\\Rules</CodeAnalysisRuleDirectories>
    <CodeAnalysisIgnoreBuiltInRules>false</CodeAnalysisIgnoreBuiltInRules>
    <CodeAnalysisFailOnMissingRules>false</CodeAnalysisFailOnMissingRules>
    <Prefer32Bit>false</Prefer32Bit>
  </PropertyGroup>
  <PropertyGroup Condition="'$(Configuration)|$(Platform)' == 'Debug Excel 2013|AnyCPU'">
    <DebugSymbols>true</DebugSymbols>
    <OutputPath>bin\Debug Excel 2013\</OutputPath>
    <DefineConstants>DEBUG;TRACE</DefineConstants>
    <DebugType>full</DebugType>
    <PlatformTarget>AnyCPU</PlatformTarget>
    <CodeAnalysisLogFile>bin\Debug\DaxStudio.UI.dll.CodeAnalysisLog.xml</CodeAnalysisLogFile>
    <CodeAnalysisUseTypeNameInSuppression>true</CodeAnalysisUseTypeNameInSuppression>
    <CodeAnalysisModuleSuppressionsFile>GlobalSuppressions.cs</CodeAnalysisModuleSuppressionsFile>
    <ErrorReport>prompt</ErrorReport>
    <CodeAnalysisRuleSet>MinimumRecommendedRules.ruleset</CodeAnalysisRuleSet>
    <CodeAnalysisRuleSetDirectories>;C:\Program Files\Microsoft Visual Studio 10.0\Team Tools\Static Analysis Tools\\Rule Sets;C:\Program Files\Microsoft Visual Studio 10.0\Team Tools\Static Analysis Tools\\Rule Sets</CodeAnalysisRuleSetDirectories>
    <CodeAnalysisIgnoreBuiltInRuleSets>true</CodeAnalysisIgnoreBuiltInRuleSets>
    <CodeAnalysisRuleDirectories>;C:\Program Files\Microsoft Visual Studio 10.0\Team Tools\Static Analysis Tools\FxCop\\Rules;C:\Program Files\Microsoft Visual Studio 10.0\Team Tools\Static Analysis Tools\FxCop\\Rules</CodeAnalysisRuleDirectories>
    <CodeAnalysisIgnoreBuiltInRules>false</CodeAnalysisIgnoreBuiltInRules>
    <CodeAnalysisFailOnMissingRules>false</CodeAnalysisFailOnMissingRules>
    <Prefer32Bit>false</Prefer32Bit>
  </PropertyGroup>
  <PropertyGroup>
    <ApplicationIcon>Images\DaxStudio.ico</ApplicationIcon>
  </PropertyGroup>
  <ItemGroup>
    <Reference Include="Accessibility">
      <EmbedInteropTypes>False</EmbedInteropTypes>
    </Reference>
    <Reference Include="Caliburn.Micro, Version=3.2.0.0, Culture=neutral, PublicKeyToken=8e5891231f2ed21f, processorArchitecture=MSIL">
      <HintPath>..\..\packages\Caliburn.Micro.Core.3.2.0\lib\net45\Caliburn.Micro.dll</HintPath>
      <Private>True</Private>
    </Reference>
    <Reference Include="Caliburn.Micro.Platform, Version=3.2.0.0, Culture=neutral, PublicKeyToken=8e5891231f2ed21f, processorArchitecture=MSIL">
      <HintPath>..\..\packages\Caliburn.Micro.3.2.0\lib\net45\Caliburn.Micro.Platform.dll</HintPath>
      <Private>True</Private>
    </Reference>
    <Reference Include="Caliburn.Micro.Platform.Core, Version=3.2.0.0, Culture=neutral, PublicKeyToken=8e5891231f2ed21f, processorArchitecture=MSIL">
      <HintPath>..\..\packages\Caliburn.Micro.3.2.0\lib\net45\Caliburn.Micro.Platform.Core.dll</HintPath>
      <Private>True</Private>
    </Reference>
    <Reference Include="ControlzEx, Version=4.0.0.0, Culture=neutral, PublicKeyToken=69f1c32f803d307e, processorArchitecture=MSIL">
      <HintPath>..\..\packages\ControlzEx.4.0.0-alpha0189\lib\net45\ControlzEx.dll</HintPath>
    </Reference>
    <Reference Include="CsvHelper, Version=12.0.0.0, Culture=neutral, PublicKeyToken=8c4959082be5c823, processorArchitecture=MSIL">
      <HintPath>..\..\packages\CsvHelper.12.1.2\lib\net45\CsvHelper.dll</HintPath>
    </Reference>
    <Reference Include="Fluent, Version=7.0.0.0, Culture=neutral, PublicKeyToken=3e436e32a8c5546f, processorArchitecture=MSIL">
      <HintPath>..\..\packages\Fluent.Ribbon.7.0.0-alpha0456\lib\net45\Fluent.dll</HintPath>
    </Reference>
    <Reference Include="GongSolutions.WPF.DragDrop, Version=2.0.0.0, Culture=neutral, PublicKeyToken=91f1945125b7a587, processorArchitecture=MSIL">
      <HintPath>..\..\packages\gong-wpf-dragdrop.2.0.1\lib\net45\GongSolutions.WPF.DragDrop.dll</HintPath>
    </Reference>
    <Reference Include="Hardcodet.Wpf.TaskbarNotification, Version=1.0.5.0, Culture=neutral, processorArchitecture=MSIL">
      <HintPath>..\..\packages\Hardcodet.NotifyIcon.Wpf.1.0.8\lib\net45\Hardcodet.Wpf.TaskbarNotification.dll</HintPath>
      <Private>True</Private>
    </Reference>
    <Reference Include="ICSharpCode.AvalonEdit, Version=5.0.3.0, Culture=neutral, PublicKeyToken=9cc39be672370310, processorArchitecture=MSIL">
      <HintPath>..\..\packages\AvalonEdit.5.0.4\lib\Net40\ICSharpCode.AvalonEdit.dll</HintPath>
      <Private>True</Private>
    </Reference>
    <Reference Include="Microsoft.AnalysisServices, Version=15.17.1.0, Culture=neutral, PublicKeyToken=89845dcd8080cc91, processorArchitecture=MSIL">
      <HintPath>..\..\packages\Microsoft.AnalysisServices.retail.amd64.15.17.1\lib\net45\Microsoft.AnalysisServices.dll</HintPath>
    </Reference>
    <Reference Include="Microsoft.AnalysisServices.Core, Version=15.17.1.0, Culture=neutral, PublicKeyToken=89845dcd8080cc91, processorArchitecture=MSIL">
      <HintPath>..\..\packages\Microsoft.AnalysisServices.retail.amd64.15.17.1\lib\net45\Microsoft.AnalysisServices.Core.dll</HintPath>
    </Reference>
    <Reference Include="Microsoft.AnalysisServices.SPClient.Interfaces, Version=15.17.1.0, Culture=neutral, PublicKeyToken=89845dcd8080cc91, processorArchitecture=MSIL">
      <HintPath>..\..\packages\Microsoft.AnalysisServices.retail.amd64.15.17.1\lib\net45\Microsoft.AnalysisServices.SPClient.Interfaces.dll</HintPath>
    </Reference>
    <Reference Include="Microsoft.AnalysisServices.Tabular, Version=15.17.1.0, Culture=neutral, PublicKeyToken=89845dcd8080cc91, processorArchitecture=MSIL">
      <HintPath>..\..\packages\Microsoft.AnalysisServices.retail.amd64.15.17.1\lib\net45\Microsoft.AnalysisServices.Tabular.dll</HintPath>
    </Reference>
    <Reference Include="Microsoft.AnalysisServices.Tabular.Json, Version=15.17.1.0, Culture=neutral, PublicKeyToken=89845dcd8080cc91, processorArchitecture=MSIL">
      <HintPath>..\..\packages\Microsoft.AnalysisServices.retail.amd64.15.17.1\lib\net45\Microsoft.AnalysisServices.Tabular.Json.dll</HintPath>
    </Reference>
    <Reference Include="Newtonsoft.Json, Version=9.0.0.0, Culture=neutral, PublicKeyToken=30ad4fe6b2a6aeed, processorArchitecture=MSIL">
      <HintPath>..\..\packages\Newtonsoft.Json.9.0.1\lib\net45\Newtonsoft.Json.dll</HintPath>
      <Private>True</Private>
    </Reference>
    <Reference Include="PresentationFramework.Aero" />
    <Reference Include="Serilog, Version=2.0.0.0, Culture=neutral, PublicKeyToken=24c2f752a8e58a10, processorArchitecture=MSIL">
      <HintPath>..\..\packages\Serilog.2.8.0\lib\net45\Serilog.dll</HintPath>
    </Reference>
    <Reference Include="System" />
    <Reference Include="System.ComponentModel.Composition" />
    <Reference Include="System.ComponentModel.DataAnnotations" />
    <Reference Include="System.Configuration" />
    <Reference Include="System.Data" />
    <Reference Include="System.Drawing" />
    <Reference Include="System.Management" />
    <Reference Include="System.Net.Http" />
    <Reference Include="System.Net.Http.Formatting, Version=5.2.4.0, Culture=neutral, PublicKeyToken=31bf3856ad364e35, processorArchitecture=MSIL">
      <HintPath>..\..\packages\Microsoft.AspNet.WebApi.Client.5.2.4\lib\net45\System.Net.Http.Formatting.dll</HintPath>
      <Private>True</Private>
    </Reference>
    <Reference Include="System.Security" />
    <Reference Include="System.ValueTuple, Version=4.0.3.0, Culture=neutral, PublicKeyToken=cc7b13ffcd2ddd51, processorArchitecture=MSIL">
      <HintPath>..\..\packages\System.ValueTuple.4.5.0\lib\netstandard1.0\System.ValueTuple.dll</HintPath>
    </Reference>
    <Reference Include="System.Web.Extensions" />
    <Reference Include="System.Windows.Forms" />
    <Reference Include="System.Windows.Interactivity, Version=4.5.0.0, Culture=neutral, PublicKeyToken=31bf3856ad364e35, processorArchitecture=MSIL">
      <HintPath>..\..\packages\ControlzEx.4.0.0-alpha0189\lib\net45\System.Windows.Interactivity.dll</HintPath>
    </Reference>
    <Reference Include="System.Xml" />
    <Reference Include="Microsoft.CSharp" />
    <Reference Include="System.Core" />
    <Reference Include="System.Xml.Linq" />
    <Reference Include="System.Data.DataSetExtensions" />
    <Reference Include="System.Xaml">
      <RequiredTargetFramework>4.0</RequiredTargetFramework>
    </Reference>
    <Reference Include="UIAutomationProvider" />
    <Reference Include="WindowsBase" />
    <Reference Include="PresentationCore" />
    <Reference Include="PresentationFramework" />
    <Reference Include="Xceed.Wpf.AvalonDock, Version=3.3.0.0, Culture=neutral, PublicKeyToken=3e4669d2f30244f4, processorArchitecture=MSIL">
      <HintPath>..\..\packages\Extended.Wpf.Toolkit.3.3.0\lib\net40\Xceed.Wpf.AvalonDock.dll</HintPath>
    </Reference>
    <Reference Include="Xceed.Wpf.AvalonDock.Themes.Aero, Version=3.3.0.0, Culture=neutral, PublicKeyToken=3e4669d2f30244f4, processorArchitecture=MSIL">
      <HintPath>..\..\packages\Extended.Wpf.Toolkit.3.3.0\lib\net40\Xceed.Wpf.AvalonDock.Themes.Aero.dll</HintPath>
    </Reference>
    <Reference Include="Xceed.Wpf.AvalonDock.Themes.Metro, Version=3.3.0.0, Culture=neutral, PublicKeyToken=3e4669d2f30244f4, processorArchitecture=MSIL">
      <HintPath>..\..\packages\Extended.Wpf.Toolkit.3.3.0\lib\net40\Xceed.Wpf.AvalonDock.Themes.Metro.dll</HintPath>
    </Reference>
    <Reference Include="Xceed.Wpf.AvalonDock.Themes.VS2010, Version=3.3.0.0, Culture=neutral, PublicKeyToken=3e4669d2f30244f4, processorArchitecture=MSIL">
      <HintPath>..\..\packages\Extended.Wpf.Toolkit.3.3.0\lib\net40\Xceed.Wpf.AvalonDock.Themes.VS2010.dll</HintPath>
    </Reference>
    <Reference Include="Xceed.Wpf.Controls.v5.7, Version=5.7.15466.10150, Culture=neutral, PublicKeyToken=ba83ff368b7563c6, processorArchitecture=MSIL">
      <HintPath>..\..\packages\Xceed.Wpf.Controls.5.7.15466.10150\lib\net40\Xceed.Wpf.Controls.v5.7.dll</HintPath>
      <Private>True</Private>
    </Reference>
    <Reference Include="Xceed.Wpf.DataGrid, Version=3.3.0.0, Culture=neutral, PublicKeyToken=3e4669d2f30244f4, processorArchitecture=MSIL">
      <HintPath>..\..\packages\Extended.Wpf.Toolkit.3.3.0\lib\net40\Xceed.Wpf.DataGrid.dll</HintPath>
    </Reference>
    <Reference Include="Xceed.Wpf.Themes, Version=3.1.16356.12170, Culture=neutral, PublicKeyToken=ba83ff368b7563c6, processorArchitecture=MSIL">
      <HintPath>..\..\packages\Xceed.Wpf.Themes.3.1.16356.12170\lib\net40\Xceed.Wpf.Themes.dll</HintPath>
      <Private>True</Private>
    </Reference>
    <Reference Include="Xceed.Wpf.Themes.Metro, Version=3.1.16356.12170, Culture=neutral, PublicKeyToken=ba83ff368b7563c6, processorArchitecture=MSIL">
      <HintPath>..\..\packages\Xceed.Wpf.Themes.Metro.3.1.16356.12170\lib\net40\Xceed.Wpf.Themes.Metro.dll</HintPath>
      <Private>True</Private>
    </Reference>
    <Reference Include="Xceed.Wpf.Themes.Office2007, Version=3.1.16356.12170, Culture=neutral, PublicKeyToken=ba83ff368b7563c6, processorArchitecture=MSIL">
      <HintPath>..\..\packages\Xceed.Wpf.Themes.Office2007.3.1.16356.12170\lib\net40\Xceed.Wpf.Themes.Office2007.dll</HintPath>
      <Private>True</Private>
    </Reference>
    <Reference Include="Xceed.Wpf.Themes.Windows10, Version=3.1.16356.12170, Culture=neutral, PublicKeyToken=ba83ff368b7563c6, processorArchitecture=MSIL">
      <HintPath>..\..\packages\Xceed.Wpf.Themes.Windows10.3.1.16356.12170\lib\net40\Xceed.Wpf.Themes.Windows10.dll</HintPath>
      <Private>True</Private>
    </Reference>
    <Reference Include="Xceed.Wpf.Toolkit, Version=3.3.0.0, Culture=neutral, PublicKeyToken=3e4669d2f30244f4, processorArchitecture=MSIL">
      <HintPath>..\..\packages\Extended.Wpf.Toolkit.3.3.0\lib\net40\Xceed.Wpf.Toolkit.dll</HintPath>
    </Reference>
  </ItemGroup>
  <ItemGroup>
    <Compile Include="..\CommonAssemblyInfo.cs">
      <Link>Properties\CommonAssemblyInfo.cs</Link>
    </Compile>
    <Compile Include="..\CommonAssemblyVersion.cs">
      <Link>Properties\CommonAssemblyVersion.cs</Link>
    </Compile>
    <Compile Include="AppBootstrapper.cs" />
    <Compile Include="AttachedProperties\DataGridAutoScroll.cs" />
    <Compile Include="AttachedProperties\DaxEditorFocusExtensions.cs" />
    <Compile Include="AttachedProperties\DesignModeHelpers.cs" />
    <Compile Include="AttachedProperties\InitialFocusExtentions.cs" />
    <Compile Include="AttachedProperties\DataGridExtensions.cs" />
    <Compile Include="AttachedProperties\DefaultButtonExtensions.cs" />
    <Compile Include="AttachedProperties\DefaultButton.cs" />
    <Compile Include="AttachedProperties\HyperlinkExtensions.cs" />
    <Compile Include="AttachedProperties\ListViewExtenders.cs" />
    <Compile Include="AttachedProperties\KeyboardFocusWithinObserver.cs" />
    <Compile Include="AttachedProperties\MouseObserver.cs" />
    <Compile Include="Behaviours\AvalonDockLayoutSerializerBehaviour.cs" />
    <Compile Include="Behaviours\BindableFocusBehaviour.cs" />
    <Compile Include="Behaviours\FindReplaceBehaviour.cs" />
    <Compile Include="Behaviours\GridViewColumnResize.cs" />
    <Compile Include="Behaviours\ListViewClipboardBehaviour.cs" />
    <Compile Include="Behaviours\ListViewSorterBehaviour.cs" />
    <Compile Include="Behaviours\PasswordBoxBindingBehaviour.cs" />
    <Compile Include="Behaviours\TreeViewClipboardBehaviour.cs" />
    <Compile Include="Controls\BindableRichTextBox.cs" />
    <Compile Include="Controls\DataGridNoContextMenu.cs" />
    <Compile Include="Controls\TextBoxEx.cs" />
    <Compile Include="Controls\TreeViewEx.cs" />
    <Compile Include="Conventions\AvalonDockCustomConventions.cs" />
    <Compile Include="Conventions\VisibilityBindingConvention.cs" />
    <Compile Include="Converters\ActiveDocumentConverter.cs" />
    <Compile Include="Converters\BooleanOrConverter.cs" />
    <Compile Include="Converters\BoolToCollapsedConverter.cs" />
    <Compile Include="Converters\BoolToNotVisibleConverter.cs" />
    <Compile Include="Converters\BoolToNotHiddenConverter.cs" />
    <Compile Include="Converters\BoolToThicknessConverter.cs">
      <SubType>Code</SubType>
    </Compile>
    <Compile Include="Converters\CappedRowHeightConverter.cs" />
    <Compile Include="Converters\CappedHeightConverter.cs" />
    <Compile Include="Converters\DateTimeToHHMMSSConverter.cs" />
    <Compile Include="Converters\DataBindingDebugConverter.cs" />
    <Compile Include="Converters\EnumDescriptionConverter.cs" />
    <Compile Include="Converters\EventSubclassConverter.cs" />
    <Compile Include="Converters\FontConverter.cs" />
    <Compile Include="Converters\HotKeyConverter.cs" />
    <Compile Include="Converters\IntToFormattedMsConverter.cs" />
    <Compile Include="Converters\MatchingResultColourConverter.cs" />
    <Compile Include="Converters\MaxTextLinesConverter.cs" />
    <Compile Include="Converters\MultiplyWithMinConverter.cs" />
    <Compile Include="Converters\NegativeColourConverter.cs" />
    <Compile Include="Converters\OffsetConverter.cs" />
    <Compile Include="Converters\DynamicDataGridConverter.cs" />
    <Compile Include="Converters\DynamicGridViewConverter.cs" />
    <Compile Include="Converters\MultiplyConverter.cs" />
    <Compile Include="Converters\QueryMultiLineConverter.cs" />
    <Compile Include="Converters\QuerySingleLineConverter.cs" />
    <Compile Include="Converters\ResourceLookupConverter.cs" />
    <Compile Include="Converters\RowMaxHeightVisibilityConverter.cs" />
    <Compile Include="Converters\StringFormatConverter.cs" />
    <Compile Include="Converters\StringToVisibilityConverter.cs" />
    <Compile Include="Converters\StringToXamlConverter.cs" />
    <Compile Include="Converters\StringWhitespaceRemovalConverter.cs" />
    <Compile Include="Enums\DialogResult.cs" />
    <Compile Include="Enums\OpenDialogResult.cs" />
    <Compile Include="Enums\QueryEndSubClass.cs" />
    <Compile Include="Events\AllDocumentsClosedEvent.cs" />
    <Compile Include="Events\AutoSaveEvent.cs" />
    <Compile Include="Events\AutoSaveRecoveryEvent.cs" />
    <Compile Include="Events\ChangeThemeEvent.cs" />
    <Compile Include="Events\CopyConnectionEvent.cs" />
    <Compile Include="Events\DockManagerLoadLayout.cs" />
    <Compile Include="Events\DockManagerSaveLayout.cs" />
    <Compile Include="Events\ExportDaxFunctionsEvent.cs" />
    <Compile Include="Events\LoggingEnabledEvent.cs" />
    <Compile Include="Events\RecoverNextAutoSaveFileEvent.cs" />
    <Compile Include="Events\RefreshOutputTargetsEvent.cs" />
    <Compile Include="Events\ShowTraceWindowEvent.cs" />
    <Compile Include="Events\SizeUnitsUpdatedEvent.cs" />
    <Compile Include="Events\StartAutoSaveTimerEvent.cs" />
    <Compile Include="Events\StopAutoSaveTimerEvent.cs" />
<<<<<<< HEAD
    <Compile Include="Extensions\ApplicationExtensions.cs" />
=======
    <Compile Include="Extensions\ADOTabularConnectionExtensions.cs" />
>>>>>>> 833df801
    <Compile Include="Extensions\CharExtensions.cs" />
    <Compile Include="Extensions\DataReaderExtensions.cs" />
    <Compile Include="Extensions\DataSetExtensions.cs" />
    <Compile Include="Extensions\DockingManagerExtensions.cs" />
    <Compile Include="Extensions\ExceptionExtensions.cs" />
    <Compile Include="Extensions\ServerVersionExtensions.cs" />
    <Compile Include="Extensions\ViewAwareExtensions.cs" />
    <Compile Include="Extensions\ListExtensions.cs" />
    <Compile Include="Extensions\ProcessExtensions.cs" />
    <Compile Include="Extensions\StringExtensions.cs" />
    <Compile Include="Interfaces\IMetadataPane.cs" />
    <Compile Include="Interfaces\IDataGridWindow.cs" />
    <Compile Include="Interfaces\ISettingProvider.cs" />
    <Compile Include="JsonConverters\ServerTimingConverter.cs" />
    <Compile Include="Model\AggregateRewriteSummary.cs" />
    <Compile Include="Model\AutoSaveIndex.cs" />
    <Compile Include="Model\AutoSaveIndexEntry.cs" />
    <Compile Include="Model\PowerBIPerformanceData.cs" />
    <Compile Include="Model\QueryInfo.cs" />
    <Compile Include="Model\QueryParameter.cs" />
    <Compile Include="Resources\DesignTimeResourceDictionary.cs" />
    <Compile Include="TemplateSelectors\AvalonDockTemplateSelector.cs" />
    <Compile Include="Converters\VisibilityToBooleanConverter.cs" />
    <Compile Include="Converters\WorkbookNameConverter.cs" />
    <Compile Include="Enums\FileIcons.cs" />
    <Compile Include="Enums\SaveResult.cs" />
    <Compile Include="Events\ActivateDocumentEvent.cs" />
    <Compile Include="Events\ActivateTrace.cs" />
    <Compile Include="Events\ApplicationActivatedEvent.cs" />
    <Compile Include="Events\CancelQueryEvent.cs" />
    <Compile Include="Events\ConnectionPendingEvent.cs" />
    <Compile Include="Events\CommentEvent.cs" />
    <Compile Include="Events\ConnectEvent.cs" />
    <Compile Include="Events\CancelConnectEvent.cs" />
    <Compile Include="Events\DmvsLoadedEvent.cs" />
    <Compile Include="Events\DocumentConnectionUpdateEvent.cs" />
    <Compile Include="Events\EditorPositionChangedEvent.cs" />
    <Compile Include="Events\FileOpenedEvent.cs" />
    <Compile Include="Events\FileSavedEvent.cs" />
    <Compile Include="Events\FunctionsLoadedEvent.cs" />
    <Compile Include="Events\LoadFileEvent.cs" />
    <Compile Include="Events\MetadataLoadedEvent.cs" />
    <Compile Include="Events\SelectedModelChangedEvent.cs" />
    <Compile Include="Events\NavigateToLocationEvent.cs" />
    <Compile Include="Events\NewVersionEvent.cs" />
    <Compile Include="Events\OpenRecentFileEvent.cs" />
    <Compile Include="Events\OpenFileEvent.cs" />
    <Compile Include="Events\OutputMessage.cs">
      <SubType>Code</SubType>
    </Compile>
    <Compile Include="Events\QueryFinishedEvent.cs" />
    <Compile Include="Events\QueryHistoryEvent.cs" />
    <Compile Include="Events\QueryResultsPaneMessageEvent.cs" />
    <Compile Include="Events\QueryTraceCompletedEvent.cs" />
    <Compile Include="Events\SelectionChangeCaseEvent.cs" />
    <Compile Include="Events\DefineMeasureOnEditor.cs" />
    <Compile Include="Events\ServerTimingDetailsUpdatedEvent.cs" />
    <Compile Include="Events\SetSelectedWorksheetEvent.cs" />
    <Compile Include="Events\TraceChangedEvent.cs" />
    <Compile Include="Events\TraceChangingEvent.cs" />
    <Compile Include="Events\TraceWatcherToggleEvent.cs" />
    <Compile Include="Events\UpdateEditorOptions.cs" />
    <Compile Include="Events\UpdateTimerTextEvent.cs" />
    <Compile Include="MarkupExtensions\NinjaBinding.cs" />
    <Compile Include="Model\DaxFile.cs" />
    <Compile Include="Model\DaxFormatter.cs" />
    <Compile Include="Enums\DocumentState.cs" />
    <Compile Include="Interfaces\ISaveState.cs" />
    <Compile Include="Model\DaxStudioTraceEventClassSubclass.cs" />
    <Compile Include="Model\GlobalQueryHistory.cs" />
    <Compile Include="Model\LinkedQueryResult.cs" />
    <Compile Include="Model\NotifyIcon.cs" />
    <Compile Include="Model\ProxyPowerPivot.cs" />
    <Compile Include="Model\ProxyStandalone.cs" />
    <Compile Include="Model\QueryPlanModel.cs" />
    <Compile Include="Interfaces\IToolWindow.cs" />
    <Compile Include="Interfaces\ITraceWatcher.cs" />
    <Compile Include="Model\RunStyle.cs" />
    <Compile Include="Model\ServerTimesModel.cs" />
    <Compile Include="Model\StaticQueryResult.cs" />
    <Compile Include="Model\StatusBarMessage.cs" />
    <Compile Include="Model\TraceWatcherCollection.cs" />
    <Compile Include="Model\TreeViewTables.cs" />
    <Compile Include="Model\VersionCheck.cs" />
    <Compile Include="Properties\Resources.Designer.cs">
      <AutoGen>True</AutoGen>
      <DesignTime>True</DesignTime>
      <DependentUpon>Resources.resx</DependentUpon>
    </Compile>
    <Compile Include="ResultsTargets\ResultsTargetExcelLinked.cs" />
    <Compile Include="ResultsTargets\ResultsTargetExcelStatic.cs" />
    <Compile Include="ResultsTargets\ResultsTargetTextFile.cs" />
    <Compile Include="ResultsTargets\ResultsTargetTimer.cs" />
    <Compile Include="Model\ToolWindowBase.cs" />
    <Compile Include="Theme\MonotoneTheme.cs" />
    <Compile Include="TemplateSelectors\DataGridWindowTemplateSelector.cs" />
    <Compile Include="Triggers\EnterKeyTrigger.cs" />
    <Compile Include="Triggers\InputBindingTrigger.cs">
      <SubType>Code</SubType>
    </Compile>
    <Compile Include="Triggers\KeyBindingTrigger.cs" />
    <Compile Include="Triggers\KeyPressTrigger.cs" />
    <Compile Include="Utils\ApplicationCloseAllStrategy.cs" />
    <Compile Include="Utils\AssemblyLoader.cs" />
    <Compile Include="Utils\AutoSaver.cs" />
    <Compile Include="Utils\DelegateCommand.cs" />
    <Compile Include="Utils\DelimiterTranslator\DelimiterStateMachine.cs" />
    <Compile Include="Utils\DelimiterTranslator\StringStateMachine.cs" />
    <Compile Include="Utils\DisabledCommand.cs" />
    <Compile Include="Utils\FixedSizeQueue.cs" />
    <Compile Include="Extensions\IntegerExtensions.cs" />
    <Compile Include="Utils\InputBindingCommand.cs" />
    <Compile Include="Utils\InputBindings.cs" />
    <Compile Include="Utils\Intellisense\IInsightProvider.cs" />
    <Compile Include="Utils\JsonSettingProvider.cs" />
    <Compile Include="Utils\ManagedIpHelper.cs" />
    <Compile Include="Utils\OdcHelper.cs" />
    <Compile Include="Utils\ParameterHelper.cs" />
    <Compile Include="Utils\ScreenUnitsHelper.cs" />
    <Compile Include="Utils\SendKeys.cs" />
    <Compile Include="Utils\SerilogDaxStudioMemoryBufferSink.cs" />
    <Compile Include="Utils\SerilogDaxStudioOutputSink.cs" />
    <Compile Include="Utils\SqlProfilerHelper.cs" />
    <Compile Include="Utils\SystemInfo.cs" />
    <Compile Include="Extensions\TaskExtensions.cs" />
    <Compile Include="Extensions\StringEncryptionExtensions.cs" />
    <Compile Include="Utils\ApplicationCloseCheck.cs" />
    <Compile Include="Utils\ApplicationCloseStrategy.cs" />
    <Compile Include="TemplateSelectors\ToolWindowTemplateSelector.cs" />
    <Compile Include="Converters\BoolToHiddenConverter.cs" />
    <Compile Include="Extensions\DatabaseCollectionExtensions.cs" />
    <Compile Include="Extensions\DataTableExtensions.cs" />
    <Compile Include="DaxStudioDockingManager.cs" />
    <Compile Include="Events\ConnectionChangedEvent.cs" />
    <Compile Include="Events\RunQueryEvent.cs" />
    <Compile Include="Events\SaveDocumentEvent.cs" />
    <Compile Include="Events\SendTextToEditor.cs" />
    <Compile Include="Events\UpdateConnectionEvent.cs" />
    <Compile Include="Interfaces\IResultsTarget.cs" />
    <Compile Include="Utils\Intellisense\DaxCompletionData.cs" />
    <Compile Include="Utils\DaxHelper.cs" />
    <Compile Include="Utils\Intellisense\DaxIntellisenseProvider.cs" />
    <Compile Include="Utils\Intellisense\DaxLineParser.cs" />
    <Compile Include="Utils\DaxStudioLayoutStrategy.cs" />
    <Compile Include="Utils\EventExtension.cs" />
    <Compile Include="Interfaces\IDocumentWorkspace.cs" />
    <Compile Include="Interfaces\IHaveShutdownTask.cs" />
    <Compile Include="Utils\JsonDataTableConverter.cs" />
    <Compile Include="Utils\MessageBoxEx.cs" />
    <Compile Include="Utils\PaneStyleSelector.cs" />
    <Compile Include="Utils\PowerBIHelper.cs" />
    <Compile Include="Extensions\TraceWatcherCollectionExtensions.cs" />
    <Compile Include="Utils\UIHelper.cs" />
    <Compile Include="Events\ConnectionClosedEvent.cs" />
    <Compile Include="Utils\ModelAnalyzer.cs" />
    <Compile Include="Utils\WebRequestFactory.cs" />
    <Compile Include="Extensions\WindowManagerExtensions.cs" />
    <Compile Include="Utils\WindowPlacement.cs" />
    <Compile Include="ViewModels\DesignData\DesignDocumentViewModel.cs" />
    <Compile Include="ViewModels\DesignData\DesignTimeDataFactory.cs" />
    <Compile Include="ViewModels\PowerBIPerformanceDataViewModel.cs" />
    <Compile Include="ViewModels\FindReplaceDialogViewModel.cs" />
    <Compile Include="ViewModels\GotoLineDialogViewModel.cs" />
    <Compile Include="ViewModels\HelpAboutViewModel.cs" />
    <Compile Include="ViewModels\OptionsViewModel.cs" />
    <Compile Include="Model\QueryEvent.cs" />
    <Compile Include="ViewModels\QueryHistoryPaneViewModel.cs" />
    <Compile Include="ViewModels\ExportDataDialogViewModel.cs" />
    <Compile Include="ViewModels\QueryParametersDialogViewModel.cs" />
    <Compile Include="ViewModels\AutoSaveRecoveryDialogViewModel.cs" />
    <Compile Include="ViewModels\SaveDialogViewModel.cs" />
    <Compile Include="ViewModels\AllServerQueriesViewModel.cs" />
    <Compile Include="Views\AllServerQueriesView.xaml.cs">
      <DependentUpon>AllServerQueriesView.xaml</DependentUpon>
    </Compile>
    <Compile Include="Views\DocumentView.xaml.cs">
      <DependentUpon>DocumentView.xaml</DependentUpon>
    </Compile>
    <Compile Include="Views\GotoLineDialogView.xaml.cs">
      <DependentUpon>GotoLineDialogView.xaml</DependentUpon>
    </Compile>
    <Compile Include="Views\OptionsView.xaml.cs">
      <DependentUpon>OptionsView.xaml</DependentUpon>
    </Compile>
    <Compile Include="ViewModels\QueryPlanTraceViewModel.cs" />
    <Compile Include="ViewModels\DmvPaneViewModel.cs" />
    <Compile Include="ViewModels\FunctionPaneViewModel.cs" />
    <Compile Include="Utils\DebugLogger.cs" />
    <Compile Include="IShell.cs" />
    <Compile Include="Utils\RegistrySettingProvider.cs" />
    <Compile Include="RichTextBoxWatermarked.xaml.cs">
      <DependentUpon>RichTextBoxWatermarked.xaml</DependentUpon>
    </Compile>
    <Compile Include="ViewModels\ConnectionDialogViewModel.cs" />
    <Compile Include="ViewModels\MetadataPaneViewModel.cs">
      <SubType>Code</SubType>
    </Compile>
    <Compile Include="ViewModels\OutputPaneViewModel.cs" />
    <Compile Include="ViewModels\QueryResultsPaneViewModel.cs" />
    <Compile Include="ResultsTargets\ResultsTargetGrid.cs" />
    <Compile Include="Events\QueryStartedEvent.cs" />
    <Compile Include="ViewModels\ServerTimesViewModel.cs" />
    <Compile Include="ViewModels\ServerTimingDetailsViewModel.cs" />
    <Compile Include="ViewModels\StatusBarViewModel.cs" />
    <Compile Include="ViewModels\ToolPaneBaseViewModel.cs" />
    <Compile Include="ViewModels\DocumentTabViewModel.cs" />
    <Compile Include="ViewModels\DocumentViewModel.cs" />
    <Compile Include="Events\NewDocumentEvent.cs" />
    <Compile Include="ViewModels\RibbonViewModel.cs" />
    <Compile Include="ViewModels\ShellViewModel.cs" />
    <Compile Include="ViewModels\TraceWatcherBaseViewModel.cs" />
    <Compile Include="Views\ConnectionDialogView.xaml.cs">
      <DependentUpon>ConnectionDialogView.xaml</DependentUpon>
    </Compile>
    <Compile Include="Views\DmvPaneView.xaml.cs">
      <DependentUpon>DmvPaneView.xaml</DependentUpon>
    </Compile>
    <Compile Include="Views\FindReplaceDialogView.xaml.cs">
      <DependentUpon>FindReplaceDialogView.xaml</DependentUpon>
    </Compile>
    <Compile Include="Views\FunctionPaneView.xaml.cs">
      <DependentUpon>FunctionPaneView.xaml</DependentUpon>
    </Compile>
    <Compile Include="Views\DocumentTabView.xaml.cs">
      <DependentUpon>DocumentTabView.xaml</DependentUpon>
    </Compile>
    <Compile Include="Views\HelpAboutView.xaml.cs">
      <DependentUpon>HelpAboutView.xaml</DependentUpon>
    </Compile>
    <Compile Include="Views\MetadataPaneView.xaml.cs">
      <DependentUpon>MetadataPaneView.xaml</DependentUpon>
    </Compile>
    <Compile Include="Views\OutputPaneView.xaml.cs">
      <DependentUpon>OutputPaneView.xaml</DependentUpon>
    </Compile>
    <Compile Include="Views\PowerBIPerformanceDataView.xaml.cs">
      <DependentUpon>PowerBIPerformanceDataView.xaml</DependentUpon>
    </Compile>
    <Compile Include="Views\QueryHistoryPaneView.xaml.cs">
      <DependentUpon>QueryHistoryPaneView.xaml</DependentUpon>
    </Compile>
    <Compile Include="Views\QueryPlanTraceView.xaml.cs">
      <DependentUpon>QueryPlanTraceView.xaml</DependentUpon>
    </Compile>
    <Compile Include="Views\QueryResultsPaneView.xaml.cs">
      <DependentUpon>QueryResultsPaneView.xaml</DependentUpon>
    </Compile>
    <Compile Include="Views\RibbonView.xaml.cs">
      <DependentUpon>RibbonView.xaml</DependentUpon>
    </Compile>
    <Compile Include="Views\ExportDataDialogView.xaml.cs">
      <DependentUpon>ExportDataDialogView.xaml</DependentUpon>
    </Compile>
    <Compile Include="Views\QueryParametersDialogView.xaml.cs">
      <DependentUpon>QueryParametersDialogView.xaml</DependentUpon>
    </Compile>
    <Compile Include="Views\AutoSaveRecoverDialogView.xaml.cs">
      <DependentUpon>AutoSaveRecoverDialogView.xaml</DependentUpon>
    </Compile>
    <Compile Include="Views\SaveDialogView.xaml.cs">
      <DependentUpon>SaveDialogView.xaml</DependentUpon>
    </Compile>
    <Compile Include="Views\ServerTimesView.xaml.cs">
      <DependentUpon>ServerTimesView.xaml</DependentUpon>
    </Compile>
    <Compile Include="Views\StatusBarView.xaml.cs">
      <DependentUpon>StatusBarView.xaml</DependentUpon>
    </Compile>
    <Compile Include="Views\ucSpinner.xaml.cs">
      <DependentUpon>ucSpinner.xaml</DependentUpon>
    </Compile>
    <Page Include="Controls\Themes\TextBoxEx.xaml">
      <SubType>Designer</SubType>
      <Generator>MSBuild:Compile</Generator>
    </Page>
    <Page Include="Resources\DaxStudioResources.xaml">
      <SubType>Designer</SubType>
      <Generator>MSBuild:Compile</Generator>
    </Page>
    <Resource Include="Images\TraceControls\play.png" />
    <Resource Include="Resources\Styles\MetaDataPaneViewStyle.xaml">
      <SubType>Designer</SubType>
      <Generator>MSBuild:Compile</Generator>
    </Resource>
    <Resource Include="Resources\Styles\ScrollingVerticalTabs.xaml">
      <SubType>Designer</SubType>
      <Generator>MSBuild:Compile</Generator>
    </Resource>
    <Page Include="Resources\ExpanderTemplates.xaml">
      <SubType>Designer</SubType>
      <Generator>MSBuild:Compile</Generator>
    </Page>
    <Page Include="Resources\Styles\BusyPanel.xaml">
      <SubType>Designer</SubType>
      <Generator>MSBuild:Compile</Generator>
    </Page>
    <Page Include="Resources\Styles\DaxStudio.RadioButton.xaml">
      <SubType>Designer</SubType>
      <Generator>MSBuild:Compile</Generator>
    </Page>
    <Page Include="Resources\Styles\DaxStudioDialog.xaml">
      <SubType>Designer</SubType>
      <Generator>MSBuild:Compile</Generator>
    </Page>
    <Page Include="Resources\Styles\LabelSpinnerStyle.xaml">
      <SubType>Designer</SubType>
      <Generator>MSBuild:Compile</Generator>
    </Page>
    <Page Include="Theme\Dark.AvalonDock.xaml">
      <SubType>Designer</SubType>
      <Generator>MSBuild:Compile</Generator>
    </Page>
    <Page Include="Theme\DarkTheme.xaml">
      <SubType>Designer</SubType>
      <Generator>MSBuild:Compile</Generator>
    </Page>
    <Page Include="Theme\Light.DaxStudio.xaml">
      <Generator>MSBuild:Compile</Generator>
      <SubType>Designer</SubType>
    </Page>
    <Page Include="Theme\Dark.DaxStudio.xaml">
      <SubType>Designer</SubType>
      <Generator>MSBuild:Compile</Generator>
    </Page>
    <Page Include="Theme\Monotone.AvalonDock.xaml">
      <Generator>MSBuild:Compile</Generator>
      <SubType>Designer</SubType>
    </Page>
    <Page Include="Theme\Monotone.Brushes.xaml">
      <Generator>MSBuild:Compile</Generator>
      <SubType>Designer</SubType>
    </Page>
    <Page Include="Theme\Monotone.Colors.xaml">
      <Generator>MSBuild:Compile</Generator>
      <SubType>Designer</SubType>
    </Page>
    <Page Include="Theme\Monotone.DaxEditor.xaml">
      <SubType>Designer</SubType>
      <Generator>MSBuild:Compile</Generator>
    </Page>
    <Page Include="Theme\Monotone.ExtendedWPFToolkit.xaml">
      <Generator>MSBuild:Compile</Generator>
      <SubType>Designer</SubType>
    </Page>
    <Page Include="Theme\Monotone.xaml">
      <Generator>MSBuild:Compile</Generator>
      <SubType>Designer</SubType>
    </Page>
    <Page Include="Views\AllServerQueriesView.xaml">
      <SubType>Designer</SubType>
      <Generator>XamlIntelliSenseFileGenerator</Generator>
    </Page>
    <Page Include="Views\DocumentView.xaml">
      <SubType>Designer</SubType>
      <Generator>XamlIntelliSenseFileGenerator</Generator>
    </Page>
    <Page Include="Views\GotoLineDialogView.xaml">
      <SubType>Designer</SubType>
      <Generator>MSBuild:Compile</Generator>
    </Page>
    <Page Include="Views\OptionsView.xaml">
      <SubType>Designer</SubType>
      <Generator>MSBuild:Compile</Generator>
    </Page>
    <Page Include="Views\FindReplaceDialogView.xaml">
      <Generator>MSBuild:Compile</Generator>
      <SubType>Designer</SubType>
    </Page>
    <Page Include="Views\HelpAboutView.xaml">
      <Generator>MSBuild:Compile</Generator>
      <SubType>Designer</SubType>
    </Page>
    <Page Include="Views\MetadataPaneView.xaml">
      <Generator>MSBuild:Compile</Generator>
      <SubType>Designer</SubType>
    </Page>
    <Page Include="Views\PowerBIPerformanceDataView.xaml">
      <SubType>Designer</SubType>
      <Generator>XamlIntelliSenseFileGenerator</Generator>
    </Page>
    <Page Include="Views\QueryHistoryPaneView.xaml">
      <SubType>Designer</SubType>
      <Generator>MSBuild:Compile</Generator>
    </Page>
    <Page Include="Views\ExportDataDialogView.xaml">
      <Generator>MSBuild:Compile</Generator>
      <SubType>Designer</SubType>
    </Page>
    <Page Include="Views\QueryParametersDialogView.xaml">
      <Generator>MSBuild:Compile</Generator>
      <SubType>Designer</SubType>
    </Page>
    <Page Include="Views\AutoSaveRecoverDialogView.xaml">
      <Generator>MSBuild:Compile</Generator>
      <SubType>Designer</SubType>
    </Page>
    <Page Include="Views\SaveDialogView.xaml">
      <SubType>Designer</SubType>
      <Generator>MSBuild:Compile</Generator>
    </Page>
    <Page Include="Views\StatusBarView.xaml">
      <SubType>Designer</SubType>
      <Generator>MSBuild:Compile</Generator>
    </Page>
    <Page Include="Views\ucSpinner.xaml">
      <SubType>Designer</SubType>
      <Generator>MSBuild:Compile</Generator>
    </Page>
    <Page Include="Resources\IconResourceDictionary.xaml">
      <SubType>Designer</SubType>
      <Generator>MSBuild:Compile</Generator>
    </Page>
    <Page Include="RichTextBoxWatermarked.xaml">
      <Generator>MSBuild:Compile</Generator>
      <SubType>Designer</SubType>
    </Page>
    <Page Include="Views\ConnectionDialogView.xaml">
      <Generator>MSBuild:Compile</Generator>
      <SubType>Designer</SubType>
    </Page>
    <Page Include="Views\DmvPaneView.xaml">
      <Generator>MSBuild:Compile</Generator>
      <SubType>Designer</SubType>
    </Page>
    <Page Include="Views\FunctionPaneView.xaml">
      <Generator>MSBuild:Compile</Generator>
      <SubType>Designer</SubType>
    </Page>
    <Page Include="Views\DocumentTabView.xaml">
      <Generator>MSBuild:Compile</Generator>
      <SubType>Designer</SubType>
    </Page>
    <Page Include="Views\OutputPaneView.xaml">
      <SubType>Designer</SubType>
      <Generator>MSBuild:Compile</Generator>
    </Page>
    <Page Include="Views\QueryPlanTraceView.xaml">
      <SubType>Designer</SubType>
      <Generator>MSBuild:Compile</Generator>
    </Page>
    <Page Include="Views\QueryResultsPaneView.xaml">
      <SubType>Designer</SubType>
      <Generator>MSBuild:Compile</Generator>
    </Page>
    <Page Include="Views\RibbonView.xaml">
      <Generator>MSBuild:Compile</Generator>
      <SubType>Designer</SubType>
    </Page>
    <!--<Page Include="Resources\DesignTimeResources.xaml" Condition="'$(DesignTime)'=='true' OR ('$(SolutionPath)'!='' AND Exists('$(SolutionPath)') AND '$(BuildingInsideVisualStudio)'!='true' AND '$(BuildingInsideExpressionBlend)'!='true')">-->
    <Page Include="Resources\DesignTimeResources.xaml">
      <Generator>MSBuild:Compile</Generator>
      <SubType>Designer</SubType>
      <ContainsDesignTimeResources>true</ContainsDesignTimeResources>
    </Page>
    <Page Include="Views\ServerTimesView.xaml">
      <SubType>Designer</SubType>
      <Generator>MSBuild:Compile</Generator>
    </Page>
    <Page Include="Views\ShellView.xaml">
      <Generator>MSBuild:Compile</Generator>
      <SubType>Designer</SubType>
    </Page>
  </ItemGroup>
  <ItemGroup>
    <Compile Include="Properties\AssemblyInfo.cs">
      <SubType>Code</SubType>
    </Compile>
    <Compile Include="Properties\Settings.Designer.cs">
      <AutoGen>True</AutoGen>
      <DependentUpon>Settings.settings</DependentUpon>
      <DesignTimeSharedInput>True</DesignTimeSharedInput>
    </Compile>
    <EmbeddedResource Include="Properties\Resources.resx">
      <Generator>PublicResXFileCodeGenerator</Generator>
      <LastGenOutput>Resources.Designer.cs</LastGenOutput>
    </EmbeddedResource>
    <None Include="app.config">
      <SubType>Designer</SubType>
    </None>
    <Compile Include="Events\CloseTraceWindowEvent.cs" />
    <None Include="packages.config" />
    <None Include="Properties\Settings.settings">
      <Generator>SettingsSingleFileGenerator</Generator>
      <LastGenOutput>Settings.Designer.cs</LastGenOutput>
    </None>
    <AppDesigner Include="Properties\" />
  </ItemGroup>
  <ItemGroup>
    <ProjectReference Include="..\ADOTabular\ADOTabular.csproj">
      <Project>{DC91C987-2AEB-4F82-B8BA-3FF6A5614ED7}</Project>
      <Name>ADOTabular</Name>
      <Private>True</Private>
    </ProjectReference>
    <ProjectReference Include="..\DAXEditor\DAXEditor.csproj">
      <Project>{EE4788C1-DCA6-465F-8049-28CEACE6586F}</Project>
      <Name>DAXEditor</Name>
      <Private>True</Private>
    </ProjectReference>
    <ProjectReference Include="..\DaxStudio.Common\DaxStudio.Common.csproj">
      <Project>{508A1FAA-9157-4474-94B4-FDBF76FFA74B}</Project>
      <Name>DaxStudio.Common</Name>
    </ProjectReference>
    <ProjectReference Include="..\DaxStudio.Controls.DataGridFilter\DaxStudio.Controls.DataGridFilter.csproj">
      <Project>{512fd53f-9ad1-46a1-a961-9fabdfad50c5}</Project>
      <Name>DaxStudio.Controls.DataGridFilter</Name>
    </ProjectReference>
    <ProjectReference Include="..\DaxStudio.Interfaces\DaxStudio.Interfaces.csproj">
      <Project>{9CDCCC97-CA3B-4BDF-B062-DA0266387B76}</Project>
      <Name>DaxStudio.Interfaces</Name>
      <Private>True</Private>
    </ProjectReference>
    <ProjectReference Include="..\DaxStudio.QueryTrace\DaxStudio.QueryTrace.csproj">
      <Project>{a7912abb-e3ad-45c4-a8a7-183828db300e}</Project>
      <Name>DaxStudio.QueryTrace</Name>
      <Private>True</Private>
    </ProjectReference>
    <ProjectReference Include="..\UnitComboLib\UnitComboLib.csproj">
      <Project>{c8c325ad-d7ab-4e56-8a6b-7e8b11eb5443}</Project>
      <Name>UnitComboLib</Name>
    </ProjectReference>
  </ItemGroup>
  <ItemGroup>
    <Resource Include="Images\DaxStudio.ico" />
  </ItemGroup>
  <ItemGroup>
    <None Include="Resources\daxstudio-logo_32x32.png" />
  </ItemGroup>
  <ItemGroup>
    <Resource Include="Images\Metadata\Table.png" />
  </ItemGroup>
  <ItemGroup>
    <Resource Include="Images\Folder.ico" />
    <Resource Include="Images\Metadata\Function.png" />
    <Resource Include="Images\Metadata\HiddenMeasure.png" />
    <Resource Include="Images\Metadata\Measure.png" />
  </ItemGroup>
  <ItemGroup>
    <Resource Include="Images\Metadata\Column.png" />
    <Resource Include="Images\Metadata\DmvTable.png" />
    <Resource Include="Images\Metadata\HiddenColumn.png" />
    <Resource Include="Images\Metadata\HiddenTable.png" />
  </ItemGroup>
  <ItemGroup>
    <Resource Include="Images\error.circle.png" />
  </ItemGroup>
  <ItemGroup>
    <Resource Include="Images\information.circle.png" />
  </ItemGroup>
  <ItemGroup>
    <Resource Include="Images\warning.triangle.png" />
  </ItemGroup>
  <ItemGroup>
    <Resource Include="Images\Metadata\model.png" />
    <Resource Include="Images\metro\run.png" />
    <Resource Include="Images\metro\timer.png" />
  </ItemGroup>
  <ItemGroup>
    <Resource Include="Images\metro\clipboard.paste.png" />
  </ItemGroup>
  <ItemGroup>
    <Resource Include="Images\daxstudio-splashscreen.png" />
  </ItemGroup>
  <ItemGroup>
    <None Include="Resources\daxstudio-logo_250x250.png" />
  </ItemGroup>
  <ItemGroup>
    <Resource Include="daxstudio-logo_250x250.png" />
  </ItemGroup>
  <ItemGroup>
    <Resource Include="Images\icon-connection%4096ppi.png" />
    <Resource Include="Images\icon-connection.png" />
    <Resource Include="Images\icon-copy%4096ppi.png" />
    <Resource Include="Images\icon-copy.png" />
    <Resource Include="Images\icon-cut%4096ppi.png" />
    <Resource Include="Images\icon-cut.png" />
    <Resource Include="Images\icon-paste%4096ppi.png" />
    <Resource Include="Images\icon-paste.png" />
    <Resource Include="Images\icon-plan%4096ppi.png" />
    <Resource Include="Images\icon-plan.png" />
    <Resource Include="Images\icon-run%4096ppi.png" />
    <Resource Include="Images\icon-run.png" />
    <Resource Include="Images\icon-table%4096ppi.png" />
    <Resource Include="Images\icon-table.png" />
    <Resource Include="Images\icon-timer%4096ppi.png" />
    <Resource Include="Images\icon-timer.png" />
    <Resource Include="Images\icon-timings%4096ppi.png" />
    <Resource Include="Images\icon-timings.png" />
  </ItemGroup>
  <ItemGroup>
    <Resource Include="Images\icon-cancel%4096ppi.png" />
  </ItemGroup>
  <ItemGroup>
    <Resource Include="Images\metro\icon-model.png" />
  </ItemGroup>
  <ItemGroup>
    <Resource Include="Images\icon-database.png" />
  </ItemGroup>
  <ItemGroup>
    <Resource Include="Images\icon-open.png" />
  </ItemGroup>
  <ItemGroup>
    <Resource Include="Images\icon-plan%4017px.png" />
  </ItemGroup>
  <ItemGroup>
    <Resource Include="Images\icon-timings%4017px.png" />
  </ItemGroup>
  <ItemGroup>
    <Resource Include="Images\spinnermask.png" />
  </ItemGroup>
  <ItemGroup>
    <Resource Include="Images\status-pos.png" />
  </ItemGroup>
  <ItemGroup>
    <Resource Include="Images\status-server.png" />
  </ItemGroup>
  <ItemGroup>
    <Resource Include="Images\status-spid.png" />
  </ItemGroup>
  <ItemGroup>
    <Resource Include="Images\Metadata\icon-model%4016px.png" />
  </ItemGroup>
  <ItemGroup>
    <Resource Include="Images\icon-clearcache%4096ppi.png" />
  </ItemGroup>
  <ItemGroup>
    <Resource Include="Images\icon-save.png" />
  </ItemGroup>
  <ItemGroup>
    <Resource Include="Images\icon-excelstatic%4096ppi.png" />
  </ItemGroup>
  <ItemGroup>
    <Resource Include="Images\icon-new%4016x16.png" />
  </ItemGroup>
  <ItemGroup>
    <Resource Include="Images\icon-excellinked%4096ppi.png" />
  </ItemGroup>
  <ItemGroup>
    <Resource Include="Images\icon-to-Upper.png" />
  </ItemGroup>
  <ItemGroup>
    <Resource Include="Images\icon-uncomment.png" />
  </ItemGroup>
  <ItemGroup>
    <Resource Include="Images\icon-comment.png" />
  </ItemGroup>
  <ItemGroup>
    <Resource Include="Images\icon-to-lower.png" />
  </ItemGroup>
  <ItemGroup>
    <Resource Include="Images\icon-externalLink%4017px.png" />
  </ItemGroup>
  <ItemGroup>
    <Resource Include="Images\Metadata\hierarchy.png" />
  </ItemGroup>
  <ItemGroup>
    <Resource Include="Images\Metadata\kpi.png" />
  </ItemGroup>
  <ItemGroup>
    <Resource Include="Images\icon-redo%4016x16.png" />
  </ItemGroup>
  <ItemGroup>
    <Resource Include="Images\icon-parameter%4016x16.png" />
  </ItemGroup>
  <ItemGroup>
    <Resource Include="Images\icon-undo%4016x16.png" />
  </ItemGroup>
  <ItemGroup>
    <Resource Include="Images\daxstudio-logo_150x150.png" />
  </ItemGroup>
  <ItemGroup>
    <Folder Include="Controls\Resources\" />
  </ItemGroup>
  <ItemGroup>
    <Resource Include="Images\FindReplace\Search.png" />
  </ItemGroup>
  <ItemGroup>
    <Resource Include="Images\Metadata\clear.png" />
  </ItemGroup>
  <ItemGroup>
    <Resource Include="Images\FindReplace\SearchActive.png" />
  </ItemGroup>
  <ItemGroup>
    <Resource Include="Images\FindReplace\WholeWord.png" />
  </ItemGroup>
  <ItemGroup>
    <Resource Include="Images\FindReplace\RegEx.png" />
  </ItemGroup>
  <ItemGroup>
    <Resource Include="Images\icon-replace_x16.png" />
  </ItemGroup>
  <ItemGroup>
    <Resource Include="Images\icon-replace-all_x16.png" />
  </ItemGroup>
  <ItemGroup>
    <Resource Include="Images\FindReplace\CaseSensitive.png" />
  </ItemGroup>
  <ItemGroup>
    <Resource Include="Images\FindReplace\FindNext.png" />
  </ItemGroup>
  <ItemGroup>
    <Resource Include="Images\FindReplace\FindPrev.png" />
  </ItemGroup>
  <ItemGroup>
    <Resource Include="Images\FindReplace\Close_16xLG.png" />
  </ItemGroup>
  <ItemGroup>
    <Resource Include="Images\FindReplace\Wildcard.png" />
  </ItemGroup>
  <ItemGroup>
    <Resource Include="Images\FindReplace\Close_x16.png" />
  </ItemGroup>
  <ItemGroup>
    <Resource Include="Images\FindReplace\CaretUp_x16.png" />
  </ItemGroup>
  <ItemGroup>
    <Resource Include="Images\FindReplace\CaretDown_x16.png" />
  </ItemGroup>
  <ItemGroup>
    <Resource Include="Images\icon-find_x16.png" />
  </ItemGroup>
  <ItemGroup>
    <Resource Include="Images\icon-refresh%4017px.png" />
  </ItemGroup>
  <ItemGroup>
    <Resource Include="Images\icon-refresh%4096ppi.png" />
  </ItemGroup>
  <ItemGroup>
    <Resource Include="Images\icon-excel%4024px.png" />
    <Resource Include="Images\icon-powerBI%4024px.png" />
  </ItemGroup>
  <ItemGroup>
    <Resource Include="Images\icon-database%4024px.png" />
  </ItemGroup>
  <ItemGroup>
    <Resource Include="Images\daxstudio-splash%4096ppi.png" />
    <Resource Include="Images\daxstudio-splash.png" />
  </ItemGroup>
  <ItemGroup>
    <Resource Include="Images\icon-bottompane.png" />
  </ItemGroup>
  <ItemGroup>
    <Resource Include="Images\icon-bottompane%4096ppi.png" />
  </ItemGroup>
  <ItemGroup>
    <Resource Include="Images\icon-cancel.png" />
    <Resource Include="Images\icon-clearcache.png" />
    <Resource Include="Images\icon-info%4096ppi.png" />
    <Resource Include="Images\icon-info.png" />
    <Resource Include="Images\icon-merge%4096ppi.png" />
    <Resource Include="Images\icon-merge.png" />
    <Resource Include="Images\icon-redo%4096ppi.png" />
    <Resource Include="Images\icon-redo.png" />
    <Resource Include="Images\icon-refresh.png" />
    <Resource Include="Images\icon-rightpane%4096ppi.png" />
    <Resource Include="Images\icon-rightpane.png" />
    <Resource Include="Images\icon-showcache%4096ppi.png" />
    <Resource Include="Images\icon-showcache.png" />
    <Resource Include="Images\icon-showinternal%4096ppi.png" />
    <Resource Include="Images\icon-showinternal.png" />
    <Resource Include="Images\icon-undo%4096ppi.png" />
    <Resource Include="Images\icon-undo.png" />
  </ItemGroup>
  <ItemGroup>
    <Resource Include="daxstudio-splash.png" />
  </ItemGroup>
  <ItemGroup>
    <Resource Include="Images\icon-file.png" />
  </ItemGroup>
  <ItemGroup>
    <Resource Include="Images\icon-table%4096ppi2.png" />
  </ItemGroup>
  <ItemGroup>
    <Resource Include="Images\Metadata\hierarchy-unnatural.png" />
  </ItemGroup>
  <ItemGroup>
    <Resource Include="Images\DaxStudio_File3a_x48.png" />
  </ItemGroup>
  <ItemGroup>
    <Resource Include="Images\Files\File_Dax_x48.png" />
  </ItemGroup>
  <ItemGroup>
    <Resource Include="Images\Files\File_Other_x48.png" />
  </ItemGroup>
  <ItemGroup>
    <Resource Include="Images\Files\File_Other_x32.png" />
  </ItemGroup>
  <ItemGroup>
    <Resource Include="Images\Files\File_Dax_x32.png" />
  </ItemGroup>
  <ItemGroup>
    <Resource Include="Images\icon-clear-then-run%4096ppi.png" />
  </ItemGroup>
  <ItemGroup>
    <Resource Include="Images\DaxStudio_x16.png" />
  </ItemGroup>
  <ItemGroup>
    <Resource Include="Images\QueryHistory\filter.png" />
    <Resource Include="Images\QueryHistory\filtered.png" />
  </ItemGroup>
  <ItemGroup>
    <Resource Include="Images\QueryHistory\filter_trans.png" />
  </ItemGroup>
  <ItemGroup>
    <Resource Include="Images\QueryHistory\filtered_trans.png" />
  </ItemGroup>
  <ItemGroup>
    <Resource Include="Images\icon-swap-delimiters.png" />
  </ItemGroup>
  <ItemGroup>
    <Resource Include="Images\icon-devenv%4024px.png" />
  </ItemGroup>
  <ItemGroup>
    <Resource Include="Images\icon-question%4096ppi.png" />
  </ItemGroup>
  <ItemGroup>
    <Resource Include="Images\icon-question%4016px.png" />
  </ItemGroup>
  <ItemGroup>
    <Resource Include="Images\icon-warning.png" />
  </ItemGroup>
  <ItemGroup>
    <Resource Include="Images\AllServerQueries\Clear.png" />
  </ItemGroup>
  <ItemGroup>
    <Resource Include="Images\AllServerQueries\Pause.png" />
  </ItemGroup>
  <ItemGroup>
    <Resource Include="Images\AllServerQueries\Play.png" />
  </ItemGroup>
  <ItemGroup>
    <Resource Include="Images\AllServerQueries\Clear2.png" />
  </ItemGroup>
  <ItemGroup>
    <Resource Include="Images\AllServerQueries\CopyAll.png" />
  </ItemGroup>
  <ItemGroup>
    <Resource Include="Images\AllServerQueries\ClearFilters.png" />
  </ItemGroup>
  <ItemGroup>
    <Resource Include="Images\AllServerQueries\Filters.png" />
  </ItemGroup>
  <ItemGroup>
    <Resource Include="Images\icon-all-queries%4096ppi.png" />
  </ItemGroup>
  <ItemGroup>
    <Resource Include="Images\icon-all-queries%4017px.png" />
  </ItemGroup>
  <ItemGroup>
    <Resource Include="Images\TraceControls\pause.png" />
    <Resource Include="Images\TraceControls\stop.png" />
  </ItemGroup>
  <ItemGroup>
    <Resource Include="Images\TraceControls\clearall.png" />
    <Resource Include="Images\TraceControls\clearfilters.png" />
    <Resource Include="Images\TraceControls\copyall.png" />
    <Resource Include="Images\TraceControls\filter.png" />
  </ItemGroup>
  <ItemGroup>
    <Resource Include="Images\TraceControls\trash.png" />
  </ItemGroup>
  <ItemGroup>
    <Resource Include="Images\TraceControls\trash2.png" />
  </ItemGroup>
  <ItemGroup>
    <Resource Include="Images\icon-PBIReportServer%4024px.png" />
  </ItemGroup>
  <ItemGroup>
    <Resource Include="Images\icon-export-metrics.png" />
  </ItemGroup>
  <ItemGroup>
    <Resource Include="Images\icon-export-metrics%4096ppi.png" />
  </ItemGroup>
  <ItemGroup>
    <Resource Include="Images\icon-dax-formatter%40216ppi.png" />
    <Resource Include="Images\icon-dax-formatter%4096ppi.png" />
    <Resource Include="Images\icon-dax-formatter.png" />
  </ItemGroup>
  <ItemGroup>
    <Resource Include="Images\icon-showbatch%40216ppi.png" />
    <Resource Include="Images\icon-showbatch%4096ppi.png" />
    <Resource Include="Images\icon-showbatch.png" />
  </ItemGroup>
  <ItemGroup>
    <Resource Include="Images\icon-excel.png" />
  </ItemGroup>
  <ItemGroup>
    <Resource Include="Images\icon-profiler.png" />
  </ItemGroup>
  <ItemGroup>
    <Resource Include="Images\AllServerQueries\AggMatch.png" />
  </ItemGroup>
  <ItemGroup>
    <Resource Include="Images\AllServerQueries\AggMiss.png" />
  </ItemGroup>
  <ItemGroup>
    <Resource Include="Images\AllServerQueries\AggPartial.png" />
  </ItemGroup>
  <ItemGroup>
    <EmbeddedResource Include="Resources\AvalonDockLayout-Default.xml" />
  </ItemGroup>
  <ItemGroup>
    <Resource Include="Images\icon-layout-load-64.png" />
  </ItemGroup>
  <ItemGroup>
    <Resource Include="Images\icon-layout-reset-64.png" />
  </ItemGroup>
  <ItemGroup>
    <Resource Include="Images\icon-layout-save-64.png" />
  </ItemGroup>
  <ItemGroup>
    <Resource Include="Images\icon-layout-load-17.png" />
  </ItemGroup>
  <ItemGroup>
    <Resource Include="Images\icon-layout-reset-17.png" />
  </ItemGroup>
  <ItemGroup>
    <Resource Include="Images\icon-layout-save-17.png" />
  </ItemGroup>
  <ItemGroup>
    <Resource Include="Images\icon-layout-load-16.png" />
  </ItemGroup>
  <ItemGroup>
    <Resource Include="Images\icon-layout-reset-16.png" />
  </ItemGroup>
  <ItemGroup>
    <Resource Include="Images\icon-layout-save-16.png" />
  </ItemGroup>
  <ItemGroup>
    <Resource Include="Theme\AvalonDockImages\DockAnchorableBottom.png" />
    <Resource Include="Theme\AvalonDockImages\DockAnchorableLeft.png" />
    <Resource Include="Theme\AvalonDockImages\DockAnchorableRight.png" />
    <Resource Include="Theme\AvalonDockImages\DockAnchorableTop.png" />
    <Resource Include="Theme\AvalonDockImages\DockDocumentAsAnchorableBottom.png" />
    <Resource Include="Theme\AvalonDockImages\DockDocumentAsAnchorableLeft.png" />
    <Resource Include="Theme\AvalonDockImages\DockDocumentAsAnchorableRight.png" />
    <Resource Include="Theme\AvalonDockImages\DockDocumentAsAnchorableTop.png" />
    <Resource Include="Theme\AvalonDockImages\DockDocumentBottom.png" />
    <Resource Include="Theme\AvalonDockImages\DockDocumentInside.png" />
    <Resource Include="Theme\AvalonDockImages\DockDocumentLeft.png" />
    <Resource Include="Theme\AvalonDockImages\DockDocumentRight.png" />
    <Resource Include="Theme\AvalonDockImages\DockDocumentTop.png" />
    <Resource Include="Theme\AvalonDockImages\DockPaneEmpty.png" />
    <Resource Include="Theme\AvalonDockImages\DockPaneLargeEmpty.png" />
    <Resource Include="Theme\AvalonDockImages\HTabGroup.png" />
    <Resource Include="Theme\AvalonDockImages\Locked.png" />
    <Resource Include="Theme\AvalonDockImages\VTabGroup.png" />
    <Resource Include="Images\icon-export-data%4096ppi.png" />
  </ItemGroup>
  <ItemGroup>
    <Resource Include="Images\icon-copy-light.png" />
  </ItemGroup>
  <ItemGroup>
    <Resource Include="Images\icon-run-function%4096ppi.png" />
    <Resource Include="Images\icon-run-function.png" />
    <Resource Include="Images\icon-wait%4024px.png" />
  </ItemGroup>
  <ItemGroup>
    <Resource Include="Images\Metadata\Folder.png" />
  </ItemGroup>
  <Import Project="$(MSBuildToolsPath)\Microsoft.CSharp.targets" />
  <Import Project="$(SolutionDir)\.nuget\NuGet.targets" Condition="Exists('$(SolutionDir)\.nuget\NuGet.targets')" />
  <Target Name="EnsureNuGetPackageBuildImports" BeforeTargets="PrepareForBuild">
    <PropertyGroup>
      <ErrorText>This project references NuGet package(s) that are missing on this computer. Enable NuGet Package Restore to download them.  For more information, see http://go.microsoft.com/fwlink/?LinkID=322105. The missing file is {0}.</ErrorText>
    </PropertyGroup>
    <Error Condition="!Exists('$(SolutionDir)\.nuget\NuGet.targets')" Text="$([System.String]::Format('$(ErrorText)', '$(SolutionDir)\.nuget\NuGet.targets'))" />
  </Target>
  <!-- To modify your build process, add your task inside one of the targets below and uncomment it. 
       Other similar extension points exist, see Microsoft.Common.targets.
  <Target Name="BeforeBuild">
  </Target>
  <Target Name="AfterBuild">
  </Target>
  -->
</Project><|MERGE_RESOLUTION|>--- conflicted
+++ resolved
@@ -373,11 +373,8 @@
     <Compile Include="Events\SizeUnitsUpdatedEvent.cs" />
     <Compile Include="Events\StartAutoSaveTimerEvent.cs" />
     <Compile Include="Events\StopAutoSaveTimerEvent.cs" />
-<<<<<<< HEAD
     <Compile Include="Extensions\ApplicationExtensions.cs" />
-=======
     <Compile Include="Extensions\ADOTabularConnectionExtensions.cs" />
->>>>>>> 833df801
     <Compile Include="Extensions\CharExtensions.cs" />
     <Compile Include="Extensions\DataReaderExtensions.cs" />
     <Compile Include="Extensions\DataSetExtensions.cs" />
