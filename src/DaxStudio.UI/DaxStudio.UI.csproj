--- conflicted
+++ resolved
@@ -1616,15 +1616,6 @@
     </PackageReference>
     <PackageReference Include="Dirkster.AvalonDock">
       <Version>4.60.0</Version>
-<<<<<<< HEAD
-=======
-    </PackageReference>
-    <PackageReference Include="Dirkster.AvalonDock.Themes.VS2013">
-      <Version>4.60.0</Version>
-    </PackageReference>
-    <PackageReference Include="Dirkster.MLib">
-      <Version>1.3.1.2</Version>
->>>>>>> bb46ae1b
     </PackageReference>
     <PackageReference Include="Dirkster.NumericUpDownLib">
       <Version>2.4.2.2</Version>
