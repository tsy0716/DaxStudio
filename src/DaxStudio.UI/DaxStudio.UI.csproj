--- conflicted
+++ resolved
@@ -373,11 +373,8 @@
     <Compile Include="Events\SizeUnitsUpdatedEvent.cs" />
     <Compile Include="Events\StartAutoSaveTimerEvent.cs" />
     <Compile Include="Events\StopAutoSaveTimerEvent.cs" />
-<<<<<<< HEAD
     <Compile Include="Extensions\ApplicationExtensions.cs" />
-=======
     <Compile Include="Extensions\CharExtensions.cs" />
->>>>>>> 0aef9ab6
     <Compile Include="Extensions\DataReaderExtensions.cs" />
     <Compile Include="Extensions\DataSetExtensions.cs" />
     <Compile Include="Extensions\DockingManagerExtensions.cs" />
@@ -1311,15 +1308,12 @@
     <Resource Include="Images\icon-export-data%4096ppi.png" />
   </ItemGroup>
   <ItemGroup>
-<<<<<<< HEAD
     <Resource Include="Images\icon-copy-light.png" />
   </ItemGroup>
   <ItemGroup>
     <Resource Include="Images\icon-run-function%4096ppi.png" />
     <Resource Include="Images\icon-run-function.png" />
-=======
     <Resource Include="Images\icon-wait%4024px.png" />
->>>>>>> 0aef9ab6
   </ItemGroup>
   <Import Project="$(MSBuildToolsPath)\Microsoft.CSharp.targets" />
   <Import Project="$(SolutionDir)\.nuget\NuGet.targets" Condition="Exists('$(SolutionDir)\.nuget\NuGet.targets')" />
