﻿<?xml version="1.0" encoding="utf-8"?>
<Project ToolsVersion="15.0" DefaultTargets="Build" xmlns="http://schemas.microsoft.com/developer/msbuild/2003">
  <Import Project="..\Common.props" />
  <PropertyGroup>
    <Configuration Condition=" '$(Configuration)' == '' ">Debug</Configuration>
    <Platform Condition=" '$(Platform)' == '' ">x86</Platform>
    <ProductVersion>8.0.30703</ProductVersion>
    <SchemaVersion>2.0</SchemaVersion>
    <ProjectGuid>{5EFEFF14-3052-4DC1-B020-8E259062B899}</ProjectGuid>
    <OutputType>Library</OutputType>
    <AppDesignerFolder>Properties</AppDesignerFolder>
    <RootNamespace>DaxStudio.UI</RootNamespace>
    <AssemblyName>DaxStudio.UI</AssemblyName>
    <TargetFrameworkVersion>v4.7.1</TargetFrameworkVersion>
    <TargetFrameworkProfile>
    </TargetFrameworkProfile>
    <FileAlignment>512</FileAlignment>
    <ProjectTypeGuids>{60dc8134-eba5-43b8-bcc9-bb4bc16c2548};{FAE04EC0-301F-11D3-BF4B-00C04F79EFBC}</ProjectTypeGuids>
    <WarningLevel>4</WarningLevel>
    <SccProjectName>SAK</SccProjectName>
    <SccLocalPath>SAK</SccLocalPath>
    <SccAuxPath>SAK</SccAuxPath>
    <SccProvider>SAK</SccProvider>
    <Utf8Output>true</Utf8Output>
    <ExpressionBlendVersion>4.0.20525.0</ExpressionBlendVersion>
    <SolutionDir Condition="$(SolutionDir) == '' Or $(SolutionDir) == '*Undefined*'">..\</SolutionDir>
    <RestorePackages>true</RestorePackages>
    <NuGetPackageImportStamp>
    </NuGetPackageImportStamp>
  </PropertyGroup>
  <PropertyGroup Condition=" '$(Configuration)|$(Platform)' == 'Debug|x86' ">
    <PlatformTarget>AnyCPU</PlatformTarget>
    <DebugSymbols>true</DebugSymbols>
    <DebugType>full</DebugType>
    <Optimize>false</Optimize>
    <OutputPath>bin\Debug\</OutputPath>
    <DefineConstants>DEBUG;TRACE</DefineConstants>
    <ErrorReport>prompt</ErrorReport>
    <WarningLevel>4</WarningLevel>
    <Prefer32Bit>false</Prefer32Bit>
    <LangVersion>8.0</LangVersion>
    <EnableNETAnalyzers>true</EnableNETAnalyzers>
    <AnalysisMode>AllEnabledByDefault</AnalysisMode>
    <AnalysisLevel>latest</AnalysisLevel>
    <EnforceCodeStyleInBuild>true</EnforceCodeStyleInBuild>
  </PropertyGroup>
  <PropertyGroup Condition=" '$(Configuration)|$(Platform)' == 'Release|x86' ">
    <PlatformTarget>AnyCPU</PlatformTarget>
    <DebugType>none</DebugType>
    <Optimize>true</Optimize>
    <OutputPath>bin\Release\</OutputPath>
    <DefineConstants>TRACE</DefineConstants>
    <ErrorReport>prompt</ErrorReport>
    <WarningLevel>4</WarningLevel>
    <Prefer32Bit>false</Prefer32Bit>
    <LangVersion>8.0</LangVersion>
    <EnableNETAnalyzers>true</EnableNETAnalyzers>
    <AnalysisMode>AllEnabledByDefault</AnalysisMode>
    <AnalysisLevel>latest</AnalysisLevel>
    <EnforceCodeStyleInBuild>true</EnforceCodeStyleInBuild>
  </PropertyGroup>
  <PropertyGroup>
    <StartupObject />
  </PropertyGroup>
  <PropertyGroup Condition="'$(Configuration)|$(Platform)' == 'Debug Standalone|x86'">
    <DebugSymbols>true</DebugSymbols>
    <OutputPath>bin\x86\Debug Standalone\</OutputPath>
    <DefineConstants>DEBUG;TRACE</DefineConstants>
    <DebugType>full</DebugType>
    <PlatformTarget>AnyCPU</PlatformTarget>
    <CodeAnalysisLogFile>bin\Debug\DaxStudio.UI.dll.CodeAnalysisLog.xml</CodeAnalysisLogFile>
    <CodeAnalysisUseTypeNameInSuppression>true</CodeAnalysisUseTypeNameInSuppression>
    <CodeAnalysisModuleSuppressionsFile>GlobalSuppressions.cs</CodeAnalysisModuleSuppressionsFile>
    <ErrorReport>prompt</ErrorReport>
    <CodeAnalysisRuleSet>
    </CodeAnalysisRuleSet>
    <CodeAnalysisRuleSetDirectories>;C:\Program Files\Microsoft Visual Studio 10.0\Team Tools\Static Analysis Tools\\Rule Sets</CodeAnalysisRuleSetDirectories>
    <CodeAnalysisRuleDirectories>;C:\Program Files\Microsoft Visual Studio 10.0\Team Tools\Static Analysis Tools\FxCop\\Rules</CodeAnalysisRuleDirectories>
    <Prefer32Bit>false</Prefer32Bit>
  </PropertyGroup>
  <!--<PropertyGroup Condition="'$(Configuration)|$(Platform)' == 'Debug|AnyCPU'">
    <DebugSymbols>true</DebugSymbols>
    <OutputPath>bin\Debug\</OutputPath>
    <DefineConstants>DEBUG;TRACE</DefineConstants>
    <DebugType>full</DebugType>
    <PlatformTarget>AnyCPU</PlatformTarget>
    <CodeAnalysisLogFile>bin\Debug\DaxStudio.UI.dll.CodeAnalysisLog.xml</CodeAnalysisLogFile>
    <CodeAnalysisUseTypeNameInSuppression>true</CodeAnalysisUseTypeNameInSuppression>
    <CodeAnalysisModuleSuppressionsFile>GlobalSuppressions.cs</CodeAnalysisModuleSuppressionsFile>
    <ErrorReport>prompt</ErrorReport>
    <CodeAnalysisRuleSet>MinimumRecommendedRules.ruleset</CodeAnalysisRuleSet>
    <CodeAnalysisRuleSetDirectories>;C:\Program Files\Microsoft Visual Studio 10.0\Team Tools\Static Analysis Tools\\Rule Sets</CodeAnalysisRuleSetDirectories>
    <CodeAnalysisRuleDirectories>;C:\Program Files\Microsoft Visual Studio 10.0\Team Tools\Static Analysis Tools\FxCop\\Rules</CodeAnalysisRuleDirectories>
    <CodeAnalysisIgnoreBuiltInRules>false</CodeAnalysisIgnoreBuiltInRules>
    <CodeAnalysisFailOnMissingRules>false</CodeAnalysisFailOnMissingRules>
    <Prefer32Bit>false</Prefer32Bit>
  </PropertyGroup>-->
  <PropertyGroup Condition="'$(Configuration)|$(Platform)' == 'Release|AnyCPU'">
    <OutputPath>..\..\Release\bin\</OutputPath>
    <DefineConstants>TRACE</DefineConstants>
    <Optimize>true</Optimize>
    <DebugType>pdbonly</DebugType>
    <PlatformTarget>AnyCPU</PlatformTarget>
    <CodeAnalysisLogFile>bin\Release\DaxStudio.UI.dll.CodeAnalysisLog.xml</CodeAnalysisLogFile>
    <CodeAnalysisUseTypeNameInSuppression>true</CodeAnalysisUseTypeNameInSuppression>
    <CodeAnalysisModuleSuppressionsFile>GlobalSuppressions.cs</CodeAnalysisModuleSuppressionsFile>
    <ErrorReport>prompt</ErrorReport>
    <CodeAnalysisRuleSet>
    </CodeAnalysisRuleSet>
    <CodeAnalysisRuleSetDirectories>;C:\Program Files\Microsoft Visual Studio 10.0\Team Tools\Static Analysis Tools\\Rule Sets</CodeAnalysisRuleSetDirectories>
    <CodeAnalysisIgnoreBuiltInRuleSets>false</CodeAnalysisIgnoreBuiltInRuleSets>
    <CodeAnalysisRuleDirectories>;C:\Program Files\Microsoft Visual Studio 10.0\Team Tools\Static Analysis Tools\FxCop\\Rules</CodeAnalysisRuleDirectories>
    <CodeAnalysisIgnoreBuiltInRules>false</CodeAnalysisIgnoreBuiltInRules>
    <CodeAnalysisFailOnMissingRules>false</CodeAnalysisFailOnMissingRules>
    <Prefer32Bit>false</Prefer32Bit>
  </PropertyGroup>
  <PropertyGroup Condition="'$(Configuration)|$(Platform)' == 'Debug Standalone|AnyCPU'">
    <DebugSymbols>true</DebugSymbols>
    <OutputPath>bin\Debug Standalone\</OutputPath>
    <DefineConstants>DEBUG;TRACE</DefineConstants>
    <DebugType>full</DebugType>
    <PlatformTarget>AnyCPU</PlatformTarget>
    <CodeAnalysisLogFile>bin\Debug\DaxStudio.UI.dll.CodeAnalysisLog.xml</CodeAnalysisLogFile>
    <CodeAnalysisUseTypeNameInSuppression>true</CodeAnalysisUseTypeNameInSuppression>
    <CodeAnalysisModuleSuppressionsFile>GlobalSuppressions.cs</CodeAnalysisModuleSuppressionsFile>
    <ErrorReport>prompt</ErrorReport>
    <CodeAnalysisRuleSet>
    </CodeAnalysisRuleSet>
    <CodeAnalysisRuleSetDirectories>;C:\Program Files\Microsoft Visual Studio 10.0\Team Tools\Static Analysis Tools\\Rule Sets;C:\Program Files\Microsoft Visual Studio 10.0\Team Tools\Static Analysis Tools\\Rule Sets</CodeAnalysisRuleSetDirectories>
    <CodeAnalysisIgnoreBuiltInRuleSets>false</CodeAnalysisIgnoreBuiltInRuleSets>
    <CodeAnalysisRuleDirectories>;C:\Program Files\Microsoft Visual Studio 10.0\Team Tools\Static Analysis Tools\FxCop\\Rules;C:\Program Files\Microsoft Visual Studio 10.0\Team Tools\Static Analysis Tools\FxCop\\Rules</CodeAnalysisRuleDirectories>
    <CodeAnalysisIgnoreBuiltInRules>false</CodeAnalysisIgnoreBuiltInRules>
    <CodeAnalysisFailOnMissingRules>false</CodeAnalysisFailOnMissingRules>
    <Prefer32Bit>false</Prefer32Bit>
  </PropertyGroup>
  <PropertyGroup Condition="'$(Configuration)|$(Platform)' == 'Debug Excel 2013|x86'">
    <DebugSymbols>true</DebugSymbols>
    <OutputPath>bin\x86\Debug Excel 2013\</OutputPath>
    <DefineConstants>DEBUG;TRACE</DefineConstants>
    <DebugType>full</DebugType>
    <PlatformTarget>AnyCPU</PlatformTarget>
    <CodeAnalysisLogFile>bin\Debug\DaxStudio.UI.dll.CodeAnalysisLog.xml</CodeAnalysisLogFile>
    <CodeAnalysisUseTypeNameInSuppression>true</CodeAnalysisUseTypeNameInSuppression>
    <CodeAnalysisModuleSuppressionsFile>GlobalSuppressions.cs</CodeAnalysisModuleSuppressionsFile>
    <ErrorReport>prompt</ErrorReport>
    <CodeAnalysisRuleSet>
    </CodeAnalysisRuleSet>
    <CodeAnalysisRuleSetDirectories>;C:\Program Files\Microsoft Visual Studio 10.0\Team Tools\Static Analysis Tools\\Rule Sets</CodeAnalysisRuleSetDirectories>
    <CodeAnalysisRuleDirectories>;C:\Program Files\Microsoft Visual Studio 10.0\Team Tools\Static Analysis Tools\FxCop\\Rules</CodeAnalysisRuleDirectories>
    <CodeAnalysisIgnoreBuiltInRules>false</CodeAnalysisIgnoreBuiltInRules>
    <CodeAnalysisFailOnMissingRules>false</CodeAnalysisFailOnMissingRules>
    <Prefer32Bit>false</Prefer32Bit>
  </PropertyGroup>
  <PropertyGroup Condition="'$(Configuration)|$(Platform)' == 'Debug Excel 2013|AnyCPU'">
    <DebugSymbols>true</DebugSymbols>
    <OutputPath>bin\Debug Excel 2013\</OutputPath>
    <DefineConstants>DEBUG;TRACE</DefineConstants>
    <DebugType>full</DebugType>
    <PlatformTarget>AnyCPU</PlatformTarget>
    <CodeAnalysisLogFile>bin\Debug\DaxStudio.UI.dll.CodeAnalysisLog.xml</CodeAnalysisLogFile>
    <CodeAnalysisUseTypeNameInSuppression>true</CodeAnalysisUseTypeNameInSuppression>
    <CodeAnalysisModuleSuppressionsFile>GlobalSuppressions.cs</CodeAnalysisModuleSuppressionsFile>
    <ErrorReport>prompt</ErrorReport>
    <CodeAnalysisRuleSet>
    </CodeAnalysisRuleSet>
    <CodeAnalysisRuleSetDirectories>;C:\Program Files\Microsoft Visual Studio 10.0\Team Tools\Static Analysis Tools\\Rule Sets;C:\Program Files\Microsoft Visual Studio 10.0\Team Tools\Static Analysis Tools\\Rule Sets</CodeAnalysisRuleSetDirectories>
    <CodeAnalysisIgnoreBuiltInRuleSets>true</CodeAnalysisIgnoreBuiltInRuleSets>
    <CodeAnalysisRuleDirectories>;C:\Program Files\Microsoft Visual Studio 10.0\Team Tools\Static Analysis Tools\FxCop\\Rules;C:\Program Files\Microsoft Visual Studio 10.0\Team Tools\Static Analysis Tools\FxCop\\Rules</CodeAnalysisRuleDirectories>
    <CodeAnalysisIgnoreBuiltInRules>false</CodeAnalysisIgnoreBuiltInRules>
    <CodeAnalysisFailOnMissingRules>false</CodeAnalysisFailOnMissingRules>
    <Prefer32Bit>false</Prefer32Bit>
  </PropertyGroup>
  <PropertyGroup>
    <ApplicationIcon>Images\DaxStudio.ico</ApplicationIcon>
  </PropertyGroup>
  <PropertyGroup Condition="'$(Configuration)|$(Platform)' == 'Tests|AnyCPU'">
    <DebugSymbols>true</DebugSymbols>
    <OutputPath>bin\Tests\</OutputPath>
    <DefineConstants>DEBUG;TRACE</DefineConstants>
    <DebugType>full</DebugType>
    <PlatformTarget>AnyCPU</PlatformTarget>
    <LangVersion>7.3</LangVersion>
    <ErrorReport>prompt</ErrorReport>
  </PropertyGroup>
  <PropertyGroup Condition="'$(Configuration)|$(Platform)' == 'Tests|x86'">
    <DebugSymbols>true</DebugSymbols>
    <OutputPath>bin\x86\Tests\</OutputPath>
    <DefineConstants>DEBUG;TRACE</DefineConstants>
    <DebugType>full</DebugType>
    <PlatformTarget>AnyCPU</PlatformTarget>
    <LangVersion>8.0</LangVersion>
    <ErrorReport>prompt</ErrorReport>
  </PropertyGroup>
  <ItemGroup>
    <Reference Include="Accessibility">
      <EmbedInteropTypes>False</EmbedInteropTypes>
    </Reference>
    <Reference Include="PresentationFramework.Aero" />
    <Reference Include="System" />
    <Reference Include="System.ComponentModel.Composition" />
    <Reference Include="System.ComponentModel.DataAnnotations" />
    <Reference Include="System.Configuration" />
    <Reference Include="System.Data" />
    <Reference Include="System.Drawing" />
    <Reference Include="System.Management" />
    <Reference Include="System.Numerics" />
    <Reference Include="System.Runtime.Serialization" />
    <Reference Include="System.Security" />
    <Reference Include="System.Web" />
    <Reference Include="System.Web.Extensions" />
    <Reference Include="System.Windows.Forms" />
    <Reference Include="System.Xml" />
    <Reference Include="Microsoft.CSharp" />
    <Reference Include="System.Core" />
    <Reference Include="System.Xml.Linq" />
    <Reference Include="System.Data.DataSetExtensions" />
    <Reference Include="System.Xaml">
      <RequiredTargetFramework>4.0</RequiredTargetFramework>
    </Reference>
    <Reference Include="UIAutomationProvider" />
    <Reference Include="UIAutomationTypes" />
    <Reference Include="WindowsBase" />
    <Reference Include="PresentationCore" />
    <Reference Include="PresentationFramework" />
    <Reference Include="WindowsFormsIntegration" />
  </ItemGroup>
  <ItemGroup>
    <Compile Include="..\CommonAssemblyInfo.cs">
      <Link>Properties\CommonAssemblyInfo.cs</Link>
    </Compile>
    <Compile Include="..\CommonAssemblyVersion.cs">
      <Link>Properties\CommonAssemblyVersion.cs</Link>
    </Compile>
    <Compile Include="AppBootstrapper.cs" />
    <Compile Include="AttachedProperties\BrushBindingHelper.cs" />
    <Compile Include="AttachedProperties\DataGridAutoScroll.cs" />
    <Compile Include="AttachedProperties\DaxEditorFocusExtensions.cs" />
    <Compile Include="AttachedProperties\DesignModeHelpers.cs" />
    <Compile Include="AttachedProperties\GridSplitterController.cs" />
    <Compile Include="AttachedProperties\ForegroundBindingHelper.cs" />
    <Compile Include="AttachedProperties\ImageBindingHelper.cs" />
    <Compile Include="AttachedProperties\InitialFocusExtentions.cs" />
    <Compile Include="AttachedProperties\DataGridExtensions.cs" />
    <Compile Include="AttachedProperties\DefaultButtonExtensions.cs" />
    <Compile Include="AttachedProperties\DefaultButton.cs" />
    <Compile Include="AttachedProperties\HyperlinkExtensions.cs" />
    <Compile Include="AttachedProperties\LayoutAnchorablePaneAutoHideMinWidthHelper.cs" />
    <Compile Include="AttachedProperties\ListViewExtenders.cs" />
    <Compile Include="AttachedProperties\KeyboardFocusWithinObserver.cs" />
    <Compile Include="AttachedProperties\MouseObserver.cs" />
    <Compile Include="AttachedProperties\TriggerDebugTracer.cs" />
    <Compile Include="AttachedProperties\VisibilityAnimation.cs" />
    <Compile Include="Behaviours\AvalonDockLayoutSerializerBehaviour.cs" />
    <Compile Include="Behaviours\BindableFocusBehaviour.cs" />
    <Compile Include="AttachedProperties\DataSourcePasteHandlerHelper.cs" />
    <Compile Include="Behaviours\FindReplaceBehaviour.cs" />
    <Compile Include="Behaviours\GridViewColumnResize.cs" />
    <Compile Include="Behaviours\ListViewScrollIntoViewBehaviour.cs" />
    <Compile Include="Behaviours\ListViewClipboardBehaviour.cs" />
    <Compile Include="Behaviours\ListViewSorterBehaviour.cs" />
    <Compile Include="Behaviours\PasswordBoxBindingBehaviour.cs" />
    <Compile Include="Behaviours\TreeViewClipboardBehaviour.cs" />
    <Compile Include="Behaviours\TreeViewMultipleSelectionBehaviour.cs" />
    <Compile Include="Controls\BindableRichTextBox.cs" />
    <Compile Include="Controls\ClipBorder.cs" />
    <Compile Include="Controls\DataGridCustomCopy.cs" />
    <Compile Include="Controls\DataGridNoContextMenu.cs" />
    <Compile Include="Controls\DaxStudioDialog.cs" />
    <Compile Include="Controls\HotKeyEditorControl.xaml.cs">
      <DependentUpon>HotKeyEditorControl.xaml</DependentUpon>
    </Compile>
    <Compile Include="Controls\TextBoxEx.cs" />
    <Compile Include="Controls\TreeViewEx.cs" />
    <Compile Include="Controls\Utils.cs" />
    <Compile Include="Controls\ZoomableUserControl.cs" />
    <Compile Include="Conventions\AvalonDockCustomConventions.cs" />
    <Compile Include="Conventions\ModernWpfConventions.cs" />
    <Compile Include="Conventions\VisibilityBindingConvention.cs" />
    <Compile Include="Converters\ActiveDocumentConverter.cs" />
    <Compile Include="Converters\AllNumericConverter.cs" />
    <Compile Include="Converters\BoolNotConverter.cs" />
    <Compile Include="Converters\BoolToCollapsedConverter.cs" />
    <Compile Include="Converters\BoolToDoubleConverter.cs" />
    <Compile Include="Converters\BoolToGridRowHeightConverter.cs" />
    <Compile Include="Converters\BoolToNotVisibleConverter.cs" />
    <Compile Include="Converters\BoolToNotHiddenConverter.cs" />
    <Compile Include="Converters\BoolToThicknessConverter.cs">
      <SubType>Code</SubType>
    </Compile>
    <Compile Include="Converters\CanDuplicateMeasureConverter.cs" />
    <Compile Include="Converters\CappedRowHeightConverter.cs" />
    <Compile Include="Converters\CappedHeightConverter.cs" />
    <Compile Include="Converters\CircularProgressBar\ArcEndPointConverter.cs" />
    <Compile Include="Converters\CircularProgressBar\ArcSizeConverter.cs" />
    <Compile Include="Converters\CircularProgressBar\LocalEx.cs" />
    <Compile Include="Converters\CircularProgressBar\RotateTransformCentreConverter.cs" />
    <Compile Include="Converters\CircularProgressBar\StartPointConverter.cs" />
    <Compile Include="Converters\DateTimeToHHMMSSConverter.cs" />
    <Compile Include="Converters\DataBindingDebugConverter.cs" />
    <Compile Include="Converters\DatetimeToLocalTimeConverter.cs" />
    <Compile Include="Converters\DynamicResourceLookupConverter.cs" />
    <Compile Include="Converters\EnumDescriptionTypeConverter.cs" />
    <Compile Include="Converters\FilterValueHeightConverter.cs" />
    <Compile Include="Converters\FindResourceFromStringConverter.cs" />
    <Compile Include="Converters\FontToSupportedGlyphConverter.cs" />
    <Compile Include="Converters\IsMeasureVisibilityConverter.cs" />
    <Compile Include="Converters\IsMultiLineFilterTypeConverter.cs" />
    <Compile Include="Converters\MinWidthOrientationConverter.cs" />
    <Compile Include="Converters\NotZeroConverter.cs" />
    <Compile Include="Converters\ResourceThemeLookupConverter.cs" />
    <Compile Include="Events\DuplicateMeasureEvent.cs" />
    <Compile Include="Events\EditorHotkeyEvent.cs" />
    <Compile Include="Events\LoadQueryBuilderEvent.cs" />
    <Compile Include="Events\QueryBuilderUpdateEvent.cs" />
    <Compile Include="Events\RunStyleChangedEvent.cs" />
    <Compile Include="Events\ToggleCommentEvent.cs" />
    <Compile Include="Extensions\DaxStudioWindowManager.cs" />
    <Compile Include="Extensions\HyperlinkExtensions.cs" />
    <Compile Include="JsonConverters\ADOTabularColumnCreationConverter.cs" />
    <Compile Include="JsonConverters\QueryBuilderColumnDataTypeConverter.cs" />
    <Compile Include="JsonConverters\QueryBuilderConverter.cs" />
    <Compile Include="Converters\RightMarginMultiplyConverter.cs" />
    <Compile Include="Converters\ServerNameConverter.cs" />
    <Compile Include="Converters\ServerNameTrimmingConverter.cs" />
    <Compile Include="Enums\MultipleQueriesDetectedDialogResult.cs" />
    <Compile Include="Enums\QueryBuilderItem.cs" />
    <Compile Include="Events\ConnectFailedEvent.cs" />
    <Compile Include="Events\ConnectionOpenedEvent.cs" />
    <Compile Include="Events\DatabaseChangedEvent.cs" />
    <Compile Include="Events\EditorResizeEvent.cs" />
    <Compile Include="Events\ReconnectEvent.cs" />
    <Compile Include="Events\RefreshTablesEvent.cs" />
    <Compile Include="Events\SelectedDatabaseChangedEvent.cs" />
    <Compile Include="Events\SendColumnToEditorEvent.cs" />
    <Compile Include="Events\SetFocusEvent.cs" />
    <Compile Include="Events\ShowMeasureExpressionEditor.cs" />
    <Compile Include="Events\TablesRefreshedEvent.cs" />
    <Compile Include="Extensions\ContextExtensions.cs" />
    <Compile Include="Extensions\DependencyObjectExtensions.cs" />
    <Compile Include="Extensions\EnumExtensions.cs" />
    <Compile Include="Extensions\LinqExtensions.cs" />
    <Compile Include="Extensions\QueryBuilderColumnExtensions.cs" />
    <Compile Include="Extensions\VersionExtensions.cs" />
    <Compile Include="Interfaces\IDaxDocument.cs" />
    <Compile Include="Interfaces\IDaxStudioHost.cs" />
    <Compile Include="Interfaces\IDaxStudioProxy.cs" />
    <Compile Include="Interfaces\IMetadataProvider.cs" />
    <Compile Include="Interfaces\IQueryBuilderFieldList.cs" />
    <Compile Include="Interfaces\IQueryRunner.cs" />
    <Compile Include="Interfaces\IQueryTextProvider.cs" />
    <Compile Include="Interfaces\IZoomable.cs" />
    <Compile Include="JsonConverters\InterfaceContractResolver.cs" />
    <Compile Include="JsonConverters\SecureStringConverter.cs" />
    <Compile Include="MarkupExtensions\ConverterBindableParameter.cs" />
    <Compile Include="MarkupExtensions\EnumBindingSourceExtension.cs" />
    <Compile Include="Converters\EnumBooleanConverter.cs" />
    <Compile Include="Converters\EnumDescriptionConverter.cs" />
    <Compile Include="Converters\EventSubclassConverter.cs" />
    <Compile Include="Converters\FontConverter.cs" />
    <Compile Include="Converters\GreaterThanConverter.cs" />
    <Compile Include="Converters\HotKeyConverter.cs" />
    <Compile Include="Converters\IntToDoubleConverter.cs" />
    <Compile Include="Converters\IntToFormattedMsConverter.cs" />
    <Compile Include="Converters\MatchingResultColourConverter.cs" />
    <Compile Include="Converters\MaxMultiConverter.cs" />
    <Compile Include="Converters\MaxTextLinesConverter.cs" />
    <Compile Include="Converters\MinusConverter.cs" />
    <Compile Include="Converters\MultiplyWithMinConverter.cs" />
    <Compile Include="Converters\NegativeColourConverter.cs" />
    <Compile Include="Converters\OffsetConverter.cs" />
    <Compile Include="Converters\DynamicDataGridConverter.cs" />
    <Compile Include="Converters\DynamicGridViewConverter.cs" />
    <Compile Include="Converters\MultiplyConverter.cs" />
    <Compile Include="Converters\QueryMultiLineConverter.cs" />
    <Compile Include="Converters\QuerySingleLineConverter.cs" />
    <Compile Include="Converters\RelativeWidthConverter.cs" />
    <Compile Include="Converters\ResourceLookupConverter.cs" />
    <Compile Include="Converters\RowMaxHeightVisibilityConverter.cs" />
    <Compile Include="Converters\StringFormatConverter.cs" />
    <Compile Include="Converters\StringToVisibilityConverter.cs" />
    <Compile Include="Converters\xmSqlToDocumentConverter.cs" />
    <Compile Include="Converters\StringWhitespaceRemovalConverter.cs" />
    <Compile Include="Enums\DialogResult.cs" />
    <Compile Include="Enums\ExportDataType.cs" />
    <Compile Include="Enums\ExportStatus.cs" />
    <Compile Include="Enums\FilterType.cs" />
    <Compile Include="Enums\OpenDialogResult.cs" />
    <Compile Include="Enums\QueryEndSubClass.cs" />
    <Compile Include="Enums\SqlAuthenticationType.cs" />
    <Compile Include="Events\AllDocumentsClosedEvent.cs" />
    <Compile Include="Events\AutoSaveEvent.cs" />
    <Compile Include="Events\AutoSaveRecoveryEvent.cs" />
    <Compile Include="Events\ChangeThemeEvent.cs" />
    <Compile Include="Events\CopyConnectionEvent.cs" />
    <Compile Include="Events\DockManagerLoadLayout.cs" />
    <Compile Include="Events\DockManagerSaveLayout.cs" />
    <Compile Include="Events\ExportDaxFunctionsEvent.cs" />
    <Compile Include="Events\ExportStatusUpdateEvent.cs" />
    <Compile Include="Events\LoggingEnabledEvent.cs" />
    <Compile Include="Events\RecoverNextAutoSaveFileEvent.cs" />
    <Compile Include="Events\RefreshOutputTargetsEvent.cs" />
    <Compile Include="Events\ServerTimingsEvent.cs" />
    <Compile Include="Events\ShowTraceWindowEvent.cs" />
    <Compile Include="Events\SizeUnitsUpdatedEvent.cs" />
    <Compile Include="Events\StartAutoSaveTimerEvent.cs" />
    <Compile Include="Events\StopAutoSaveTimerEvent.cs" />
    <Compile Include="Events\UpdateHotkeys.cs" />
    <Compile Include="Extensions\ApplicationExtensions.cs" />
    <Compile Include="Extensions\CharExtensions.cs" />
    <Compile Include="Extensions\DataReaderExtensions.cs" />
    <Compile Include="Extensions\DataSetExtensions.cs" />
    <Compile Include="Extensions\DockingManagerExtensions.cs" />
    <Compile Include="Extensions\ExceptionExtensions.cs" />
    <Compile Include="Extensions\HttpClientExtensions.cs" />
    <Compile Include="Extensions\MiscExtensions.cs" />
    <Compile Include="Extensions\ObjectExtensions.cs" />
    <Compile Include="Extensions\QueryBeginEventExtensions.cs" />
    <Compile Include="Extensions\ServerVersionExtensions.cs" />
    <Compile Include="Extensions\SqlBulkCopyExtensions.cs" />
    <Compile Include="Extensions\ViewAwareExtensions.cs" />
    <Compile Include="Extensions\ListExtensions.cs" />
    <Compile Include="Extensions\ProcessExtensions.cs" />
    <Compile Include="Extensions\StringExtensions.cs" />
    <Compile Include="Interfaces\IAutoSaver.cs" />
    <Compile Include="Interfaces\IDataGridWindow.cs" />
    <Compile Include="Interfaces\ISettingProvider.cs" />
    <Compile Include="JsonConverters\DaxFileConverter.cs" />
    <Compile Include="JsonConverters\ServerTimingConverter.cs" />
    <Compile Include="JsonConverters\VersionConverter.cs" />
    <Compile Include="MarkupExtensions\ResourceBinding.cs" />
    <Compile Include="Model\AggregateRewriteSummary.cs" />
    <Compile Include="Model\AutoSaveIndex.cs" />
    <Compile Include="Model\AutoSaveIndexEntry.cs" />
    <Compile Include="Model\ConnectionManager.cs" />
    <Compile Include="Model\HotKey.cs" />
    <Compile Include="Events\LoadQueryHistoryAsyncEvent.cs" />
    <Compile Include="Model\PowerBIPerformanceData.cs" />
    <Compile Include="Model\QueryBeginEvent.cs" />
    <Compile Include="Model\QueryBuilder\ADOTabularColumnStub.cs" />
    <Compile Include="Model\QueryBuilder\QueryBuilder.cs" />
    <Compile Include="Model\QueryBuilder\QueryBuilderColumn.cs" />
    <Compile Include="Model\QueryBuilder\QueryBuilderDropHandler.cs" />
    <Compile Include="Model\QueryBuilder\QueryBuilderFieldList.cs" />
    <Compile Include="Model\QueryBuilder\QueryBuilderFilterList.cs" />
    <Compile Include="Model\QueryInfo.cs" />
    <Compile Include="Model\QueryParameter.cs" />
    <Compile Include="Model\SettingsProviderFactory.cs" />
    <Compile Include="Model\TreeViewFunctions.cs" />
    <Compile Include="Resources\DesignTimeResourceDictionary.cs" />
    <Compile Include="ResultsTargets\ResultsTargetClipboard.cs" />
    <Compile Include="ResultsTargets\ResultsTargetExcelLinkedOdc.cs" />
    <Compile Include="ResultsTargets\ResultsTargetExcelFile.cs" />
    <Compile Include="TemplateSelectors\AvalonDockTemplateSelector.cs" />
    <Compile Include="Converters\VisibilityToBooleanConverter.cs" />
    <Compile Include="Converters\WorkbookNameConverter.cs" />
    <Compile Include="Enums\FileIcons.cs" />
    <Compile Include="Enums\SaveResult.cs" />
    <Compile Include="Events\ActivateDocumentEvent.cs" />
    <Compile Include="Events\ActivateTrace.cs" />
    <Compile Include="Events\ApplicationActivatedEvent.cs" />
    <Compile Include="Events\CancelQueryEvent.cs" />
    <Compile Include="Events\ConnectionPendingEvent.cs" />
    <Compile Include="Events\CommentEvent.cs" />
    <Compile Include="Events\ConnectEvent.cs" />
    <Compile Include="Events\CancelConnectEvent.cs" />
    <Compile Include="Events\DmvsLoadedEvent.cs" />
    <Compile Include="Events\DocumentConnectionUpdateEvent.cs" />
    <Compile Include="Events\EditorPositionChangedEvent.cs" />
    <Compile Include="Events\FileOpenedEvent.cs" />
    <Compile Include="Events\FileSavedEvent.cs" />
    <Compile Include="Events\FunctionsLoadedEvent.cs" />
    <Compile Include="Events\LoadFileEvent.cs" />
    <Compile Include="Events\MetadataLoadedEvent.cs" />
    <Compile Include="Events\SelectedModelChangedEvent.cs" />
    <Compile Include="Events\NavigateToLocationEvent.cs" />
    <Compile Include="Events\NewVersionEvent.cs" />
    <Compile Include="Events\OpenRecentFileEvent.cs" />
    <Compile Include="Events\OpenFileEvent.cs" />
    <Compile Include="Events\OutputMessage.cs">
      <SubType>Code</SubType>
    </Compile>
    <Compile Include="Events\QueryFinishedEvent.cs" />
    <Compile Include="Events\QueryHistoryEvent.cs" />
    <Compile Include="Events\QueryResultsPaneMessageEvent.cs" />
    <Compile Include="Events\QueryTraceCompletedEvent.cs" />
    <Compile Include="Events\SelectionChangeCaseEvent.cs" />
    <Compile Include="Events\DefineMeasureOnEditor.cs" />
    <Compile Include="Events\ServerTimingDetailsUpdatedEvent.cs" />
    <Compile Include="Events\SetSelectedWorksheetEvent.cs" />
    <Compile Include="Events\TraceChangedEvent.cs" />
    <Compile Include="Events\TraceChangingEvent.cs" />
    <Compile Include="Events\TraceWatcherToggleEvent.cs" />
    <Compile Include="Events\UpdateEditorOptions.cs" />
    <Compile Include="Events\UpdateTimerTextEvent.cs" />
    <Compile Include="MarkupExtensions\NinjaBinding.cs" />
    <Compile Include="Model\DaxFile.cs" />
    <Compile Include="Model\DaxFormatter.cs" />
    <Compile Include="Enums\DocumentState.cs" />
    <Compile Include="Interfaces\ISaveState.cs" />
    <Compile Include="Model\DaxStudioTraceEventClassSubclass.cs" />
    <Compile Include="Model\GlobalQueryHistory.cs" />
    <Compile Include="Model\LinkedQueryResult.cs" />
    <Compile Include="Model\NotifyIcon.cs" />
    <Compile Include="Model\ProxyPowerPivot.cs" />
    <Compile Include="Model\ProxyStandalone.cs" />
    <Compile Include="Model\QueryPlanModel.cs" />
    <Compile Include="Interfaces\IToolWindow.cs" />
    <Compile Include="Interfaces\ITraceWatcher.cs" />
    <Compile Include="Model\RunStyle.cs" />
    <Compile Include="Model\ServerTimesModel.cs" />
    <Compile Include="Model\StaticQueryResult.cs" />
    <Compile Include="Model\StatusBarMessage.cs" />
    <Compile Include="Model\TraceWatcherCollection.cs" />
    <Compile Include="Model\TreeViewTables.cs" />
    <Compile Include="Model\VersionCheck.cs" />
    <Compile Include="Properties\Resources.Designer.cs">
      <AutoGen>True</AutoGen>
      <DesignTime>True</DesignTime>
      <DependentUpon>Resources.resx</DependentUpon>
    </Compile>
    <Compile Include="ResultsTargets\ResultsTargetExcelLinked.cs" />
    <Compile Include="ResultsTargets\ResultsTargetExcelStatic.cs" />
    <Compile Include="ResultsTargets\ResultsTargetTextFile.cs" />
    <Compile Include="ResultsTargets\ResultsTargetTimer.cs" />
    <Compile Include="Model\ToolWindowBase.cs" />
    <Compile Include="TemplateSelectors\DataGridWindowTemplateSelector.cs" />
    <Compile Include="TemplateSelectors\OptionsPropertyTemplateSelector.cs" />
    <Compile Include="TemplateSelectors\ResultsGridCellTemplateSelector.cs" />
    <Compile Include="Theme\ThemeManager.cs" />
    <Compile Include="Triggers\EnterKeyTrigger.cs" />
    <Compile Include="Triggers\InputBindingTrigger.cs">
      <SubType>Code</SubType>
    </Compile>
    <Compile Include="Triggers\KeyBindingTrigger.cs" />
    <Compile Include="Triggers\KeyPressTrigger.cs" />
    <Compile Include="Utils\ApplicationCloseAllStrategy.cs" />
    <Compile Include="Utils\ApplicationHelper.cs" />
    <Compile Include="Utils\AssemblyLoader.cs" />
    <Compile Include="Utils\AutoSaver.cs" />
    <Compile Include="Utils\ClipboardHelper.cs" />
    <Compile Include="Utils\DaxxFormat.cs" />
    <Compile Include="Utils\DelegateCommand.cs" />
    <Compile Include="Utils\FocusManager.cs" />
    <Compile Include="Utils\FormatDebugMode.cs" />
    <Compile Include="Utils\Intellisense\DaxStudioCompletionWindow.cs" />
    <Compile Include="Utils\LineStateMachine.cs" />
    <Compile Include="Utils\LongLineStateMachine.cs" />
    <Compile Include="Utils\DelimiterTranslator\DelimiterStateMachine.cs" />
    <Compile Include="Utils\DelimiterTranslator\StringStateMachine.cs" />
    <Compile Include="Utils\DisabledCommand.cs" />
    <Compile Include="Utils\DuplicateKeyComparer.cs" />
    <Compile Include="Utils\FixedSizeQueue.cs" />
    <Compile Include="Extensions\IntegerExtensions.cs" />
    <Compile Include="Utils\InputBindingCommand.cs" />
    <Compile Include="Utils\InputBindings.cs" />
    <Compile Include="Utils\Intellisense\IInsightProvider.cs" />
    <Compile Include="Utils\JsonSettingProviderAppData.cs" />
    <Compile Include="Utils\JsonSettingProviderBase.cs" />
    <Compile Include="Utils\JsonSettingProviderPortable.cs" />
    <Compile Include="Utils\ManagedIpHelper.cs" />
    <Compile Include="Utils\OdcHelper.cs" />
    <Compile Include="Utils\ParameterHelper.cs" />
    <Compile Include="Utils\ScreenUnitsHelper.cs" />
    <Compile Include="Utils\SendKeys.cs" />
    <Compile Include="Utils\SerilogDaxStudioMemoryBufferSink.cs" />
    <Compile Include="Utils\SerilogDaxStudioOutputSink.cs" />
    <Compile Include="Utils\SqlProfilerHelper.cs" />
    <Compile Include="Utils\SystemInfo.cs" />
    <Compile Include="Extensions\TaskExtensions.cs" />
    <Compile Include="Extensions\StringEncryptionExtensions.cs" />
    <Compile Include="Utils\ApplicationCloseCheck.cs" />
    <Compile Include="TemplateSelectors\ToolWindowTemplateSelector.cs" />
    <Compile Include="Converters\BoolToHiddenConverter.cs" />
    <Compile Include="Extensions\DatabaseCollectionExtensions.cs" />
    <Compile Include="Extensions\DataTableExtensions.cs" />
    <Compile Include="DaxStudioDockingManager.cs" />
    <Compile Include="Events\ConnectionChangedEvent.cs" />
    <Compile Include="Events\RunQueryEvent.cs" />
    <Compile Include="Events\SaveDocumentEvent.cs" />
    <Compile Include="Events\SendTextToEditor.cs" />
    <Compile Include="Events\UpdateConnectionEvent.cs" />
    <Compile Include="Interfaces\IResultsTarget.cs" />
    <Compile Include="Utils\Intellisense\DaxCompletionData.cs" />
    <Compile Include="Utils\DaxHelper.cs" />
    <Compile Include="Utils\Intellisense\DaxIntellisenseProvider.cs" />
    <Compile Include="Utils\Intellisense\DaxLineParser.cs" />
    <Compile Include="Utils\DaxStudioLayoutStrategy.cs" />
    <Compile Include="Utils\EventExtension.cs" />
    <Compile Include="Interfaces\IDocumentWorkspace.cs" />
    <Compile Include="Interfaces\IHaveShutdownTask.cs" />
    <Compile Include="Utils\JsonDataTableConverter.cs" />
    <Compile Include="Utils\MessageBoxEx.cs" />
    <Compile Include="Utils\PaneStyleSelector.cs" />
    <Compile Include="Utils\PowerBIHelper.cs" />
    <Compile Include="Extensions\TraceWatcherCollectionExtensions.cs" />
    <Compile Include="Utils\TraceWatcherFactory.cs" />
    <Compile Include="Utils\UserHelper.cs" />
    <Compile Include="Utils\WrapSharingViolations.cs" />
    <Compile Include="Utils\ZoomHelper.cs" />
    <Compile Include="Validation\BindingProxy.cs" />
    <Compile Include="Validation\HotkeyValidationRule.cs" />
    <Compile Include="ViewModels\BenchmarkViewModel.cs" />
    <Compile Include="ViewModels\ExportDataWizard\ExportDataWizardExportStatusViewModel.cs" />
    <Compile Include="ViewModels\ExportDataWizard\TransitionMap.cs" />
    <Compile Include="Utils\UIHelper.cs" />
    <Compile Include="Events\ConnectionClosedEvent.cs" />
    <Compile Include="Utils\ModelAnalyzer.cs" />
    <Compile Include="Utils\WebRequestFactory.cs" />
    <Compile Include="Extensions\WindowManagerExtensions.cs" />
    <Compile Include="Utils\WindowPlacement.cs" />
    <Compile Include="ViewModels\DesignData\DesignDocumentViewModel.cs" />
    <Compile Include="ViewModels\DesignData\DesignTimeDataFactory.cs" />
    <Compile Include="ViewModels\ExportDataWizard\ExportDataWizardBasePageViewModel.cs" />
    <Compile Include="ViewModels\ExportDataWizard\ExportDataWizardSqlConnBuilderViewModel.cs" />
    <Compile Include="ViewModels\ExportDataWizard\ExportDataWizardCsvFolderViewModel.cs" />
    <Compile Include="ViewModels\ExportDataWizard\ExportDataWizardChooseTablesViewModel.cs" />
    <Compile Include="ViewModels\ExportDataWizard\ExportDataWizardChooseTypeViewModel.cs" />
    <Compile Include="ViewModels\ExportDataWizard\ExportDataWizardSqlConnStrViewModel.cs" />
    <Compile Include="ViewModels\ExportDataWizard\ExportDataWizardViewModel.cs" />
    <Compile Include="ViewModels\GettingStartedViewModel.cs" />
    <Compile Include="ViewModels\HelpWatermarkViewModel.cs" />
    <Compile Include="ViewModels\MeasureExpressionEditorViewModel.cs" />
    <Compile Include="ViewModels\PowerBIPerformanceDataViewModel.cs" />
    <Compile Include="ViewModels\FindReplaceDialogViewModel.cs" />
    <Compile Include="ViewModels\GotoLineDialogViewModel.cs" />
    <Compile Include="ViewModels\HelpAboutViewModel.cs" />
    <Compile Include="ViewModels\OptionsViewModel.cs" />
    <Compile Include="Model\QueryEvent.cs" />
    <Compile Include="ViewModels\QueryBuilderViewModel.cs" />
    <Compile Include="ViewModels\QueryHistoryPaneViewModel.cs" />
    <Compile Include="ViewModels\QueryParametersDialogViewModel.cs" />
    <Compile Include="ViewModels\AutoSaveRecoveryDialogViewModel.cs" />
    <Compile Include="ViewModels\SaveDialogViewModel.cs" />
    <Compile Include="ViewModels\AllServerQueriesViewModel.cs" />
    <Compile Include="Model\QueryBuilder\QueryBuilderFilter.cs" />
    <Compile Include="ViewModels\MultipleQueriesDetectedDialogViewModel.cs" />
    <Compile Include="ViewModels\VertipaqAnalyzer\PartitionGroupDescription.cs" />
    <Compile Include="ViewModels\VertipaqAnalyzer\RelationshipGroupDescription.cs" />
    <Compile Include="ViewModels\VertipaqAnalyzer\TableGroupDescription.cs" />
    <Compile Include="ViewModels\VertipaqAnalyzer\VertiPaqAnalyzerViewModel.cs" />
    <Compile Include="ViewModels\VertipaqAnalyzer\VpaColumnViewModel.cs" />
    <Compile Include="ViewModels\VertipaqAnalyzer\VpaPartitionViewModel.cs" />
    <Compile Include="ViewModels\VertipaqAnalyzer\VpaRelationshipViewModel.cs" />
    <Compile Include="ViewModels\VertipaqAnalyzer\VpaSummaryViewModel.cs" />
    <Compile Include="ViewModels\VertipaqAnalyzer\VpaTableViewModel.cs" />
    <Compile Include="ViewModels\ViewAsDialogViewModel.cs" />
    <Compile Include="Views\AllServerQueriesView.xaml.cs">
      <DependentUpon>AllServerQueriesView.xaml</DependentUpon>
    </Compile>
    <Compile Include="Views\CrashReportingBlockedDialogView.xaml.cs">
      <DependentUpon>CrashReportingBlockedDialogView.xaml</DependentUpon>
    </Compile>
    <Compile Include="Views\GettingStartedView.xaml.cs">
      <DependentUpon>GettingStartedView.xaml</DependentUpon>
    </Compile>
    <Compile Include="Views\MultipleQueriesDetectedDialogView.xaml.cs">
      <DependentUpon>MultipleQueriesDetectedDialogView.xaml</DependentUpon>
    </Compile>
    <Compile Include="Views\BenchmarkView.xaml.cs">
      <DependentUpon>BenchmarkView.xaml</DependentUpon>
    </Compile>
    <Compile Include="Views\DocumentView.xaml.cs">
      <DependentUpon>DocumentView.xaml</DependentUpon>
    </Compile>
    <Compile Include="Views\ExportDataWizard\ExportDataWizardExportStatusView.xaml.cs">
      <DependentUpon>ExportDataWizardExportStatusView.xaml</DependentUpon>
    </Compile>
    <Compile Include="Views\ExportDataWizard\ExportDataWizardChooseTablesView.xaml.cs">
      <DependentUpon>ExportDataWizardChooseTablesView.xaml</DependentUpon>
    </Compile>
    <Compile Include="Views\ExportDataWizard\ExportDataWizardCsvFolderView.xaml.cs">
      <DependentUpon>ExportDataWizardCsvFolderView.xaml</DependentUpon>
    </Compile>
    <Compile Include="Views\ExportDataWizard\ExportDataWizardSqlConnBuilderView.xaml.cs">
      <DependentUpon>ExportDataWizardSqlConnBuilderView.xaml</DependentUpon>
    </Compile>
    <Compile Include="Views\ExportDataWizard\ExportDataWizardSqlConnStrView.xaml.cs">
      <DependentUpon>ExportDataWizardSqlConnStrView.xaml</DependentUpon>
    </Compile>
    <Compile Include="Views\ExportDataWizard\ExportDataWizardChooseTypeView.xaml.cs">
      <DependentUpon>ExportDataWizardChooseTypeView.xaml</DependentUpon>
    </Compile>
    <Compile Include="Views\ExportDataWizard\ExportDataWizardView.xaml.cs">
      <DependentUpon>ExportDataWizardView.xaml</DependentUpon>
    </Compile>
    <Compile Include="Views\GotoLineDialogView.xaml.cs">
      <DependentUpon>GotoLineDialogView.xaml</DependentUpon>
    </Compile>
    <Compile Include="Views\HelpWatermarkView.xaml.cs">
      <DependentUpon>HelpWatermarkView.xaml</DependentUpon>
    </Compile>
    <Compile Include="Views\MeasureExpressionEditorView.xaml.cs">
      <DependentUpon>MeasureExpressionEditorView.xaml</DependentUpon>
    </Compile>
    <Compile Include="Views\OptionsView.xaml.cs">
      <DependentUpon>OptionsView.xaml</DependentUpon>
    </Compile>
    <Compile Include="ViewModels\QueryPlanTraceViewModel.cs" />
    <Compile Include="ViewModels\DmvPaneViewModel.cs" />
    <Compile Include="ViewModels\FunctionPaneViewModel.cs" />
    <Compile Include="Utils\DebugLogger.cs" />
    <Compile Include="IShell.cs" />
    <Compile Include="Utils\RegistrySettingProvider.cs" />
    <Compile Include="RichTextBoxWatermarked.xaml.cs">
      <DependentUpon>RichTextBoxWatermarked.xaml</DependentUpon>
    </Compile>
    <Compile Include="ViewModels\ConnectionDialogViewModel.cs" />
    <Compile Include="ViewModels\MetadataPaneViewModel.cs">
      <SubType>Code</SubType>
    </Compile>
    <Compile Include="ViewModels\OutputPaneViewModel.cs" />
    <Compile Include="ViewModels\QueryResultsPaneViewModel.cs" />
    <Compile Include="ResultsTargets\ResultsTargetGrid.cs" />
    <Compile Include="Events\QueryStartedEvent.cs" />
    <Compile Include="ViewModels\ServerTimesViewModel.cs" />
    <Compile Include="ViewModels\ServerTimingDetailsViewModel.cs" />
    <Compile Include="ViewModels\StatusBarViewModel.cs" />
    <Compile Include="ViewModels\ToolPaneBaseViewModel.cs" />
    <Compile Include="ViewModels\DocumentTabViewModel.cs" />
    <Compile Include="ViewModels\DocumentViewModel.cs" />
    <Compile Include="Events\NewDocumentEvent.cs" />
    <Compile Include="ViewModels\RibbonViewModel.cs" />
    <Compile Include="ViewModels\ShellViewModel.cs" />
    <Compile Include="ViewModels\TraceWatcherBaseViewModel.cs" />
    <Compile Include="Views\ConnectionDialogView.xaml.cs">
      <DependentUpon>ConnectionDialogView.xaml</DependentUpon>
    </Compile>
    <Compile Include="Views\DmvPaneView.xaml.cs">
      <DependentUpon>DmvPaneView.xaml</DependentUpon>
    </Compile>
    <Compile Include="Views\FindReplaceDialogView.xaml.cs">
      <DependentUpon>FindReplaceDialogView.xaml</DependentUpon>
    </Compile>
    <Compile Include="Views\FunctionPaneView.xaml.cs">
      <DependentUpon>FunctionPaneView.xaml</DependentUpon>
    </Compile>
    <Compile Include="Views\DocumentTabView.xaml.cs">
      <DependentUpon>DocumentTabView.xaml</DependentUpon>
    </Compile>
    <Compile Include="Views\HelpAboutView.xaml.cs">
      <DependentUpon>HelpAboutView.xaml</DependentUpon>
    </Compile>
    <Compile Include="Views\MetadataPaneView.xaml.cs">
      <DependentUpon>MetadataPaneView.xaml</DependentUpon>
    </Compile>
    <Compile Include="Views\OutputPaneView.xaml.cs">
      <DependentUpon>OutputPaneView.xaml</DependentUpon>
    </Compile>
    <Compile Include="Views\PowerBIPerformanceDataView.xaml.cs">
      <DependentUpon>PowerBIPerformanceDataView.xaml</DependentUpon>
    </Compile>
    <Compile Include="Views\QueryBuilderView.xaml.cs">
      <DependentUpon>QueryBuilderView.xaml</DependentUpon>
    </Compile>
    <Compile Include="Views\QueryHistoryPaneView.xaml.cs">
      <DependentUpon>QueryHistoryPaneView.xaml</DependentUpon>
    </Compile>
    <Compile Include="Views\QueryPlanTraceView.xaml.cs">
      <DependentUpon>QueryPlanTraceView.xaml</DependentUpon>
    </Compile>
    <Compile Include="Views\QueryResultsPaneView.xaml.cs">
      <DependentUpon>QueryResultsPaneView.xaml</DependentUpon>
    </Compile>
    <Compile Include="Views\RibbonView.xaml.cs">
      <DependentUpon>RibbonView.xaml</DependentUpon>
    </Compile>
    <Compile Include="Views\QueryParametersDialogView.xaml.cs">
      <DependentUpon>QueryParametersDialogView.xaml</DependentUpon>
    </Compile>
    <Compile Include="Views\AutoSaveRecoverDialogView.xaml.cs">
      <DependentUpon>AutoSaveRecoverDialogView.xaml</DependentUpon>
    </Compile>
    <Compile Include="Views\SaveDialogView.xaml.cs">
      <DependentUpon>SaveDialogView.xaml</DependentUpon>
    </Compile>
    <Compile Include="Views\ServerTimesView.xaml.cs">
      <DependentUpon>ServerTimesView.xaml</DependentUpon>
    </Compile>
    <Compile Include="Views\StatusBarView.xaml.cs">
      <DependentUpon>StatusBarView.xaml</DependentUpon>
    </Compile>
    <Compile Include="Views\ucSpinner.xaml.cs">
      <DependentUpon>ucSpinner.xaml</DependentUpon>
    </Compile>
    <Compile Include="Views\VertiPaqAnalyzerView.xaml.cs">
      <DependentUpon>VertiPaqAnalyzerView.xaml</DependentUpon>
    </Compile>
    <Compile Include="Views\ViewAsDialogView.xaml.cs">
      <DependentUpon>ViewAsDialogView.xaml</DependentUpon>
    </Compile>
    <Page Include="Controls\HotKeyEditorControl.xaml">
      <SubType>Designer</SubType>
      <Generator>MSBuild:Compile</Generator>
    </Page>
    <Page Include="Controls\Themes\TextBoxEx.xaml">
      <SubType>Designer</SubType>
      <Generator>MSBuild:Compile</Generator>
    </Page>
    <Page Include="Resources\DaxStudioResources.xaml">
      <SubType>Designer</SubType>
      <Generator>MSBuild:Compile</Generator>
    </Page>
    <Page Include="Resources\Styles\CompletionList.xaml">
      <SubType>Designer</SubType>
      <Generator>MSBuild:Compile</Generator>
    </Page>
    <Page Include="Resources\Styles\DataGrid.xaml">
      <SubType>Designer</SubType>
      <Generator>MSBuild:Compile</Generator>
    </Page>
    <Page Include="Resources\Styles\FluentRibbon\DropDownButton.xaml">
      <SubType>Designer</SubType>
      <Generator>MSBuild:Compile</Generator>
    </Page>
    <Page Include="Resources\Styles\FluentRibbon\GalleryItem.xaml">
      <SubType>Designer</SubType>
      <Generator>MSBuild:Compile</Generator>
    </Page>
    <Page Include="Resources\Styles\FluentRibbon\Menu.xaml">
      <Generator>MSBuild:Compile</Generator>
      <SubType>Designer</SubType>
    </Page>
    <Page Include="Resources\Styles\InsightWindow.xaml">
      <SubType>Designer</SubType>
      <Generator>MSBuild:Compile</Generator>
    </Page>
    <Page Include="Resources\Styles\ListViewStyle.xaml">
      <Generator>MSBuild:Compile</Generator>
      <SubType>Designer</SubType>
    </Page>
    <Page Include="Resources\Styles\ToggleSwitchSmall.xaml">
      <SubType>Designer</SubType>
      <Generator>MSBuild:Compile</Generator>
    </Page>
    <Page Include="Resources\Styles\TraceWatcherStyles.xaml">
      <SubType>Designer</SubType>
      <Generator>MSBuild:Compile</Generator>
    </Page>
    <Page Include="Theme\icons.dark.extra.xaml">
      <SubType>Designer</SubType>
      <Generator>MSBuild:Compile</Generator>
    </Page>
    <Page Include="Theme\icons.dark.xaml">
      <Generator>MSBuild:Compile</Generator>
      <SubType>Designer</SubType>
    </Page>
    <Page Include="Theme\icons.light.xaml">
      <Generator>MSBuild:Compile</Generator>
      <SubType>Designer</SubType>
    </Page>
    <Page Include="Resources\logo.xaml">
      <Generator>MSBuild:Compile</Generator>
      <SubType>Designer</SubType>
    </Page>
    <Page Include="Resources\MeasureExpressionEditorResources.xaml">
      <SubType>Designer</SubType>
      <Generator>MSBuild:Compile</Generator>
    </Page>
    <Page Include="Resources\MetadataIcons.xaml">
      <SubType>Designer</SubType>
      <Generator>MSBuild:Compile</Generator>
    </Page>
    <Page Include="Resources\Styles\DaxStudio.Button.xaml">
      <SubType>Designer</SubType>
      <Generator>MSBuild:Compile</Generator>
    </Page>
    <Page Include="Resources\Styles\ExpanderArrowStyle.xaml">
      <SubType>Designer</SubType>
      <Generator>MSBuild:Compile</Generator>
    </Page>
    <Page Include="Resources\Styles\ModernWpf.Medium.xaml">
      <SubType>Designer</SubType>
      <Generator>MSBuild:Compile</Generator>
    </Page>
    <Page Include="Theme\Dark.AvalonDock.xaml">
      <Generator>MSBuild:Compile</Generator>
      <SubType>Designer</SubType>
    </Page>
    <Page Include="Theme\Dark.AvalonEdit.xaml">
      <Generator>MSBuild:Compile</Generator>
      <SubType>Designer</SubType>
    </Page>
    <Page Include="Theme\Dark.DaxStudio.Colors.xaml">
      <Generator>MSBuild:Compile</Generator>
      <SubType>Designer</SubType>
    </Page>
    <Page Include="Theme\Dark.DaxStudio.Theme.xaml">
      <Generator>MSBuild:Compile</Generator>
      <SubType>Designer</SubType>
    </Page>
    <Page Include="Theme\Light.AvalonDock.xaml">
      <Generator>MSBuild:Compile</Generator>
      <SubType>Designer</SubType>
    </Page>
    <Page Include="Theme\Light.AvalonEdit.xaml">
      <Generator>MSBuild:Compile</Generator>
      <SubType>Designer</SubType>
    </Page>
    <Page Include="Theme\Light.DaxStudio.Colors.xaml">
      <Generator>MSBuild:Compile</Generator>
      <SubType>Designer</SubType>
    </Page>
    <Page Include="Theme\Light.DaxStudio.Theme.xaml">
      <Generator>MSBuild:Compile</Generator>
      <SubType>Designer</SubType>
    </Page>
    <Page Include="Views\CrashReportingBlockedDialogView.xaml">
      <Generator>MSBuild:Compile</Generator>
      <SubType>Designer</SubType>
    </Page>
    <Page Include="Views\GettingStartedView.xaml">
      <SubType>Designer</SubType>
      <Generator>MSBuild:Compile</Generator>
    </Page>
    <Page Include="Views\MultipleQueriesDetectedDialogView.xaml">
      <Generator>MSBuild:Compile</Generator>
      <SubType>Designer</SubType>
    </Page>
    <Page Include="Views\BenchmarkView.xaml">
      <SubType>Designer</SubType>
      <Generator>MSBuild:Compile</Generator>
    </Page>
    <Page Include="Views\ExportDataWizard\ExportDataWizardExportStatusView.xaml">
      <SubType>Designer</SubType>
      <Generator>MSBuild:Compile</Generator>
    </Page>
    <Page Include="Views\ExportDataWizard\ExportDataWizardChooseTablesView.xaml">
      <SubType>Designer</SubType>
      <Generator>MSBuild:Compile</Generator>
    </Page>
    <Page Include="Views\ExportDataWizard\ExportDataWizardCsvFolderView.xaml">
      <SubType>Designer</SubType>
      <Generator>MSBuild:Compile</Generator>
    </Page>
    <Page Include="Views\ExportDataWizard\ExportDataWizardSqlConnBuilderView.xaml">
      <SubType>Designer</SubType>
      <Generator>MSBuild:Compile</Generator>
    </Page>
    <Page Include="Views\ExportDataWizard\ExportDataWizardSqlConnStrView.xaml">
      <SubType>Designer</SubType>
      <Generator>MSBuild:Compile</Generator>
    </Page>
    <Page Include="Views\ExportDataWizard\ExportDataWizardChooseTypeView.xaml">
      <SubType>Designer</SubType>
      <Generator>MSBuild:Compile</Generator>
    </Page>
    <Page Include="Views\ExportDataWizard\ExportDataWizardView.xaml">
      <SubType>Designer</SubType>
      <Generator>MSBuild:Compile</Generator>
    </Page>
    <Page Include="Views\HelpWatermarkView.xaml">
      <SubType>Designer</SubType>
      <Generator>MSBuild:Compile</Generator>
    </Page>
    <Page Include="Views\MeasureExpressionEditorView.xaml">
      <SubType>Designer</SubType>
      <Generator>MSBuild:Compile</Generator>
    </Page>
    <Page Include="Views\QueryBuilderView.xaml">
      <SubType>Designer</SubType>
      <Generator>MSBuild:Compile</Generator>
    </Page>
    <Page Include="Views\VertiPaqAnalyzerView.xaml">
      <SubType>Designer</SubType>
      <Generator>MSBuild:Compile</Generator>
    </Page>
    <Page Include="Views\ViewAsDialogView.xaml">
      <SubType>Designer</SubType>
      <Generator>MSBuild:Compile</Generator>
    </Page>
    <Resource Include="Images\TraceControls\play.png" />
    <Resource Include="Resources\Styles\MetaDataPaneViewStyle.xaml">
      <SubType>Designer</SubType>
      <Generator>MSBuild:Compile</Generator>
    </Resource>
    <Resource Include="Resources\Styles\ScrollingVerticalTabs.xaml">
      <SubType>Designer</SubType>
      <Generator>MSBuild:Compile</Generator>
    </Resource>
    <Page Include="Resources\ExpanderTemplates.xaml">
      <SubType>Designer</SubType>
      <Generator>MSBuild:Compile</Generator>
    </Page>
    <Page Include="Resources\Styles\AvalonDock.NavigatorWindow.xaml">
      <SubType>Designer</SubType>
      <Generator>MSBuild:Compile</Generator>
    </Page>
    <Page Include="Resources\Styles\BusyPanel.xaml">
      <SubType>Designer</SubType>
      <Generator>MSBuild:Compile</Generator>
    </Page>
    <Page Include="Resources\Styles\DaxStudio.RadioButton.xaml">
      <SubType>Designer</SubType>
      <Generator>MSBuild:Compile</Generator>
    </Page>
    <Page Include="Resources\Styles\DaxStudioDialog.xaml">
      <SubType>Designer</SubType>
      <Generator>MSBuild:Compile</Generator>
    </Page>
    <Page Include="Resources\Styles\LabelSpinnerStyle.xaml">
      <SubType>Designer</SubType>
      <Generator>MSBuild:Compile</Generator>
    </Page>
    <Page Include="Views\AllServerQueriesView.xaml">
      <SubType>Designer</SubType>
      <Generator>XamlIntelliSenseFileGenerator</Generator>
    </Page>
    <Page Include="Views\DocumentView.xaml">
      <SubType>Designer</SubType>
      <Generator>XamlIntelliSenseFileGenerator</Generator>
    </Page>
    <Page Include="Views\GotoLineDialogView.xaml">
      <SubType>Designer</SubType>
      <Generator>MSBuild:Compile</Generator>
    </Page>
    <Page Include="Views\OptionsView.xaml">
      <SubType>Designer</SubType>
      <Generator>MSBuild:Compile</Generator>
    </Page>
    <Page Include="Views\FindReplaceDialogView.xaml">
      <Generator>MSBuild:Compile</Generator>
      <SubType>Designer</SubType>
    </Page>
    <Page Include="Views\HelpAboutView.xaml">
      <Generator>MSBuild:Compile</Generator>
      <SubType>Designer</SubType>
    </Page>
    <Page Include="Views\MetadataPaneView.xaml">
      <Generator>MSBuild:Compile</Generator>
      <SubType>Designer</SubType>
    </Page>
    <Page Include="Views\PowerBIPerformanceDataView.xaml">
      <SubType>Designer</SubType>
      <Generator>XamlIntelliSenseFileGenerator</Generator>
    </Page>
    <Page Include="Views\QueryHistoryPaneView.xaml">
      <SubType>Designer</SubType>
      <Generator>MSBuild:Compile</Generator>
    </Page>
    <Page Include="Views\QueryParametersDialogView.xaml">
      <Generator>MSBuild:Compile</Generator>
      <SubType>Designer</SubType>
    </Page>
    <Page Include="Views\AutoSaveRecoverDialogView.xaml">
      <Generator>MSBuild:Compile</Generator>
      <SubType>Designer</SubType>
    </Page>
    <Page Include="Views\SaveDialogView.xaml">
      <SubType>Designer</SubType>
      <Generator>MSBuild:Compile</Generator>
    </Page>
    <Page Include="Views\StatusBarView.xaml">
      <SubType>Designer</SubType>
      <Generator>MSBuild:Compile</Generator>
    </Page>
    <Page Include="Views\ucSpinner.xaml">
      <SubType>Designer</SubType>
      <Generator>MSBuild:Compile</Generator>
    </Page>
    <Page Include="Resources\IconResourceDictionary.xaml">
      <SubType>Designer</SubType>
      <Generator>MSBuild:Compile</Generator>
    </Page>
    <Page Include="RichTextBoxWatermarked.xaml">
      <Generator>MSBuild:Compile</Generator>
      <SubType>Designer</SubType>
    </Page>
    <Page Include="Views\ConnectionDialogView.xaml">
      <Generator>MSBuild:Compile</Generator>
      <SubType>Designer</SubType>
    </Page>
    <Page Include="Views\DmvPaneView.xaml">
      <Generator>MSBuild:Compile</Generator>
      <SubType>Designer</SubType>
    </Page>
    <Page Include="Views\FunctionPaneView.xaml">
      <Generator>MSBuild:Compile</Generator>
      <SubType>Designer</SubType>
    </Page>
    <Page Include="Views\DocumentTabView.xaml">
      <Generator>MSBuild:Compile</Generator>
      <SubType>Designer</SubType>
    </Page>
    <Page Include="Views\OutputPaneView.xaml">
      <SubType>Designer</SubType>
      <Generator>MSBuild:Compile</Generator>
    </Page>
    <Page Include="Views\QueryPlanTraceView.xaml">
      <SubType>Designer</SubType>
      <Generator>MSBuild:Compile</Generator>
    </Page>
    <Page Include="Views\QueryResultsPaneView.xaml">
      <SubType>Designer</SubType>
      <Generator>MSBuild:Compile</Generator>
    </Page>
    <Page Include="Views\RibbonView.xaml">
      <Generator>MSBuild:Compile</Generator>
      <SubType>Designer</SubType>
    </Page>
    <!--<Page Include="Resources\DesignTimeResources.xaml" Condition="'$(DesignTime)'=='true' OR ('$(SolutionPath)'!='' AND Exists('$(SolutionPath)') AND '$(BuildingInsideVisualStudio)'!='true' AND '$(BuildingInsideExpressionBlend)'!='true')">-->
    <Page Include="Resources\DesignTimeResources.xaml">
      <Generator>MSBuild:Compile</Generator>
      <SubType>Designer</SubType>
      <ContainsDesignTimeResources>true</ContainsDesignTimeResources>
    </Page>
    <Page Include="Views\ServerTimesView.xaml">
      <SubType>Designer</SubType>
      <Generator>MSBuild:Compile</Generator>
    </Page>
    <Page Include="Views\ShellView.xaml">
      <Generator>MSBuild:Compile</Generator>
      <SubType>Designer</SubType>
    </Page>
  </ItemGroup>
  <ItemGroup>
    <Compile Include="Properties\AssemblyInfo.cs">
      <SubType>Code</SubType>
    </Compile>
    <Compile Include="Properties\Settings.Designer.cs">
      <AutoGen>True</AutoGen>
      <DependentUpon>Settings.settings</DependentUpon>
      <DesignTimeSharedInput>True</DesignTimeSharedInput>
    </Compile>
    <EmbeddedResource Include="Properties\Resources.resx">
      <Generator>PublicResXFileCodeGenerator</Generator>
      <LastGenOutput>Resources.Designer.cs</LastGenOutput>
    </EmbeddedResource>
    <None Include=".editorconfig" />
    <None Include="app.config">
      <SubType>Designer</SubType>
    </None>
    <Compile Include="Events\CloseTraceWindowEvent.cs" />
    <None Include="ApplicationInsights.config" />
    <None Include="DaxStudio.UI.ruleset" />
    <None Include="Properties\Settings.settings">
      <Generator>SettingsSingleFileGenerator</Generator>
      <LastGenOutput>Settings.Designer.cs</LastGenOutput>
    </None>
    <AppDesigner Include="Properties\" />
    <Page Include="Resources\Styles\DaxStudio.Spinner.xaml">
      <Generator>MSBuild:Compile</Generator>
      <SubType>Designer</SubType>
    </Page>
    <Page Include="Theme\icons.light.extra.xaml">
      <Generator>MSBuild:Compile</Generator>
      <SubType>Designer</SubType>
    </Page>
    <Page Include="Resources\Styles\DaxStudio.FluentRibbonStyles.xaml">
      <Generator>XamlIntelliSenseFileGenerator</Generator>
      <SubType>Designer</SubType>
    </Page>
    <Page Include="Theme\DaxStudio.BaseStyles.xaml">
      <Generator>MSBuild:Compile</Generator>
      <SubType>Designer</SubType>
    </Page>
  </ItemGroup>
  <ItemGroup>
    <ProjectReference Include="..\ADOTabular\ADOTabular.csproj">
      <Project>{DC91C987-2AEB-4F82-B8BA-3FF6A5614ED7}</Project>
      <Name>ADOTabular</Name>
      <Private>True</Private>
    </ProjectReference>
    <ProjectReference Include="..\AvalonDock.Themes.DaxStudio\AvalonDock.Themes.DaxStudio.csproj">
      <Project>{b89d0c1b-90ab-4e59-a657-a95fd84d11f1}</Project>
      <Name>AvalonDock.Themes.DaxStudio</Name>
    </ProjectReference>
    <ProjectReference Include="..\DAXEditor\DAXEditor.csproj">
      <Project>{ee4788c1-dca6-465f-8049-28ceace6586f}</Project>
      <Name>DAXEditor</Name>
    </ProjectReference>
    <ProjectReference Include="..\DaxStudio.Common\DaxStudio.Common.csproj">
      <Project>{508A1FAA-9157-4474-94B4-FDBF76FFA74B}</Project>
      <Name>DaxStudio.Common</Name>
    </ProjectReference>
    <ProjectReference Include="..\DaxStudio.Controls.DataGridFilter\DaxStudio.Controls.DataGridFilter.csproj">
      <Project>{512fd53f-9ad1-46a1-a961-9fabdfad50c5}</Project>
      <Name>DaxStudio.Controls.DataGridFilter</Name>
    </ProjectReference>
    <ProjectReference Include="..\DaxStudio.Controls.PropertyGrid\DaxStudio.Controls.PropertyGrid.csproj">
      <Project>{cd71ebc4-7cd8-47e9-854f-d295805efadd}</Project>
      <Name>DaxStudio.Controls.PropertyGrid</Name>
    </ProjectReference>
    <ProjectReference Include="..\DaxStudio.Interfaces\DaxStudio.Interfaces.csproj">
      <Project>{9CDCCC97-CA3B-4BDF-B062-DA0266387B76}</Project>
      <Name>DaxStudio.Interfaces</Name>
      <Private>True</Private>
    </ProjectReference>
    <ProjectReference Include="..\DaxStudio.QueryTrace\DaxStudio.QueryTrace.csproj">
      <Project>{a7912abb-e3ad-45c4-a8a7-183828db300e}</Project>
      <Name>DaxStudio.QueryTrace</Name>
      <Private>True</Private>
    </ProjectReference>
    <ProjectReference Include="..\UnitComboLib\UnitComboLib.csproj">
      <Project>{c8c325ad-d7ab-4e56-8a6b-7e8b11eb5443}</Project>
      <Name>UnitComboLib</Name>
    </ProjectReference>
  </ItemGroup>
  <ItemGroup>
    <Resource Include="Images\DaxStudio.ico" />
  </ItemGroup>
  <ItemGroup>
    <None Include="Resources\daxstudio-logo_32x32.png" />
  </ItemGroup>
  <ItemGroup>
    <Resource Include="Images\Metadata\Table.png" />
  </ItemGroup>
  <ItemGroup>
    <Resource Include="Images\Folder.ico" />
    <Resource Include="Images\Metadata\Function.png" />
    <Resource Include="Images\Metadata\HiddenMeasure.png" />
    <Resource Include="Images\Metadata\Measure.png" />
  </ItemGroup>
  <ItemGroup>
    <Resource Include="Images\Metadata\Column.png" />
    <Resource Include="Images\Metadata\DmvTable.png" />
    <Resource Include="Images\Metadata\HiddenColumn.png" />
    <Resource Include="Images\Metadata\HiddenTable.png" />
  </ItemGroup>
  <ItemGroup>
    <Resource Include="Images\error.circle.png" />
  </ItemGroup>
  <ItemGroup>
    <Resource Include="Images\information.circle.png" />
  </ItemGroup>
  <ItemGroup>
    <Resource Include="Images\warning.triangle.png" />
  </ItemGroup>
  <ItemGroup>
    <Resource Include="Images\Metadata\model.png" />
    <Resource Include="Images\metro\run.png" />
    <Resource Include="Images\metro\timer.png" />
  </ItemGroup>
  <ItemGroup>
    <Resource Include="Images\metro\clipboard.paste.png" />
  </ItemGroup>
  <ItemGroup>
    <None Include="Resources\daxstudio-logo_250x250.png" />
  </ItemGroup>
  <ItemGroup>
    <Resource Include="daxstudio-logo_250x250.png" />
  </ItemGroup>
  <ItemGroup>
    <Resource Include="Images\icon-connection%4096ppi.png" />
    <Resource Include="Images\icon-connection.png" />
    <Resource Include="Images\icon-copy%4096ppi.png" />
    <Resource Include="Images\icon-copy.png" />
    <Resource Include="Images\icon-cut%4096ppi.png" />
    <Resource Include="Images\icon-cut.png" />
    <Resource Include="Images\icon-paste%4096ppi.png" />
    <Resource Include="Images\icon-paste.png" />
    <Resource Include="Images\icon-plan%4096ppi.png" />
    <Resource Include="Images\icon-plan.png" />
    <Resource Include="Images\icon-run%4096ppi.png" />
    <Resource Include="Images\icon-run.png" />
    <Resource Include="Images\icon-table%4096ppi.png" />
    <Resource Include="Images\icon-table.png" />
    <Resource Include="Images\icon-timer%4096ppi.png" />
    <Resource Include="Images\icon-timer.png" />
    <Resource Include="Images\icon-timings%4096ppi.png" />
    <Resource Include="Images\icon-timings.png" />
  </ItemGroup>
  <ItemGroup>
    <Resource Include="Images\icon-cancel%4096ppi.png" />
  </ItemGroup>
  <ItemGroup>
    <Resource Include="Images\metro\icon-model.png" />
  </ItemGroup>
  <ItemGroup>
    <Resource Include="Images\icon-database.png" />
  </ItemGroup>
  <ItemGroup>
    <Resource Include="Images\icon-open.png" />
  </ItemGroup>
  <ItemGroup>
    <Resource Include="Images\icon-plan%4017px.png" />
  </ItemGroup>
  <ItemGroup>
    <Resource Include="Images\icon-timings%4017px.png" />
  </ItemGroup>
  <ItemGroup>
    <Resource Include="Images\spinnermask.png" />
  </ItemGroup>
  <ItemGroup>
    <Resource Include="Images\status-pos.png" />
  </ItemGroup>
  <ItemGroup>
    <Resource Include="Images\status-server.png" />
  </ItemGroup>
  <ItemGroup>
    <Resource Include="Images\status-spid.png" />
  </ItemGroup>
  <ItemGroup>
    <Resource Include="Images\Metadata\icon-model%4016px.png" />
  </ItemGroup>
  <ItemGroup>
    <Resource Include="Images\icon-clearcache%4096ppi.png" />
  </ItemGroup>
  <ItemGroup>
    <Resource Include="Images\icon-save.png" />
  </ItemGroup>
  <ItemGroup>
    <Resource Include="Images\icon-excelstatic%4096ppi.png" />
  </ItemGroup>
  <ItemGroup>
    <Resource Include="Images\icon-new%4016x16.png" />
  </ItemGroup>
  <ItemGroup>
    <Resource Include="Images\icon-excellinked%4096ppi.png" />
  </ItemGroup>
  <ItemGroup>
    <Resource Include="Images\icon-to-Upper.png" />
  </ItemGroup>
  <ItemGroup>
    <Resource Include="Images\icon-uncomment.png" />
  </ItemGroup>
  <ItemGroup>
    <Resource Include="Images\icon-comment.png" />
  </ItemGroup>
  <ItemGroup>
    <Resource Include="Images\icon-to-lower.png" />
  </ItemGroup>
  <ItemGroup>
    <Resource Include="Images\icon-externalLink%4017px.png" />
  </ItemGroup>
  <ItemGroup>
    <Resource Include="Images\Metadata\hierarchy.png" />
  </ItemGroup>
  <ItemGroup>
    <Resource Include="Images\Metadata\kpi.png" />
  </ItemGroup>
  <ItemGroup>
    <Resource Include="Images\icon-redo%4016x16.png" />
  </ItemGroup>
  <ItemGroup>
    <Resource Include="Images\icon-parameter%4016x16.png" />
  </ItemGroup>
  <ItemGroup>
    <Resource Include="Images\icon-undo%4016x16.png" />
  </ItemGroup>
  <ItemGroup>
    <Resource Include="Images\daxstudio-logo_150x150.png" />
  </ItemGroup>
  <ItemGroup>
    <Folder Include="Controls\Resources\" />
  </ItemGroup>
  <ItemGroup>
    <Resource Include="Images\FindReplace\Search.png" />
  </ItemGroup>
  <ItemGroup>
    <Resource Include="Images\Metadata\clear.png" />
  </ItemGroup>
  <ItemGroup>
    <Resource Include="Images\FindReplace\SearchActive.png" />
  </ItemGroup>
  <ItemGroup>
    <Resource Include="Images\FindReplace\WholeWord.png" />
  </ItemGroup>
  <ItemGroup>
    <Resource Include="Images\FindReplace\RegEx.png" />
  </ItemGroup>
  <ItemGroup>
    <Resource Include="Images\icon-replace_x16.png" />
  </ItemGroup>
  <ItemGroup>
    <Resource Include="Images\icon-replace-all_x16.png" />
  </ItemGroup>
  <ItemGroup>
    <Resource Include="Images\FindReplace\CaseSensitive.png" />
  </ItemGroup>
  <ItemGroup>
    <Resource Include="Images\FindReplace\FindNext.png" />
  </ItemGroup>
  <ItemGroup>
    <Resource Include="Images\FindReplace\FindPrev.png" />
  </ItemGroup>
  <ItemGroup>
    <Resource Include="Images\FindReplace\Close_16xLG.png" />
  </ItemGroup>
  <ItemGroup>
    <Resource Include="Images\FindReplace\Wildcard.png" />
  </ItemGroup>
  <ItemGroup>
    <Resource Include="Images\FindReplace\Close_x16.png" />
  </ItemGroup>
  <ItemGroup>
    <Resource Include="Images\FindReplace\CaretUp_x16.png" />
  </ItemGroup>
  <ItemGroup>
    <Resource Include="Images\FindReplace\CaretDown_x16.png" />
  </ItemGroup>
  <ItemGroup>
    <Resource Include="Images\icon-find_x16.png" />
  </ItemGroup>
  <ItemGroup>
    <Resource Include="Images\icon-refresh%4017px.png" />
  </ItemGroup>
  <ItemGroup>
    <Resource Include="Images\icon-refresh%4096ppi.png" />
  </ItemGroup>
  <ItemGroup>
    <Resource Include="Images\icon-excel%4024px.png" />
    <Resource Include="Images\icon-powerBI%4024px.png" />
  </ItemGroup>
  <ItemGroup>
    <Resource Include="Images\icon-database%4024px.png" />
  </ItemGroup>
  <ItemGroup>
    <Resource Include="Images\icon-bottompane.png" />
  </ItemGroup>
  <ItemGroup>
    <Resource Include="Images\icon-bottompane%4096ppi.png" />
  </ItemGroup>
  <ItemGroup>
    <Resource Include="Images\icon-cancel.png" />
    <Resource Include="Images\icon-clearcache.png" />
    <Resource Include="Images\icon-info%4096ppi.png" />
    <Resource Include="Images\icon-info.png" />
    <Resource Include="Images\icon-merge%4096ppi.png" />
    <Resource Include="Images\icon-merge.png" />
    <Resource Include="Images\icon-redo%4096ppi.png" />
    <Resource Include="Images\icon-redo.png" />
    <Resource Include="Images\icon-refresh.png" />
    <Resource Include="Images\icon-rightpane%4096ppi.png" />
    <Resource Include="Images\icon-rightpane.png" />
    <Resource Include="Images\icon-showcache%4096ppi.png" />
    <Resource Include="Images\icon-showcache.png" />
    <Resource Include="Images\icon-showinternal%4096ppi.png" />
    <Resource Include="Images\icon-showinternal.png" />
    <Resource Include="Images\icon-undo%4096ppi.png" />
    <Resource Include="Images\icon-undo.png" />
  </ItemGroup>
  <ItemGroup>
    <Resource Include="daxstudio-splash.png" />
  </ItemGroup>
  <ItemGroup>
    <Resource Include="Images\icon-file.png" />
  </ItemGroup>
  <ItemGroup>
    <Resource Include="Images\icon-table%4096ppi2.png" />
  </ItemGroup>
  <ItemGroup>
    <Resource Include="Images\Metadata\hierarchy-unnatural.png" />
  </ItemGroup>
  <ItemGroup>
    <Resource Include="Images\DaxStudio_File3a_x48.png" />
  </ItemGroup>
  <ItemGroup>
    <Resource Include="Images\Files\File_Dax_x48.png" />
  </ItemGroup>
  <ItemGroup>
    <Resource Include="Images\Files\File_Other_x48.png" />
  </ItemGroup>
  <ItemGroup>
    <Resource Include="Images\Files\File_Other_x32.png" />
  </ItemGroup>
  <ItemGroup>
    <Resource Include="Images\Files\File_Dax_x32.png" />
  </ItemGroup>
  <ItemGroup>
    <Resource Include="Images\icon-clear-then-run%4096ppi.png" />
  </ItemGroup>
  <ItemGroup>
    <Resource Include="Images\DaxStudio_x16.png" />
  </ItemGroup>
  <ItemGroup>
    <Resource Include="Images\QueryHistory\filter.png" />
    <Resource Include="Images\QueryHistory\filtered.png" />
  </ItemGroup>
  <ItemGroup>
    <Resource Include="Images\QueryHistory\filter_trans.png" />
  </ItemGroup>
  <ItemGroup>
    <Resource Include="Images\QueryHistory\filtered_trans.png" />
  </ItemGroup>
  <ItemGroup>
    <Resource Include="Images\icon-swap-delimiters.png" />
  </ItemGroup>
  <ItemGroup>
    <Resource Include="Images\icon-devenv%4024px.png" />
  </ItemGroup>
  <ItemGroup>
    <Resource Include="Images\icon-question%4096ppi.png" />
  </ItemGroup>
  <ItemGroup>
    <Resource Include="Images\icon-question%4016px.png" />
  </ItemGroup>
  <ItemGroup>
    <Resource Include="Images\icon-warning.png" />
  </ItemGroup>
  <ItemGroup>
    <Resource Include="Images\AllServerQueries\Clear.png" />
  </ItemGroup>
  <ItemGroup>
    <Resource Include="Images\AllServerQueries\Pause.png" />
  </ItemGroup>
  <ItemGroup>
    <Resource Include="Images\AllServerQueries\Play.png" />
  </ItemGroup>
  <ItemGroup>
    <Resource Include="Images\AllServerQueries\Clear2.png" />
  </ItemGroup>
  <ItemGroup>
    <Resource Include="Images\AllServerQueries\CopyAll.png" />
  </ItemGroup>
  <ItemGroup>
    <Resource Include="Images\AllServerQueries\ClearFilters.png" />
  </ItemGroup>
  <ItemGroup>
    <Resource Include="Images\AllServerQueries\Filters.png" />
  </ItemGroup>
  <ItemGroup>
    <Resource Include="Images\icon-all-queries%4096ppi.png" />
  </ItemGroup>
  <ItemGroup>
    <Resource Include="Images\icon-all-queries%4017px.png" />
  </ItemGroup>
  <ItemGroup>
    <Resource Include="Images\TraceControls\pause.png" />
    <Resource Include="Images\TraceControls\stop.png" />
  </ItemGroup>
  <ItemGroup>
    <Resource Include="Images\TraceControls\clearall.png" />
    <Resource Include="Images\TraceControls\clearfilters.png" />
    <Resource Include="Images\TraceControls\copyall.png" />
    <Resource Include="Images\TraceControls\filter.png" />
  </ItemGroup>
  <ItemGroup>
    <Resource Include="Images\TraceControls\trash.png" />
  </ItemGroup>
  <ItemGroup>
    <Resource Include="Images\TraceControls\trash2.png" />
  </ItemGroup>
  <ItemGroup>
    <Resource Include="Images\icon-PBIReportServer%4024px.png" />
  </ItemGroup>
  <ItemGroup>
    <Resource Include="Images\icon-export-metrics.png" />
  </ItemGroup>
  <ItemGroup>
    <Resource Include="Images\icon-export-metrics%4096ppi.png" />
  </ItemGroup>
  <ItemGroup>
    <Resource Include="Images\icon-dax-formatter%40216ppi.png" />
    <Resource Include="Images\icon-dax-formatter%4096ppi.png" />
    <Resource Include="Images\icon-dax-formatter.png" />
  </ItemGroup>
  <ItemGroup>
    <Resource Include="Images\icon-showbatch%40216ppi.png" />
    <Resource Include="Images\icon-showbatch%4096ppi.png" />
    <Resource Include="Images\icon-showbatch.png" />
  </ItemGroup>
  <ItemGroup>
    <Resource Include="Images\icon-excel.png" />
  </ItemGroup>
  <ItemGroup>
    <Resource Include="Images\icon-profiler.png" />
  </ItemGroup>
  <ItemGroup>
    <Resource Include="Images\AllServerQueries\AggMatch.png" />
  </ItemGroup>
  <ItemGroup>
    <Resource Include="Images\AllServerQueries\AggMiss.png" />
  </ItemGroup>
  <ItemGroup>
    <Resource Include="Images\AllServerQueries\AggPartial.png" />
  </ItemGroup>
  <ItemGroup>
    <EmbeddedResource Include="Resources\AvalonDockLayout-Default.xml" />
  </ItemGroup>
  <ItemGroup>
    <Resource Include="Images\icon-layout-load-64.png" />
  </ItemGroup>
  <ItemGroup>
    <Resource Include="Images\icon-layout-reset-64.png" />
  </ItemGroup>
  <ItemGroup>
    <Resource Include="Images\icon-layout-save-64.png" />
  </ItemGroup>
  <ItemGroup>
    <Resource Include="Images\icon-layout-load-17.png" />
  </ItemGroup>
  <ItemGroup>
    <Resource Include="Images\icon-layout-reset-17.png" />
  </ItemGroup>
  <ItemGroup>
    <Resource Include="Images\icon-layout-save-17.png" />
  </ItemGroup>
  <ItemGroup>
    <Resource Include="Images\icon-layout-load-16.png" />
  </ItemGroup>
  <ItemGroup>
    <Resource Include="Images\icon-layout-reset-16.png" />
  </ItemGroup>
  <ItemGroup>
    <Resource Include="Images\icon-layout-save-16.png" />
  </ItemGroup>
  <ItemGroup>
    <Resource Include="Images\icon-export-data%4096ppi.png" />
  </ItemGroup>
  <ItemGroup>
    <Resource Include="Images\icon-copy-light.png" />
  </ItemGroup>
  <ItemGroup>
    <Resource Include="Images\icon-run-function%4096ppi.png" />
    <Resource Include="Images\icon-run-function.png" />
    <Resource Include="Images\icon-wait%4024px.png" />
  </ItemGroup>
  <ItemGroup>
    <Resource Include="Images\Metadata\Folder.png" />
  </ItemGroup>
  <ItemGroup>
    <Resource Include="Images\icon-pbi-tachometer%402x.png" />
  </ItemGroup>
  <ItemGroup>
    <Resource Include="Images\icon-run-scalar.png" />
  </ItemGroup>
  <ItemGroup>
    <Resource Include="Images\icon-run-scalar%4096ppi.png" />
  </ItemGroup>
  <ItemGroup>
    <Resource Include="Images\Files\File_Dax_x16.png" />
  </ItemGroup>
  <ItemGroup>
    <Resource Include="Images\icon-view-metrics.png" />
  </ItemGroup>
  <ItemGroup>
    <Resource Include="Images\icon-view-metrics%4096ppi.png" />
  </ItemGroup>
  <ItemGroup>
    <Resource Include="Images\icon-csv-file.png" />
  </ItemGroup>
  <ItemGroup>
    <Resource Include="Images\icon-sql-table.png" />
  </ItemGroup>
  <ItemGroup>
    <Resource Include="Images\icon-import-metrics.png" />
  </ItemGroup>
  <ItemGroup>
    <Resource Include="Images\icon-import-metrics%4096ppi.png" />
  </ItemGroup>
  <ItemGroup>
    <Resource Include="Images\icon-run-benchmark.png" />
  </ItemGroup>
  <ItemGroup>
    <Resource Include="Images\icon-run-benchmark%4096ppi.png" />
  </ItemGroup>
  <ItemGroup>
    <Resource Include="Images\icon-new-connected%4016x16.png" />
  </ItemGroup>
  <ItemGroup>
    <Resource Include="Images\status-database.png" />
  </ItemGroup>
  <ItemGroup>
    <Resource Include="Images\icon-copy%4032px.png" />
  </ItemGroup>
  <ItemGroup>
    <PackageReference Include="AvalonEdit">
      <Version>6.1.3.50</Version>
    </PackageReference>
    <PackageReference Include="Caliburn.Micro">
      <Version>4.0.173</Version>
    </PackageReference>
    <PackageReference Include="ControlzEx">
      <Version>5.0.0</Version>
    </PackageReference>
    <PackageReference Include="CsvHelper">
      <Version>27.2.1</Version>
    </PackageReference>
    <PackageReference Include="Dax.Model.Extractor">
<<<<<<< HEAD
      <Version>1.2.2</Version>
    </PackageReference>
    <PackageReference Include="Dax.ViewModel">
      <Version>1.2.2</Version>
    </PackageReference>
    <PackageReference Include="Dax.ViewVpaExport">
      <Version>1.2.2</Version>
    </PackageReference>
    <PackageReference Include="Dax.Vpax">
      <Version>1.2.2</Version>
=======
      <Version>1.2.4</Version>
    </PackageReference>
    <PackageReference Include="Dax.ViewModel">
      <Version>1.2.4</Version>
    </PackageReference>
    <PackageReference Include="Dax.ViewVpaExport">
      <Version>1.2.4</Version>
    </PackageReference>
    <PackageReference Include="Dax.Vpax">
      <Version>1.2.4</Version>
>>>>>>> 1b662987
    </PackageReference>
    <PackageReference Include="Dirkster.AvalonDock">
      <Version>4.70.1</Version>
    </PackageReference>
    <PackageReference Include="Dirkster.NumericUpDownLib">
      <Version>2.4.2.2</Version>
    </PackageReference>
    <PackageReference Include="Expression.Blend.Sdk">
      <Version>1.0.2</Version>
    </PackageReference>
    <PackageReference Include="Fluent.Ribbon">
      <Version>9.0.4</Version>
    </PackageReference>
    <PackageReference Include="FontAwesome.WPF">
      <Version>4.7.0.9</Version>
    </PackageReference>
    <PackageReference Include="gong-wpf-dragdrop">
      <Version>3.1.1</Version>
    </PackageReference>
    <PackageReference Include="Hardcodet.NotifyIcon.Wpf">
      <Version>1.1.0</Version>
    </PackageReference>
    <PackageReference Include="Humanizer">
      <Version>2.14.1</Version>
    </PackageReference>
    <PackageReference Include="LargeXlsx">
      <Version>1.5.0</Version>
    </PackageReference>
    <PackageReference Include="Microsoft.AspNet.WebApi.Client">
      <Version>5.2.7</Version>
    </PackageReference>
    <PackageReference Include="Microsoft.Bcl.AsyncInterfaces">
      <Version>6.0.0</Version>
    </PackageReference>
    <PackageReference Include="Microsoft.CodeAnalysis.NetAnalyzers">
      <Version>6.0.0</Version>
      <IncludeAssets>runtime; build; native; contentfiles; analyzers; buildtransitive</IncludeAssets>
      <PrivateAssets>all</PrivateAssets>
    </PackageReference>
    <PackageReference Include="Microsoft.CSharp">
      <Version>4.7.0</Version>
    </PackageReference>
    <PackageReference Include="Microsoft.Expression.Drawing">
      <Version>3.0.0</Version>
    </PackageReference>
    <PackageReference Include="ModernWpfUI">
      <Version>0.9.4</Version>
    </PackageReference>
    <PackageReference Include="Polly">
      <Version>7.2.3</Version>
    </PackageReference>
    <PackageReference Include="Serilog">
      <Version>2.10.0</Version>
    </PackageReference>
    <PackageReference Include="SharpCompress">
      <Version>0.30.1</Version>
    </PackageReference>
    <PackageReference Include="System.Net.Http">
      <Version>4.3.4</Version>
    </PackageReference>
    <PackageReference Include="System.Runtime.CompilerServices.Unsafe">
      <Version>6.0.0</Version>
    </PackageReference>
  </ItemGroup>
  <ItemGroup>
    <Resource Include="Images\Files\File_Dax_x32_lighter.png" />
  </ItemGroup>
  <ItemGroup>
    <Resource Include="Resources\daxstudio-logo_250x250_glow.png" />
  </ItemGroup>
  <ItemGroup>
    <Resource Include="Resources\daxstudio-logo_250x250_lighter.png" />
    <Resource Include="Images\icon-debug-commas.png" />
  </ItemGroup>
  <Import Project="$(MSBuildToolsPath)\Microsoft.CSharp.targets" />
  <Import Project="$(SolutionDir)\.nuget\NuGet.targets" Condition="Exists('$(SolutionDir)\.nuget\NuGet.targets')" />
  <Target Name="EnsureNuGetPackageBuildImports" BeforeTargets="PrepareForBuild">
    <PropertyGroup>
      <ErrorText>This project references NuGet package(s) that are missing on this computer. Enable NuGet Package Restore to download them.  For more information, see https://go.microsoft.com/fwlink/?LinkID=322105. The missing file is {0}.</ErrorText>
    </PropertyGroup>
    <Error Condition="!Exists('$(SolutionDir)\.nuget\NuGet.targets')" Text="$([System.String]::Format('$(ErrorText)', '$(SolutionDir)\.nuget\NuGet.targets'))" />
  </Target>
  <!-- To modify your build process, add your task inside one of the targets below and uncomment it. 
       Other similar extension points exist, see Microsoft.Common.targets.
  <Target Name="BeforeBuild">
  </Target>
  <Target Name="AfterBuild">
  </Target>
  -->
  <Target Name="ApplyAlias" BeforeTargets="FindReferenceAssembliesForReferences;ResolveReferences">
    <ItemGroup>
      <ReferencePath Condition="'%(FileName)' == 'Microsoft.Excel.Amo'">
        <Aliases>ExcelAmo</Aliases>
      </ReferencePath>
      <ReferencePath Condition="'%(FileName)' == 'Microsoft.Excel.AdomdClient'">
        <Aliases>ExcelAdomdClient</Aliases>
      </ReferencePath>
    </ItemGroup>
  </Target>
</Project><|MERGE_RESOLUTION|>--- conflicted
+++ resolved
@@ -1667,18 +1667,6 @@
       <Version>27.2.1</Version>
     </PackageReference>
     <PackageReference Include="Dax.Model.Extractor">
-<<<<<<< HEAD
-      <Version>1.2.2</Version>
-    </PackageReference>
-    <PackageReference Include="Dax.ViewModel">
-      <Version>1.2.2</Version>
-    </PackageReference>
-    <PackageReference Include="Dax.ViewVpaExport">
-      <Version>1.2.2</Version>
-    </PackageReference>
-    <PackageReference Include="Dax.Vpax">
-      <Version>1.2.2</Version>
-=======
       <Version>1.2.4</Version>
     </PackageReference>
     <PackageReference Include="Dax.ViewModel">
@@ -1689,7 +1677,6 @@
     </PackageReference>
     <PackageReference Include="Dax.Vpax">
       <Version>1.2.4</Version>
->>>>>>> 1b662987
     </PackageReference>
     <PackageReference Include="Dirkster.AvalonDock">
       <Version>4.70.1</Version>
