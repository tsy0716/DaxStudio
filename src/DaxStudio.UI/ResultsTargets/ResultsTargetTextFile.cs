--- conflicted
+++ resolved
@@ -113,31 +113,23 @@
                         {
                             if (reader != null)
                             {
-<<<<<<< HEAD
-                                int iMaxCol = res.FieldCount - 1;
-                                int iRowCnt = 0;
+                                int iFileCnt = 1;
                                 var outputFilename = fileName;
                                 if (iFileCnt > 1) outputFilename = AddFileCntSuffix(fileName, iFileCnt);
-                                using (var writer = new StreamWriter(File.Open(outputFilename, FileMode.Create), enc))
-=======
+                                
                                 sw.Stop();
                                 var durationMs = sw.ElapsedMilliseconds;
                                 //runner.ResultsTable = res;
                                 runner.OutputMessage("Command Complete, writing output file");
 
-                                var sbLine = new StringBuilder();
                                 bool moreResults = true;
-                                int iFileCnt = 1;
-
+                                
                                 while (moreResults)
->>>>>>> fcb577e8
                                 {
                                     int iMaxCol = reader.FieldCount - 1;
                                     int iRowCnt = 0;
-
-                                    if (iFileCnt > 1) fileName = AddFileCntSuffix(fileName, iFileCnt);
-
-                                    using (var textWriter = new System.IO.StreamWriter(fileName, false, enc))
+                                
+                                    using (var textWriter = new System.IO.StreamWriter(outputFileName, false, enc))
                                     {
                                         using (var csvWriter = new CsvHelper.CsvWriter(textWriter))
                                         {
