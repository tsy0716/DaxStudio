﻿using System;
using System.ComponentModel.Composition;
using System.Threading.Tasks;
using DaxStudio.Interfaces;
using System.Diagnostics;
using DaxStudio.UI.Interfaces;

namespace DaxStudio.UI.Model
{
    // This Results Target discards the returned dataset
    // this is primarily aimed at scenarios like performance tuning
    // where you are interested in the speed of the raw query and
    // do not want to be influenced by the time taken to render
    // the results.
    [Export(typeof(IResultsTarget))]
    public class ResultTargetTimer :  IResultsTarget
    {
        #region Standard Properties
        public string Name => "Timer";
        public string Group => "Standard";
        public bool IsDefault => false;
        public bool IsAvailable => true;
        public int DisplayOrder => 20;
        public string Message => "Query timings sent to output tab";
        public OutputTarget Icon => OutputTarget.Timer;

        public bool IsEnabled => true;

        public string DisabledReason => "";
        #endregion

<<<<<<< HEAD
        private void OutputResults(IQueryRunner runner, IQueryTextProvider textProvider)
=======
        public async Task OutputResultsAsync(IQueryRunner runner)
>>>>>>> 3fd64229
        {
            try
            {
                runner.OutputMessage("Query Started");
                var sw = Stopwatch.StartNew();
<<<<<<< HEAD
                var dq = textProvider.QueryText;
                var res = runner.ExecuteDataTableQuery(dq);
=======
                var dq = runner.QueryText;
                var res = await runner.ExecuteDataTableQueryAsync(dq);
>>>>>>> 3fd64229
                sw.Stop();
                var durationMs = sw.ElapsedMilliseconds;
                runner.OutputMessage(string.Format("Query Completed ({0:N0} row{1} returned)", res.Rows.Count, res.Rows.Count == 1 ? "" : "s"), durationMs);
                runner.RowCount = res.Rows.Count;
                runner.SetResultsMessage("Query timings sent to output tab", OutputTarget.Timer);
                //runner.QueryCompleted();
                runner.ActivateOutput();
            }
            catch (Exception ex)
            {
                runner.ActivateOutput();
                runner.OutputError(ex.Message);
            }
            finally
            {
                runner.QueryCompleted();
            }
        }

<<<<<<< HEAD
        public Task OutputResultsAsync(IQueryRunner runner, IQueryTextProvider textProvider)
        {
            return Task.Run(() => OutputResults(runner, textProvider));
        }
=======
        //public Task OutputResultsAsync(IQueryRunner runner)
        //{
        //    return Task.Run(async () => OutputResults(runner));
        //}
>>>>>>> 3fd64229

    }
}<|MERGE_RESOLUTION|>--- conflicted
+++ resolved
@@ -29,23 +29,16 @@
         public string DisabledReason => "";
         #endregion
 
-<<<<<<< HEAD
-        private void OutputResults(IQueryRunner runner, IQueryTextProvider textProvider)
-=======
-        public async Task OutputResultsAsync(IQueryRunner runner)
->>>>>>> 3fd64229
+        public async Task OutputResultsAsync(IQueryRunner runner, IQueryTextProvider textProvider)
         {
             try
             {
                 runner.OutputMessage("Query Started");
                 var sw = Stopwatch.StartNew();
-<<<<<<< HEAD
+
                 var dq = textProvider.QueryText;
-                var res = runner.ExecuteDataTableQuery(dq);
-=======
-                var dq = runner.QueryText;
                 var res = await runner.ExecuteDataTableQueryAsync(dq);
->>>>>>> 3fd64229
+
                 sw.Stop();
                 var durationMs = sw.ElapsedMilliseconds;
                 runner.OutputMessage(string.Format("Query Completed ({0:N0} row{1} returned)", res.Rows.Count, res.Rows.Count == 1 ? "" : "s"), durationMs);
@@ -65,17 +58,5 @@
             }
         }
 
-<<<<<<< HEAD
-        public Task OutputResultsAsync(IQueryRunner runner, IQueryTextProvider textProvider)
-        {
-            return Task.Run(() => OutputResults(runner, textProvider));
-        }
-=======
-        //public Task OutputResultsAsync(IQueryRunner runner)
-        //{
-        //    return Task.Run(async () => OutputResults(runner));
-        //}
->>>>>>> 3fd64229
-
     }
 }