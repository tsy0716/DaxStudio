﻿<ResourceDictionary xmlns="http://schemas.microsoft.com/winfx/2006/xaml/presentation"
                    xmlns:x="http://schemas.microsoft.com/winfx/2006/xaml"
                    xmlns:local="clr-namespace:DaxStudio.UI.Resources.Styles"
                    xmlns:conv="clr-namespace:DaxStudio.UI.Converters">

<<<<<<< HEAD
    <!--<conv:LeftMarginConverter x:Key="LeftMarginConverter" />-->
    
    <Style x:Key="TabScrollerRepeatButtonStyle" TargetType="{x:Type RepeatButton}">
        <Setter Property="Template">
            <Setter.Value>
                <ControlTemplate>
                    <!--<Border Background="sc#1, 0.366693377, 0.372125238, 0.6931424">-->
                    <!-- Background="#FFD0CFCF" -->
                    <Border Background="#FFD0CFCF" BorderThickness="1" x:Name="_border">
                        <ContentPresenter HorizontalAlignment="Center" VerticalAlignment="Center" Content="{TemplateBinding ContentControl.Content}"/>
                    </Border>
                    <ControlTemplate.Triggers>
                        <Trigger Property="IsMouseOver" Value="True">
                            <Setter Property="Background" Value="{DynamicResource {x:Static SystemColors.GradientInactiveCaptionBrushKey}}" TargetName="_border"/>
                            <Setter Property="BorderBrush" Value="{DynamicResource {x:Static SystemColors.HighlightBrushKey}}" TargetName="_border" />
                            
                        </Trigger>
                    </ControlTemplate.Triggers>
                </ControlTemplate>
            </Setter.Value>
        </Setter>
        
    </Style>
=======
        <Style x:Key="TabScrollerRepeatButtonStyle" TargetType="{x:Type RepeatButton}">
            <Setter Property="Template">
                <Setter.Value>
                    <ControlTemplate>
                        <!--<Border Background="sc#1, 0.366693377, 0.372125238, 0.6931424">-->
                    <Border Background="#FFD0CFCF">
                        <ContentPresenter HorizontalAlignment="Center" VerticalAlignment="Center" Content="{TemplateBinding ContentControl.Content}"/>
                        </Border>
                    </ControlTemplate>
                </Setter.Value>
            </Setter>
        </Style>
>>>>>>> 569c0b5e

    <ControlTemplate x:Key="ScrollingVerticalTabsTemplate" TargetType="{x:Type TabControl}">
        <Grid x:Name="Grid" KeyboardNavigation.TabNavigation="Local">
            <Grid.ColumnDefinitions>
                <ColumnDefinition x:Name="ColumnDefinition0" Width="Auto"/>
                <ColumnDefinition x:Name="ColumnDefinition1" Width="*"/>
            </Grid.ColumnDefinitions>
            <Grid.RowDefinitions>
                <RowDefinition x:Name="RowDefinition0" Height="Auto"/>
                <RowDefinition x:Name="RowDefinition1" Height="*"/>
            </Grid.RowDefinitions>
            <Border Grid.Row="1" Grid.Column="1" x:Name="ContentPanel" BorderBrush="#FFD0CEBF" BorderThickness="0,0,1,1" KeyboardNavigation.TabIndex="2" KeyboardNavigation.TabNavigation="Local" KeyboardNavigation.DirectionalNavigation="Contained">
                <Border x:Name="Border" BorderBrush="{TemplateBinding BorderBrush}" BorderThickness="{TemplateBinding BorderThickness}">
                    <Border Background="{TemplateBinding Background}" x:Name="Border1">
                        <ContentPresenter DataContext="{x:Null}" Margin="{TemplateBinding Padding}" x:Name="PART_SelectedContentHost" Content="{TemplateBinding SelectedContent}" ContentTemplate="{TemplateBinding SelectedContentTemplate}" ContentTemplateSelector="{TemplateBinding SelectedContentTemplateSelector}" ContentSource="SelectedContent"/>
                    </Border>
                </Border>
            </Border>
            <ScrollViewer x:Name="HeaderPanel" 
                          Grid.Row="1" 
                          Grid.Column="0" 
                          HorizontalAlignment="Stretch" 
                          VerticalAlignment="Stretch" 
                          Margin="0,0,0,0" 
                          HorizontalScrollBarVisibility="Disabled" 
                          VerticalScrollBarVisibility="Auto"
                          Panel.ZIndex="100">
                <ScrollViewer.Style>
                    <Style TargetType="{x:Type ScrollViewer}">
                        <Setter Property="Template">
                            <Setter.Value>
                                <ControlTemplate>
                                    <Grid Margin="0,0,0,0" Grid.Row="0" Grid.Column="0" x:Name="HeaderPanel">
                                        <Grid.ColumnDefinitions>
                                            <ColumnDefinition Width="auto"/>
                                        </Grid.ColumnDefinitions>
                                        <Grid.RowDefinitions>
                                            <RowDefinition Height="Auto"/>
                                            <RowDefinition Height="*"/>
                                            <RowDefinition Height="Auto"/>
                                        </Grid.RowDefinitions>
                                        <RepeatButton Grid.Row="0" Content="&#x81;" FontFamily="Wingdings 3" Command="ScrollBar.LineUpCommand" Style="{DynamicResource TabScrollerRepeatButtonStyle}" Visibility="{Binding Path=ComputedVerticalScrollBarVisibility, Mode=OneWay, RelativeSource={RelativeSource TemplatedParent}}"/>
                                        <ScrollContentPresenter Grid.Row="1" Content="{TemplateBinding ScrollViewer.Content}" />
                                        <RepeatButton Grid.Row="2" Content="&#x82;" FontFamily="Wingdings 3" Command="ScrollBar.LineDownCommand" Style="{DynamicResource TabScrollerRepeatButtonStyle}" Visibility="{Binding Path=ComputedVerticalScrollBarVisibility, Mode=OneWay, RelativeSource={RelativeSource TemplatedParent}}"/>
                                    </Grid>
                                </ControlTemplate>
                            </Setter.Value>
                        </Setter>
                    </Style>
                </ScrollViewer.Style>
                <StackPanel IsItemsHost="true" Orientation="Vertical" Background="{x:Null}" KeyboardNavigation.TabIndex="1" />
            </ScrollViewer>
        </Grid>
    </ControlTemplate>

    

</ResourceDictionary><|MERGE_RESOLUTION|>--- conflicted
+++ resolved
@@ -1,10 +1,8 @@
-﻿<ResourceDictionary xmlns="http://schemas.microsoft.com/winfx/2006/xaml/presentation"
+<ResourceDictionary xmlns="http://schemas.microsoft.com/winfx/2006/xaml/presentation"
                     xmlns:x="http://schemas.microsoft.com/winfx/2006/xaml"
                     xmlns:local="clr-namespace:DaxStudio.UI.Resources.Styles"
                     xmlns:conv="clr-namespace:DaxStudio.UI.Converters">
 
-<<<<<<< HEAD
-    <!--<conv:LeftMarginConverter x:Key="LeftMarginConverter" />-->
     
     <Style x:Key="TabScrollerRepeatButtonStyle" TargetType="{x:Type RepeatButton}">
         <Setter Property="Template">
@@ -27,20 +25,7 @@
         </Setter>
         
     </Style>
-=======
-        <Style x:Key="TabScrollerRepeatButtonStyle" TargetType="{x:Type RepeatButton}">
-            <Setter Property="Template">
-                <Setter.Value>
-                    <ControlTemplate>
-                        <!--<Border Background="sc#1, 0.366693377, 0.372125238, 0.6931424">-->
-                    <Border Background="#FFD0CFCF">
-                        <ContentPresenter HorizontalAlignment="Center" VerticalAlignment="Center" Content="{TemplateBinding ContentControl.Content}"/>
-                        </Border>
-                    </ControlTemplate>
-                </Setter.Value>
-            </Setter>
-        </Style>
->>>>>>> 569c0b5e
+
 
     <ControlTemplate x:Key="ScrollingVerticalTabsTemplate" TargetType="{x:Type TabControl}">
         <Grid x:Name="Grid" KeyboardNavigation.TabNavigation="Local">
