﻿using AvalonDock;
using System;
using System.Collections.Generic;
using System.Diagnostics;
using System.Linq;
using System.Text;
<<<<<<< HEAD

=======
using AvalonDock;
using AvalonDock.Layout;
>>>>>>> bb46ae1b

namespace DaxStudio.UI
{
    class DaxStudioDockingManager:DockingManager
    {
        
        public DaxStudioDockingManager()
        {
            this.DocumentClosing += OnDocumentClosing;
        }

        private void OnDocumentClosing(object sender, DocumentClosingEventArgs documentClosingEventArgs)
        {
            //documentClosingEventArgs.Document.Content
            Debug.WriteLine("Closing Tab");   
        }

        
    }
}<|MERGE_RESOLUTION|>--- conflicted
+++ resolved
@@ -4,12 +4,6 @@
 using System.Diagnostics;
 using System.Linq;
 using System.Text;
-<<<<<<< HEAD
-
-=======
-using AvalonDock;
-using AvalonDock.Layout;
->>>>>>> bb46ae1b
 
 namespace DaxStudio.UI
 {
