using System;
using System.Reflection;
using Caliburn.Micro;
using System.ComponentModel.Composition;
using DaxStudio.Interfaces;
using DaxStudio.UI.Events;
using DaxStudio.UI.Utils;
using DaxStudio.UI.Model;
using Serilog;
using System.Windows;
using DaxStudio.Common;
using System.Timers;
using System.Linq;
using System.Collections.Generic;
<<<<<<< HEAD
using System.Security.Principal;
using DaxStudio.UI.Extensions;
=======
using System.Windows.Input;
>>>>>>> b5d39c22
using DaxStudio.UI.Interfaces;
using System.Windows.Media;
using DaxStudio.UI.Extensions;

namespace DaxStudio.UI.ViewModels
{
    [Export(typeof(IShell))]
    public class ShellViewModel :
        Screen,
        IShell,
        IHandle<NewVersionEvent>,
        IHandle<AutoSaveEvent>,
        IHandle<StartAutoSaveTimerEvent>,
        IHandle<StopAutoSaveTimerEvent>,
        IHandle<ChangeThemeEvent>,
        IHandle<UpdateHotkeys>,
        IHandle<UpdateGlobalOptions>
    {

        private readonly IEventAggregator _eventAggregator;
        private readonly IDaxStudioHost _host;
        private NotifyIcon _notifyIcon;
        private Window _window;
        private readonly string _username;
        private readonly DateTime _utcSessionStart;

        private InputBindings _inputBindings;

        //private ILogger log;
        [ImportingConstructor]
        public ShellViewModel(IEventAggregator eventAggregator
                            , RibbonViewModel ribbonViewModel
                            , StatusBarViewModel statusBar
                            , IConductor conductor
                            , IDaxStudioHost host
                            , IVersionCheck versionCheck
                            , IGlobalOptions options
                            , IAutoSaver autoSaver
                            , IThemeManager themeManager)
        {
            Log.Debug(Constants.LogMessageTemplate, nameof(ShellViewModel), "ctor", "Starting Constructor");
            _utcSessionStart = DateTime.UtcNow;
            Ribbon = ribbonViewModel;
            Ribbon.Shell = this;
            StatusBar = statusBar;
            Options = options;
            AutoSaver = autoSaver;
            ThemeManager = themeManager;
            _eventAggregator = eventAggregator;
            _eventAggregator.Subscribe(this);

            Tabs = (DocumentTabViewModel)conductor;
            Tabs.ConductWith(this);
            //Tabs.CloseStrategy = new ApplicationCloseStrategy();
            Tabs.CloseStrategy = IoC.Get<ApplicationCloseAllStrategy>();
            _host = host;
            _username = UserHelper.GetUser();
            var recoveringFiles = false;

            // get master auto save indexes and only get crashed index files...
            var autoSaveInfo = AutoSaver.LoadAutoSaveMasterIndex();
            var filesToRecover = autoSaveInfo.Values.Where(idx => idx.IsCurrentVersion && idx.ShouldRecover).SelectMany(entry => entry.Files);

            // check for auto-saved files and offer to recover them
            if (filesToRecover.Any())
            {
                Log.Debug(Constants.LogMessageTemplate, nameof(ShellViewModel), "ctor", "Found auto-save files, beginning recovery");
                recoveringFiles = true;
                RecoverAutoSavedFiles(autoSaveInfo);
            }
            else
            {
                // if there are no auto-save files to recover, start the auto save timer
                Log.Debug(Constants.LogMessageTemplate, nameof(ShellViewModel), "ctor", "Starting auto-save timer");
                eventAggregator.PublishOnUIThreadAsync(new StartAutoSaveTimerEvent());
            }

            // if a filename was passed in on the command line open it
            if (!string.IsNullOrEmpty(_host.CommandLineFileName))
            {
                Log.Debug(Constants.LogMessageTemplate, nameof(ShellViewModel), "ctor", $"Opening file from command line: '{_host.CommandLineFileName}'");
                Tabs.NewQueryDocument(_host.CommandLineFileName);
            }

            // if no tabs are open at this point and we are not recovering auto-save file then, open a blank document
            if (Tabs.Items.Count == 0 && !recoveringFiles)
            {
                Log.Debug(Constants.LogMessageTemplate, nameof(ShellViewModel), "ctor", "Opening a new blank query window");
                NewDocument();
            }


            VersionChecker = versionCheck;

            DisplayName = AppTitle;

            Application.Current.Activated += OnApplicationActivated;
            

            AutoSaveTimer = new Timer(Constants.AutoSaveIntervalMs);
            AutoSaveTimer.Elapsed += AutoSaveTimerElapsed;
            
            Log.Debug("============ Shell Started - v{version} =============", Version.ToString());
            
        }

        private IThemeManager ThemeManager { get; }

        private Timer AutoSaveTimer { get; }

        private void RecoverAutoSavedFiles(Dictionary<int,AutoSaveIndex> autoSaveInfo)
        {
            Log.Information("{class} {method} {message}", "ShellViewModel", "RecoverAutoSavedFiles", $"Found {autoSaveInfo.Values.Count} auto save index files");
            // show recovery dialog
            _eventAggregator.PublishOnUIThreadAsync(new AutoSaveRecoveryEvent(autoSaveInfo));
            
        }

        private async void AutoSaveTimerElapsed(object sender, ElapsedEventArgs e)
        {
            try
            {
                // disable the timer while we are saving, so that if access to the UI thread is 
                // blocked and we cannot read the contents of the editor controls we do not keep
                // firing access denied errors on the auto-save file. Once the UI thread is free 
                // the initial request will continue and the timer will be re-enabled.
              
                AutoSaveTimer.Enabled = false;
                
                await AutoSaver.Save(Tabs).ConfigureAwait(false);
            }
            catch (Exception ex)
            {
                // we just catch and log any errors, we don't want the auto-save timer to be
                // the cause of any crashes itself
                Log.Error(ex, "{class} {method} {message}", "ShellViewModel", "AutoSaveTimerElapsed", ex.Message);
            }
            finally
            {
                AutoSaveTimer.Enabled = true;
            }
        }

        private void OnApplicationActivated(object sender, EventArgs e)
        {
            Log.Debug("{class} {method}", "ShellViewModel", "OnApplicationActivated");
            _eventAggregator.PublishOnUIThread(new ApplicationActivatedEvent());
            System.Diagnostics.Debug.WriteLine("OnApplicationActivated");
        }

        
        public IAutoSaver AutoSaver { get; }
        public Version Version => Assembly.GetExecutingAssembly().GetName().Version;

        public DocumentTabViewModel Tabs { get; set; }
        public RibbonViewModel Ribbon { get; set; }
        public StatusBarViewModel StatusBar { get; set; }
        public IGlobalOptions Options { get; }

        public IVersionCheck VersionChecker { get; set; }
        public override void TryClose(bool? dialogResult = null)
        {
            //Properties.Settings.Default.Save();
            base.TryClose(dialogResult);
            if (dialogResult != false )
            {
                Ribbon.OnClose();
                _notifyIcon?.Dispose();
                AutoSaveTimer.Enabled = false;
                if (!Application.Current.Properties.Contains("HasCrashed") )
                    AutoSaver.RemoveAll();
            }
        }
        //public override void TryClose()
        //{
        //    base.TryClose();
        //}

        protected override void OnDeactivate(bool close)
        {
            base.OnDeactivate(close);
            TryClose();
        }

        protected override void OnActivate()
        {
            base.OnActivate();
            _eventAggregator.PublishOnUIThread(new ApplicationActivatedEvent());
        }

        
        protected override  void OnViewLoaded(object view)
        {
            base.OnViewLoaded(view);
            // load the saved window positions
            _window = view as Window;
            if (_window != null)
            {
                _window.Closing += WindowClosing;
                // SetPlacement will adjust the position if it's outside of the visible boundaries
                _window.SetPlacement(Options.WindowPosition);
<<<<<<< HEAD
                notifyIcon = new NotifyIcon(_window, _eventAggregator);
=======
                _notifyIcon = new NotifyIcon(_window, _eventAggregator);
>>>>>>> b5d39c22
                if (_host.DebugLogging) ShowLoggingEnabledNotification();

                //Application.Current.LoadRibbonTheme();
                _inputBindings = new InputBindings(_window);
            }

            _inputBindings.RegisterCommands(GetInputBindingCommands());
            _eventAggregator.PublishOnBackgroundThread(new LoadQueryHistoryAsyncEvent());
            
        }

        private IEnumerable<InputBindingCommand> GetInputBindingCommands()
        {
            // load custom key bindings from Options
            yield return new InputBindingCommand(this, nameof(CommentSelection), Options.HotkeyCommentSelection);
            yield return new InputBindingCommand(this, nameof(RunQuery), Options.HotkeyRunQuery);
            yield return new InputBindingCommand(this, nameof(RunQuery), Options.HotkeyRunQueryAlt);
            yield return new InputBindingCommand(this, nameof(NewDocument), Options.HotkeyNewDocument);
            yield return new InputBindingCommand(this, nameof(NewDocumentWithCurrentConnection), Options.HotkeyNewDocumentWithCurrentConnection);
            yield return new InputBindingCommand(this, nameof(OpenDocument), Options.HotkeyOpenDocument);
            yield return new InputBindingCommand(this, nameof(SaveCurrentDocument), Options.HotkeySaveDocument);
            yield return new InputBindingCommand(this, nameof(SelectionToUpper), Options.HotkeyToUpper);
            yield return new InputBindingCommand(this, nameof(SelectionToLower), Options.HotkeyToLower);
            yield return new InputBindingCommand(this, nameof(UncommentSelection), Options.HotkeyUnCommentSelection);
            yield return new InputBindingCommand(this, nameof(Redo), "Ctrl + Y");
            yield return new InputBindingCommand(this, nameof(Undo), "Ctrl + Z");
            yield return new InputBindingCommand(this, nameof(Undo), "Alt + Delete");
            yield return new InputBindingCommand(this, nameof(SwapDelimiters), "Ctrl + OemSemiColon");
            yield return new InputBindingCommand(this, nameof(SwapDelimiters), "Ctrl + OemComma");
            yield return new InputBindingCommand(this, nameof(Find), "F3");
            yield return new InputBindingCommand(this, nameof(FindPrev), "Shift + F3");
            yield return new InputBindingCommand(this, nameof(FormatQueryStandard), Options.HotkeyFormatQueryStandard);
            yield return new InputBindingCommand(this, nameof(FormatQueryAlternate), Options.HotkeyFormatQueryAlternate);
            yield return new InputBindingCommand(this, nameof(GotoLine), Options.HotkeyGotoLine);
            yield return new InputBindingCommand(this, nameof(ToggleComment), "Ctrl + Divide");
            
        }

        public void ResetInputBindings()
        {
            _inputBindings.DeregisterCommands();
            _inputBindings.RegisterCommands(GetInputBindingCommands());
        }

        void WindowClosing(object sender, System.ComponentModel.CancelEventArgs e)
        {
            double sessionMin = 0;
            try
            {
                TimeSpan sessionSpan = DateTime.UtcNow - _utcSessionStart;
                sessionMin = sessionSpan.TotalMinutes;
            }
            catch
            {
<<<<<<< HEAD
                // ignored
            }

            Telemetry.TrackEvent("App.Shutdown", new Dictionary<string, string>
            { 
                { "SessionMin", sessionMin.ToString("#")}
            });
            Telemetry.Flush();
=======
                // swallow all errors
            }

            if (Options.AnyExternalAccessAllowed())
            {
                Telemetry.TrackEvent("App.Shutdown", new Dictionary<string, string>
                {
                    {"SessionMin", sessionMin.ToString("#")}
                });
                Telemetry.Flush();
            }

>>>>>>> b5d39c22
            // Store the current window position
            var w = sender as Window;
            Options.WindowPosition = w.GetPlacement();
            _window.Closing -= WindowClosing;

        }

        public override void CanClose(Action<bool> callback)
        {
            Tabs.CanClose(callback);
        }

        #region Event Handlers
        public void Handle(NewVersionEvent message)
        {           
            var newVersionText =
                $"Version {message.NewVersion.ToString(3)} is available for download.\nClick here to go to the download page";
            Log.Debug("{class} {method} {message}", "ShellViewModel", "Handle<NewVersionEvent>", newVersionText);
            _notifyIcon.Notify(newVersionText, message.DownloadUrl.ToString());
        }

        public void Handle(AutoSaveEvent message)
        {
            AutoSaver.Save(Tabs).AsResult();
        }
        #endregion

        public void ShowLoggingEnabledNotification()
        {
            try
            {
                var loggingText = "Debug Logging enabled.\nClick here to open the log folder";
                var fullPath = ApplicationPaths.LogPath;
                _notifyIcon.Notify(loggingText, fullPath);
            }
            catch (Exception ex)
            {
                Log.Error(ex, "Error Showing Notify Icon {0}", ex.Message);
            }
        }

#region Overlay code
        private int _overlayDependencies;
        public void ShowOverlay()
        {
            _overlayDependencies++;
            NotifyOfPropertyChange(() => IsOverlayVisible);
        }

        public void HideOverlay()
        {
            _overlayDependencies--;
            NotifyOfPropertyChange(() => IsOverlayVisible);
        }

        public bool IsOverlayVisible => _overlayDependencies > 0;

        public object UserString => Options.ShowUserInTitlebar? $" ({_username})":string.Empty;

        public string AppTitle { get {
#if PREVIEW
                $"DaxStudio - {Version.ToString(3)} (PREVIEW){UserString}{AdminString}";
#else
<<<<<<< HEAD
                return $"DaxStudio - {Version.ToString(3)}{UserString}{AdminString}";
=======
                return $"DaxStudio - {Version.ToString(3)}{UserString}";
>>>>>>> b5d39c22
#endif    
            }
        }
        #endregion

        public string AdminString => IsUserAdministrator() ? " [Admin]" : "";

        public bool IsUserAdministrator()
        {
            //bool value to hold our return value
            bool isAdmin;
            WindowsIdentity user = null;
            try
            {
                //get the currently logged in user
                user = WindowsIdentity.GetCurrent();
                var principal = new WindowsPrincipal(user);
                isAdmin = principal.IsInRole(WindowsBuiltInRole.Administrator);
            }
            catch (UnauthorizedAccessException)
            {
                isAdmin = false;
            }
            catch (Exception)
            {
                isAdmin = false;
            }
            finally
            {
                user?.Dispose();
            }
            return isAdmin;
        }

        #region Global Keyboard Hooks
        public void RunQuery()
        {
            Ribbon.RunQuery();
        }

        public void SaveCurrentDocument()
        {
            Ribbon.Save();
        }

        public void NewDocument()
        {
            _eventAggregator.PublishOnUIThread(new NewDocumentEvent(Ribbon.SelectedTarget));
        }

        public void NewDocumentWithCurrentConnection()
        {
            _eventAggregator.PublishOnUIThread(new NewDocumentEvent(Ribbon.SelectedTarget,Ribbon.ActiveDocument));
        }

        public void OpenDocument()
        {
            _eventAggregator.PublishOnUIThread(new OpenFileEvent() );
        }

        public void SelectionToUpper()
        {
            _eventAggregator.PublishOnUIThread(new SelectionChangeCaseEvent(ChangeCase.ToUpper));
        }

        public void SelectionToLower()
        {
            _eventAggregator.PublishOnUIThread(new SelectionChangeCaseEvent(ChangeCase.ToLower));
        }

        public void UncommentSelection()
        {
            _eventAggregator.PublishOnUIThread(new CommentEvent(false));
        }

        public void CommentSelection()
        {
            _eventAggregator.PublishOnUIThread(new CommentEvent(true));
        }

        public void Undo()
        {
            Ribbon.Undo();
        }

        public void Redo()
        {
            Ribbon.Redo();
        }

        public void GotoLine()
        {
            Ribbon.GotoLine();
        }

        public void Find()
        {
            Ribbon.FindNow();
        }

        public void FindPrev()
        {
            Ribbon.FindPrevNow();
        }

        public void FormatQueryAlternate()
        {
            Ribbon.FormatQueryAlternate();
        }
        public void FormatQueryStandard()
        {
            Ribbon.FormatQueryStandard();
        }

        public void SwapDelimiters()
        {
            Ribbon.SwapDelimiters();
        }

        public void ToggleComment()
        {
            _eventAggregator.PublishOnUIThread(new ToggleCommentEvent());
        }

        #endregion

        #region Event Aggregator methods
        public void Handle(StartAutoSaveTimerEvent message)
        {
            Log.Information("{class} {method} {message}", "ShellViewModel", "Handle<StartAutoSaveTimer>", "AutoSave Timer Starting");
            AutoSaveTimer.Enabled = true;
        }

        public void Handle(StopAutoSaveTimerEvent message)
        {
            Log.Information("{class} {method} {message}", "ShellViewModel", "Handle<StopAutoSaveTimer>", "AutoSave Timer Stopping");
            AutoSaveTimer.Enabled = false;
        }

        public void Handle(ChangeThemeEvent message)
        {
            ThemeManager.SetTheme(message.Theme);
            //if (message.Theme == "Dark") SetDarkTheme();
            //else SetLightTheme();
        }


        public void Handle(UpdateHotkeys message)
        {
            ResetInputBindings();
        }

        public void Handle(UpdateGlobalOptions message)
        {
            // force a refresh of the User string in case this was just turned on in the options
            DisplayName = AppTitle;
        }


        #endregion


    }


}<|MERGE_RESOLUTION|>--- conflicted
+++ resolved
@@ -12,12 +12,8 @@
 using System.Timers;
 using System.Linq;
 using System.Collections.Generic;
-<<<<<<< HEAD
 using System.Security.Principal;
 using DaxStudio.UI.Extensions;
-=======
-using System.Windows.Input;
->>>>>>> b5d39c22
 using DaxStudio.UI.Interfaces;
 using System.Windows.Media;
 using DaxStudio.UI.Extensions;
@@ -219,11 +215,7 @@
                 _window.Closing += WindowClosing;
                 // SetPlacement will adjust the position if it's outside of the visible boundaries
                 _window.SetPlacement(Options.WindowPosition);
-<<<<<<< HEAD
-                notifyIcon = new NotifyIcon(_window, _eventAggregator);
-=======
                 _notifyIcon = new NotifyIcon(_window, _eventAggregator);
->>>>>>> b5d39c22
                 if (_host.DebugLogging) ShowLoggingEnabledNotification();
 
                 //Application.Current.LoadRibbonTheme();
@@ -278,16 +270,6 @@
             }
             catch
             {
-<<<<<<< HEAD
-                // ignored
-            }
-
-            Telemetry.TrackEvent("App.Shutdown", new Dictionary<string, string>
-            { 
-                { "SessionMin", sessionMin.ToString("#")}
-            });
-            Telemetry.Flush();
-=======
                 // swallow all errors
             }
 
@@ -300,7 +282,6 @@
                 Telemetry.Flush();
             }
 
->>>>>>> b5d39c22
             // Store the current window position
             var w = sender as Window;
             Options.WindowPosition = w.GetPlacement();
@@ -364,11 +345,7 @@
 #if PREVIEW
                 $"DaxStudio - {Version.ToString(3)} (PREVIEW){UserString}{AdminString}";
 #else
-<<<<<<< HEAD
                 return $"DaxStudio - {Version.ToString(3)}{UserString}{AdminString}";
-=======
-                return $"DaxStudio - {Version.ToString(3)}{UserString}";
->>>>>>> b5d39c22
 #endif    
             }
         }
