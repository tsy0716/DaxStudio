﻿using ADOTabular.AdomdClientWrappers;
using Caliburn.Micro;
using DaxStudio.Common;
using DaxStudio.UI.Enums;
using DaxStudio.UI.Events;
using DaxStudio.UI.Extensions;
using DaxStudio.UI.Model;
using DaxStudio.UI.ViewModels.ExportDataWizard;
using Serilog;
using System;
using System.Collections.Generic;
using System.Collections.ObjectModel;
using System.Data;
using System.Data.SqlClient;
using System.Globalization;
using System.IO;
using System.Linq;
using System.Security;
using System.Text;
using System.Text.RegularExpressions;
using System.Threading;
using System.Threading.Tasks;
<<<<<<< HEAD
using DaxStudio.Interfaces.Enums;
=======
using ICSharpCode.AvalonEdit.CodeCompletion;
>>>>>>> 6cbdeb98

namespace DaxStudio.UI.ViewModels
{
    public enum ExportDataWizardPage
    {
        ChooseCsvFolder,
        BuildSqlConnection,
        ChooseTables,
        ExportStatus,
        Cancel,
        ManualConnectionString,
        ChoosingType
    }

    public class ExportDataWizardViewModel : Conductor<IScreen>.Collection.OneActive, IDisposable
    {
        #region Private Fields

        readonly Stack<IScreen> _previousPages = new Stack<IScreen>();
<<<<<<< HEAD
        private string sqlTableName = string.Empty;
        private long sqlBatchRows;
        private int currentTableIdx;
        private int totalTableCnt;
        private SelectedTable currentTable;
        private CancellationTokenSource cancellationTokenSource = new CancellationTokenSource();
=======
        private string _sqlTableName = string.Empty;
        private long _sqlBatchRows;
        private int _currentTableIdx;
        private int _totalTableCnt;
        private SelectedTable _currentTable;
        private CancellationTokenSource _cancellationTokenSource = new CancellationTokenSource();
>>>>>>> 6cbdeb98
        private Regex _illegalFileCharsRegex;
        const long MaxBatchSize = 10000;

        private const string ExportCompleteMsg = "Model Export Complete: {0} tables exported";
        private const string ExportTableMsg = "Exported {0:N0} row{1} to {2}";
        #endregion

        #region Constructor
        public ExportDataWizardViewModel(IEventAggregator eventAggregator, DocumentViewModel document)
        {
            Document = document ?? throw new ArgumentNullException(nameof(document));
            EventAggregator = eventAggregator ?? throw new ArgumentNullException(nameof(eventAggregator));

            EventAggregator.Subscribe(this);

            // check connection state
            if (Document.Connection == null)
            {
                throw new ArgumentException("The current document is not connected to a data source", nameof(document));
            }

            if (!Document.Connection.IsConnected)
            {
                throw new ArgumentException("The connection for the current document is not in an open state", nameof(document));
            }

            if (Document.Connection.Database.Models.Count == 0)
            {
                throw new ArgumentException("The connection for the current document does not have a data model", nameof(document));
            }

            PopulateTablesList();

            SetupWizardTransitionMap();

            ShowInitialWizardPage();
        }

        private void PopulateTablesList()
        {
            
            var tables = Document.Connection.Database.Models[Document.Connection.SelectedModelName].Tables.Where(t=>t.Private == false).ToList(); //exclude Private (eg Date Template) tables
            if (!tables.Any()) throw new ArgumentException("There are no visible tables to export in the current data model");

            foreach ( var t in tables)
            {
                if (t.Columns.Count > 0)
                {
                    Tables.Add(new SelectedTable(t.DaxName, t.Caption, t.IsVisible, t.Private, t.ShowAsVariationsOnly));
                }
                else
                {
                    EventAggregator.PublishOnUIThread(new OutputMessage(MessageType.Warning, $"Skipping tables '{t.Caption}' as it has no columns to export"));
                }
            }
        }

        private void SetupWizardTransitionMap()
        {
            TransitionMap.Add<ExportDataWizardChooseTypeViewModel, ExportDataWizardCsvFolderViewModel>(ExportDataWizardPage.ChooseCsvFolder);
            TransitionMap.Add<ExportDataWizardChooseTypeViewModel, ExportDataWizardSqlConnBuilderViewModel>(ExportDataWizardPage.BuildSqlConnection);
            TransitionMap.Add<ExportDataWizardCsvFolderViewModel, ExportDataWizardChooseTablesViewModel>(ExportDataWizardPage.ChooseTables);
            TransitionMap.Add<ExportDataWizardSqlConnBuilderViewModel, ExportDataWizardSqlConnStrViewModel>(ExportDataWizardPage.ManualConnectionString);
            TransitionMap.Add<ExportDataWizardSqlConnBuilderViewModel, ExportDataWizardChooseTablesViewModel>(ExportDataWizardPage.ChooseTables);
            TransitionMap.Add<ExportDataWizardSqlConnStrViewModel, ExportDataWizardChooseTablesViewModel>(ExportDataWizardPage.ChooseTables);
            TransitionMap.Add<ExportDataWizardChooseTablesViewModel, ExportDataWizardExportStatusViewModel>(ExportDataWizardPage.ExportStatus);
        }


        private void ShowInitialWizardPage()
        {
            var chooseExportType = new ExportDataWizardChooseTypeViewModel(this);

            ActivateItem(chooseExportType);
        }

        #endregion

        protected override IScreen DetermineNextItemToActivate(IList<IScreen> list, int lastIndex)
        {
            object nextScreen;
            if (list[lastIndex] is ExportDataWizardBasePageViewModel theScreenThatJustClosed && !theScreenThatJustClosed.BackClicked)
            {
                theScreenThatJustClosed.BackClicked = false;
                _previousPages.Push(theScreenThatJustClosed);
                var nextScreenType = TransitionMap.GetNextScreenType(theScreenThatJustClosed);
                nextScreen = Activator.CreateInstance(nextScreenType, this);
            } else
            {
                nextScreen = _previousPages.Pop();
            }
            
            return nextScreen as IScreen;
        }


        #region Properties
        public IEventAggregator EventAggregator { get; }
        public DocumentViewModel Document { get; }

        public ExportDataType ExportType { get; set; }

        public string ServerName { get; set; } = "";
        public string Database { get; set; } = "";
        public string Schema { get; set; } = "dbo";
        public string Username { get; set; } = "";
        public SecureString SecurePassword { get; set; } = new SecureString();
        public SqlAuthenticationType AuthenticationType { get; set; } = SqlAuthenticationType.Windows;
        public string SqlConnectionString { get; set; }
        public string CsvDelimiter { get; set; } = ",";
        public bool CsvQuoteStrings { get; set; } = true;
        public string CsvFolder { get; set; } = "";

        public ObservableCollection<SelectedTable> Tables { get; } = new ObservableCollection<SelectedTable>();
        public TransitionMap TransitionMap { get; } = new TransitionMap();
        public bool TruncateTables { get; internal set; } = true;

        #endregion

        #region Methods
        public void Cancel()
        {
            TryClose(true);
        }

        public void Close()
        {
            TryClose(true);
        }

        public void Dispose()
        {
            Dispose(true);
            GC.SuppressFinalize(this);
        }

        protected virtual void Dispose(bool disposing)
        {
            if (disposing)
            {
                EventAggregator.Unsubscribe(this);
                SecurePassword?.Dispose();
            }
        }
        #endregion

        #region Export Code

        public void Export()
        {
            _ = Task.Run(() =>
            {
                Document.IsQueryRunning = true;
                try
                {
                    switch (ExportType)
                    {
                        case ExportDataType.CsvFolder:
                            ExportDataToCSV(this.CsvFolder);
                            break;
                        case ExportDataType.SqlTables:
                            ExportDataToSQLServer(this.SqlConnectionString, this.Schema, this.TruncateTables);
                            break;
                        default:
                            throw new ArgumentException("Unknown ExportType requested");
                    }
                    
                }
                finally
                {
                    Document.IsQueryRunning = false;
                }
            } )
            .ContinueWith(HandleFaults, TaskContinuationOptions.OnlyOnFaulted)
            .ContinueWith(prevTask => {
                //TryClose(true);
            });


            void HandleFaults(Task t)
            {
                if (t.Exception != null)
                {
                    var ex = t.Exception.GetBaseException();

                    Log.Error(ex, "{class} {method} {message}", "ExportDataDialogViewModel", "Export", "Error exporting all data from model");
                    EventAggregator.PublishOnUIThread(new OutputMessage(MessageType.Error, $"Error when attempting to export all data - {ex.Message}"));
                }
            }
        }

        public bool CancelRequested { get; set; }

        private void ExportDataToCSV(string outputPath)
        {

            var exceptionFound = false;

            // TODO: Use async but to be well done need to apply async on the DBCommand & DBConnection
            // TODO: Show warning message?
            if (string.IsNullOrEmpty(Document.Connection.SelectedModelName))
            {
                return;
            }

            if (!Directory.Exists(outputPath))
            {
                Directory.CreateDirectory(outputPath);
            }

            Document.QueryStopWatch.Start();

            var selectedTables = Tables.Where(t => t.IsSelected).ToList();
            var totalTables = selectedTables.Count;
            var tableCnt = 0;
            string decimalSep = CultureInfo.CurrentCulture.NumberFormat.CurrencyDecimalSeparator;
            string isoDateFormat = string.Format(Constants.IsoDateMask, decimalSep);
            var encoding = new UTF8Encoding(false);

            foreach (var table in  selectedTables)
            {
                EventAggregator.PublishOnUIThread(new ExportStatusUpdateEvent(table));

                tableCnt++;
                try
                {
                    table.Status = ExportStatus.Exporting;
                    var fileName = CleanNameOfIllegalChars(table.Caption);
                    
                    var csvFilePath = Path.Combine(outputPath, $"{fileName}.csv");
                    
                    var daxRowCount = $"EVALUATE ROW(\"RowCount\", COUNTROWS( {table.DaxName} ) )";

                    // get a count of the total rows in the table
                    var connRead = Document.Connection;
                    DataTable dtRows = connRead.ExecuteDaxQueryDataTable(daxRowCount);
                    var totalRows = dtRows.Rows[0].Field<long?>(0)??0;
                    table.TotalRows = totalRows;

                    StreamWriter textWriter = null;
                    try { 
                        textWriter = new StreamWriter(csvFilePath, false, encoding);

                        using (var csvWriter = new CsvHelper.CsvWriter(textWriter, CultureInfo.CurrentCulture))
                        using (var statusMsg = new StatusBarMessage(Document, $"Exporting {table.Caption}"))
                        {
                            for (long batchRows = 0; batchRows < totalRows; batchRows += MaxBatchSize)
                            {

                                var daxQuery = $"EVALUATE {table.DaxName}";

                                // if the connection supports TOPNSKIP then use that to query batches of rows
                                if (connRead.AllFunctions.Contains("TOPNSKIP"))
                                    daxQuery = $"EVALUATE TOPNSKIP({MaxBatchSize}, {batchRows}, {table.DaxName} )";
                                
                                using (var reader = connRead.ExecuteReader(daxQuery))
                                {
                                    var rows = 0;
                                    

                                    // configure delimiter
                                    
                                    csvWriter.Configuration.Delimiter = CsvDelimiter;

                                    // output dates using ISO 8601 format
                                    csvWriter.Configuration.TypeConverterOptionsCache.AddOptions(
                                        typeof(DateTime),
                                        new CsvHelper.TypeConversion.TypeConverterOptions() { Formats = new[] { isoDateFormat } });

                                    // if this is the first batch of rows 
                                    if (batchRows == 0)
                                    {
                                        // Write Header
                                        foreach (var colName in reader.CleanColumnNames())
                                        {
                                            csvWriter.WriteField(colName);
                                        }

                                        csvWriter.NextRecord();
                                    }
                                    // Write data
                                    while (reader.Read())
                                    {
                                        for (var fieldOrdinal = 0; fieldOrdinal < reader.FieldCount; fieldOrdinal++)
                                        {
                                            var fieldValue = reader[fieldOrdinal];

                                            // quote all string fields
                                            if (reader.GetFieldType(fieldOrdinal) == typeof(string))
                                                csvWriter.WriteField(
                                                    reader.IsDBNull(fieldOrdinal) ? "" : fieldValue.ToString(),
                                                    this.CsvQuoteStrings);
                                            else
                                                csvWriter.WriteField(fieldValue);

                                        }

                                        rows++;
                                        if (rows % 5000 == 0)
                                        {
                                            table.RowCount = rows + batchRows;
                                            statusMsg.Update($"Exporting Table {tableCnt} of {totalTables} : {table.DaxName} ({rows + batchRows:N0} rows)");
                                            Document.RefreshElapsedTime();

                                            // if cancel has been requested do not write any more records
                                            if (CancelRequested)
                                            {
                                                table.Status = ExportStatus.Cancelled;
                                                // break out of DataReader.Read() loop
                                                break;
                                            }
                                        }
                                        csvWriter.NextRecord();

                                    }

                                    Document.RefreshElapsedTime();
                                    table.RowCount = rows + batchRows;
                                    
                                    // if cancel has been requested do not write any more files
                                    if (CancelRequested)
                                    {
                                        EventAggregator.PublishOnUIThread(new OutputMessage(MessageType.Warning, "Data Export Cancelled"));

                                        MarkWaitingTablesAsSkipped();

                                        // break out of foreach table loop
                                        break;
                                    }
                                }

                                // do not loop around if the current connection does not support TOPNSKIP
                                if (!connRead.AllFunctions.Contains("TOPNSKIP")) break; 
                            } // end of batch

                            EventAggregator.PublishOnUIThread(new OutputMessage(MessageType.Information, ExportTableMsg.Format(table.RowCount, table.RowCount == 1 ? "":"s", table.DaxName + ".csv")));

                        }
                    }
                    finally
                    {
                        textWriter.Dispose();
                    }

                    table.Status = ExportStatus.Done;
                }
                catch (Exception ex)
                {
                    table.Status = ExportStatus.Error;
                    exceptionFound = true;
                    Log.Error(ex, "{class} {method} {message}", nameof(ExportDataWizardViewModel), nameof(ExportDataToCSV), "Error while exporting model to CSV");
                    EventAggregator.PublishOnUIThread(new OutputMessage(MessageType.Error, $"Error Exporting '{table.DaxName}':  {ex.Message}"));
                    EventAggregator.PublishOnUIThread(new ExportStatusUpdateEvent(_currentTable, true));
                }

            }

            Document.QueryStopWatch.Stop();
            // export complete
            if (!exceptionFound)
            {
                EventAggregator.PublishOnUIThread(new OutputMessage(MessageType.Information, ExportCompleteMsg.Format(tableCnt), Document.QueryStopWatch.ElapsedMilliseconds));
            }
            EventAggregator.PublishOnUIThread(new ExportStatusUpdateEvent(_currentTable, true));
            Document.QueryStopWatch.Reset();
        }

        private object CleanNameOfIllegalChars(string caption)
        {
            if (_illegalFileCharsRegex == null)
            {
                string regexSearch = new string(Path.GetInvalidFileNameChars()) + new string(Path.GetInvalidPathChars());
                _illegalFileCharsRegex = new Regex($"[{Regex.Escape(regexSearch)}]");
            }
            string newName =  _illegalFileCharsRegex.Replace(caption, "_");
            if (newName != caption)
            {
                var warning = $"Exporting table '{caption}' as '{newName}' due to characters that are illegal in a file name.";
                Log.Warning("{class} {method} {message}", "ExportDataWizardViewModel", "CleanNameOfIllegalChars", warning);
                EventAggregator.PublishOnUIThread(new OutputMessage(MessageType.Warning,warning));
            }
            return newName;
        }


        

        private void ExportDataToSQLServer(string connStr, string schemaName, bool truncateTables)
        {
            var metadataPane = this.Document.MetadataPane;
            _cancellationTokenSource = new CancellationTokenSource();

            SqlConnectionStringBuilder builder;
            try
            {
                builder = new SqlConnectionStringBuilder(connStr);
            }
            catch (ArgumentException ex)
            {
                // wrap this exception and include the connection string that we could not parse
                throw new ArgumentException($"Error parsing connections string: {connStr} - {ex.Message}" , ex);
            }
            
            builder.ApplicationName = "DAX Studio Table Export";

            _currentTableIdx = 0;
            var selectedTables = Tables.Where(t => t.IsSelected).ToList();
            _totalTableCnt = selectedTables.Count;

            var connRead = Document.Connection;

            // no tables were selected so exit here
            if (_totalTableCnt == 0)
            {
                return;
            }

            // TODO: Use async but to be well done need to apply async on the DBCommand & DBConnection
            // TODO: Show warning message?
            if (metadataPane.SelectedModel == null)
            {
                return;
            }
            try
            {
                Document.QueryStopWatch.Start();
                using (var conn = new SqlConnection(builder.ToString()))
                {
                    conn.Open();

                    foreach (var table in selectedTables)
                    {
                        try
                        {
                            EventAggregator.PublishOnUIThread(new ExportStatusUpdateEvent(table));

                            _currentTable = table;
                            _currentTable.Status = ExportStatus.Exporting;
                            _currentTableIdx++;
                            var daxRowCount = $"EVALUATE ROW(\"RowCount\", COUNTROWS( {table.DaxName} ) )";

                            // get a count of the total rows in the table
                            DataTable dtRows = connRead.ExecuteDaxQueryDataTable(daxRowCount);
                            var totalRows = dtRows.Rows[0].Field<long>(0);
                            _currentTable.TotalRows = totalRows;

                            using (var _ = new StatusBarMessage(Document, $"Exporting {table.Caption}"))
                            {

                                for (long batchRows = 0; batchRows < totalRows; batchRows += MaxBatchSize)
                                {

                                    var daxQuery = $"EVALUATE {table.DaxName}";

                                    // if the connection supports TOPNSKIP then use that to query batches of rows
                                    if (connRead.AllFunctions.Contains("TOPNSKIP"))
                                        daxQuery = $"EVALUATE TOPNSKIP({MaxBatchSize}, {batchRows}, {table.DaxName} )";

                                    using (var reader = connRead.ExecuteReader(daxQuery))
                                    {
                                        _sqlTableName = $"[{schemaName}].[{table.Caption}]";
                                        _sqlBatchRows = batchRows;
                                        // if this is the first batch ensure the table exists
                                        if (batchRows == 0)
                                            EnsureSQLTableExists(conn, _sqlTableName, reader);

                                        using (var transaction = conn.BeginTransaction())
                                        {
                                            if (truncateTables && batchRows == 0)
                                            {
                                                using (var cmd = new SqlCommand($"truncate table {_sqlTableName}", conn))
                                                {
                                                    cmd.Transaction = transaction;
                                                    cmd.ExecuteNonQuery();
                                                }
                                            }

                                            using (var sqlBulkCopy = new SqlBulkCopy(conn, SqlBulkCopyOptions.TableLock, transaction))
                                            {
                                                sqlBulkCopy.DestinationTableName = _sqlTableName;
                                                sqlBulkCopy.BatchSize = 5000;
                                                sqlBulkCopy.NotifyAfter = 5000;
                                                sqlBulkCopy.SqlRowsCopied += SqlBulkCopy_SqlRowsCopied;
                                                sqlBulkCopy.EnableStreaming = true;
                                                var task = sqlBulkCopy.WriteToServerAsync(reader,
                                                    _cancellationTokenSource.Token);

                                                WaitForTaskPollingForCancellation(_cancellationTokenSource, task);

                                                // update the currentTable with the final row count
                                                _currentTable.RowCount = sqlBulkCopy.RowsCopiedCount() + batchRows;

                                                if (CancelRequested)
                                                {
                                                    transaction.Rollback();
                                                    _currentTable.Status = ExportStatus.Cancelled;
                                                }
                                                else
                                                {
                                                    transaction.Commit();
                                                    if (_currentTable.RowCount >= _currentTable.TotalRows)
                                                        _currentTable.Status = ExportStatus.Done;
                                                }
                                            } // end using sqlBulkCopy
                                        } // end transaction

                                    } // end using reader

                                    // exit the loop here if the connection does not support TOPNSKIP
                                    if (!connRead.AllFunctions.Contains("TOPNSKIP")) break;
                                } // end rowBatch
                            }
                            // jump out of table loop if we have been cancelled
                            if (CancelRequested)
                            {
                                EventAggregator.PublishOnUIThread(new OutputMessage(MessageType.Warning, "Data Export Cancelled"));
                                // mark an tables not yet exported as skipped
                                MarkWaitingTablesAsSkipped();

                                break;
                            }

                            EventAggregator.PublishOnUIThread(new OutputMessage(MessageType.Information, ExportTableMsg.Format(table.RowCount, table.RowCount == 1?"":"s", _sqlTableName)));
                            _currentTable.Status = ExportStatus.Done;
                        }
                        catch (Exception ex)
                        {
                            _currentTable.Status = ExportStatus.Error;
                            Log.Error(ex, "{class} {method} {message}", nameof(ExportDataWizardViewModel), nameof(ExportDataToSQLServer), ex.Message);
                            EventAggregator.PublishOnUIThread(new OutputMessage(MessageType.Error, $"Error exporting data to SQL Server Table: {ex.Message}"));
                            EventAggregator.PublishOnUIThread(new ExportStatusUpdateEvent(_currentTable, true));
                        }

                    } // end foreach table
                }
                Document.QueryStopWatch.Stop();
                EventAggregator.PublishOnUIThread(new OutputMessage(MessageType.Information, ExportCompleteMsg.Format(_currentTableIdx), Document.QueryStopWatch.ElapsedMilliseconds));
                EventAggregator.PublishOnUIThread(new ExportStatusUpdateEvent(_currentTable, true));
                Document.QueryStopWatch.Reset();
            }
            catch (Exception ex)
            {
                Document.QueryStopWatch.Stop();
                if (_currentTable == null && _totalTableCnt > 0) { _currentTable = selectedTables.FirstOrDefault(); }
                if (_currentTable != null) { _currentTable.Status = ExportStatus.Error; }
                Log.Error(ex, "{class} {method} {message}", nameof(ExportDataWizardViewModel), nameof(ExportDataToSQLServer), ex.Message);
                EventAggregator.PublishOnUIThread(new OutputMessage(MessageType.Error, $"Error exporting data to SQL Server: {ex.Message}"));
                EventAggregator.PublishOnUIThread(new ExportStatusUpdateEvent(_currentTable, true));
            }
        }

        private void MarkWaitingTablesAsSkipped()
        {
            foreach (var tbl in Tables)
            {
                if (tbl.Status == ExportStatus.Ready)
                {
                    tbl.Status = ExportStatus.Skipped;
                }
            }
        }

        private void WaitForTaskPollingForCancellation(CancellationTokenSource cancellationTokenSource, Task task)
        {
            // poll every 1 second to see if the Cancel button has been clicked
            while (!task.Wait(1000))
            {
                if (CancelRequested)
                {
                    Log.Information(Constants.LogMessageTemplate,nameof(ExportDataWizardViewModel), nameof(WaitForTaskPollingForCancellation), "Cancelling data export");
                    cancellationTokenSource.Cancel();
                    try
                    {
                        task.Wait();
                    }
                    catch (AggregateException ex)
                    {
                        Log.Error(ex.InnerException, Constants.LogMessageTemplate,  nameof(ExportDataWizardViewModel), nameof( WaitForTaskPollingForCancellation), "Error during task cancellation");
                        
                        break;
                    }
                }
                if (task.IsCompleted || task.IsCompleted || task.IsFaulted) { break;  }
            }
        }

        private void SqlBulkCopy_SqlRowsCopied(object sender, SqlRowsCopiedEventArgs e)
        {
            //if (CancelRequested)
            //{
            //    e.Abort = true;
            //    cancellationTokenSource.Cancel();
            //}
            var _ = new StatusBarMessage(Document, $"Exporting Table {_currentTableIdx} of {_totalTableCnt} : {_sqlTableName} ({(e.RowsCopied + _sqlBatchRows ):N0} rows)");
            _currentTable.RowCount = e.RowsCopied + _sqlBatchRows;
            Document.RefreshElapsedTime();
        }

        private void EnsureSQLTableExists(SqlConnection conn, string sqlTableName, AdomdDataReader reader)
        {
            var strColumns = new StringBuilder();

            var schemaTable = reader.GetSchemaTable();

            if (schemaTable != null)
                foreach (DataRow row in schemaTable.Rows)
                {
                    var colName = row.Field<string>("ColumnName");

                    var regEx = Regex.Match(colName, @".+\[(.+)\]");

                    if (regEx.Success)
                    {
                        colName = regEx.Groups[1].Value;
                    }

                    var fixedName = colName.Replace('|', '_');
                    var sqlType = ConvertDotNetToSQLType(row);

                    strColumns.AppendLine($",[{fixedName}] {sqlType} NULL");
                }

            // ReSharper disable once StringLiteralTypo
            var cmdText = @"                
                declare @sqlCmd nvarchar(max)

                IF object_id(@tableName, 'U') is not null
                BEGIN
                    raiserror('Droping Table ""%s""', 1, 1, @tableName)
                    set @sqlCmd = 'drop table ' + @tableName + char(13)
                    exec sp_executesql @sqlCmd
                END

                IF object_id(@tableName, 'U') is null
                BEGIN
                    declare @schemaName varchar(20)
		            set @sqlCmd = ''
                    set @schemaName = parsename(@tableName, 2)

                    IF NOT EXISTS(SELECT * FROM sys.schemas WHERE name = @schemaName)
                    BEGIN
                        set @sqlCmd = 'CREATE SCHEMA ' + @schemaName + char(13)
                    END

                    set @sqlCmd = @sqlCmd + 'CREATE TABLE ' + @tableName + '(' + @columns + ');'

                    raiserror('Creating Table ""%s""', 1, 1, @tableName)

                    exec sp_executesql @sqlCmd
                END
                ELSE
                BEGIN
                    raiserror('Table ""%s"" already exists', 1, 1, @tableName)
                END
                ";

            using (var cmd = new SqlCommand(cmdText, conn))
            {
                cmd.Parameters.AddWithValue("@tableName", sqlTableName);
                cmd.Parameters.AddWithValue("@columns", strColumns.ToString().TrimStart(','));

                cmd.ExecuteNonQuery();
            }
        }

        private string ConvertDotNetToSQLType(DataRow row)
        {
            var dataType = row.Field<Type>("DataType").ToString();

            string dataTypeName = null;

            if (row.Table.Columns.Contains("DataTypeName"))
            {
                dataTypeName = row.Field<string>("DataTypeName");
            }

            switch (dataType)
            {
                case "System.Double":
                    {
                        return "float";
                    }
                case "System.Boolean":
                    {
                        return "bit";
                    }
                case "System.String":
                    {
                        var columnSize = row.Field<int?>("ColumnSize");

                        if (string.IsNullOrEmpty(dataTypeName))
                        {
                            dataTypeName = "nvarchar";
                        }

                        string columnSizeStr;

                        if (columnSize == null || columnSize <= 0 || (dataTypeName == "varchar" && columnSize > 8000) || (dataTypeName == "nvarchar" && columnSize > 4000))
                        {
                            columnSizeStr = "MAX";
                        }
                        else
                        {
                            columnSizeStr = columnSize.ToString();
                        }

                        return $"{dataTypeName}({columnSizeStr})";
                    }
                case "System.Decimal":
                    {
                        var numericScale = row.Field<int>("NumericScale");
                        var numericPrecision = row.Field<int>("NumericPrecision");

                        if (numericScale == 0)
                        {
                            if (numericPrecision < 10)
                            {
                                return "int";
                            }
                            else
                            {
                                return "bigint";
                            }
                        }

                        if (!string.IsNullOrEmpty(dataTypeName) && dataTypeName.EndsWith("*money",StringComparison.OrdinalIgnoreCase))
                        {
                            return dataTypeName;
                        }

                        if (numericScale != 255)
                        {
                            return $"decimal({numericPrecision}, {numericScale})";
                        }

                        return "decimal(38,4)";
                    }
                case "System.Byte":
                    {
                        return "tinyint";
                    }
                case "System.Int16":
                    {
                        return "smallint";
                    }
                case "System.Int32":
                    {
                        return "int";
                    }
                case "System.Int64":
                    {
                        return "bigint";
                    }
                case "System.DateTime":
                    {
                        return "datetime2(0)";
                    }
                case "System.Byte[]":
                    {
                        return "varbinary(max)";
                    }
                case "System.Xml.XmlDocument":
                    {
                        return "xml";
                    }
                default:
                    {
                        return "nvarchar(MAX)";
                    }
            }
        }
        #endregion

    }
}<|MERGE_RESOLUTION|>--- conflicted
+++ resolved
@@ -20,11 +20,7 @@
 using System.Text.RegularExpressions;
 using System.Threading;
 using System.Threading.Tasks;
-<<<<<<< HEAD
-using DaxStudio.Interfaces.Enums;
-=======
 using ICSharpCode.AvalonEdit.CodeCompletion;
->>>>>>> 6cbdeb98
 
 namespace DaxStudio.UI.ViewModels
 {
@@ -44,21 +40,12 @@
         #region Private Fields
 
         readonly Stack<IScreen> _previousPages = new Stack<IScreen>();
-<<<<<<< HEAD
-        private string sqlTableName = string.Empty;
-        private long sqlBatchRows;
-        private int currentTableIdx;
-        private int totalTableCnt;
-        private SelectedTable currentTable;
-        private CancellationTokenSource cancellationTokenSource = new CancellationTokenSource();
-=======
         private string _sqlTableName = string.Empty;
         private long _sqlBatchRows;
         private int _currentTableIdx;
         private int _totalTableCnt;
         private SelectedTable _currentTable;
         private CancellationTokenSource _cancellationTokenSource = new CancellationTokenSource();
->>>>>>> 6cbdeb98
         private Regex _illegalFileCharsRegex;
         const long MaxBatchSize = 10000;
 
