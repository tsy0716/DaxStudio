﻿using ADOTabular.AdomdClientWrappers;
using Caliburn.Micro;
using DaxStudio.Common;
using DaxStudio.UI.Enums;
using DaxStudio.UI.Events;
using DaxStudio.UI.Extensions;
using DaxStudio.UI.Model;
using DaxStudio.UI.ViewModels.ExportDataWizard;
using Serilog;
using System;
using System.Collections.Generic;
using System.Collections.ObjectModel;
using System.Data;
using System.Data.SqlClient;
using System.Diagnostics;
using System.Globalization;
using System.IO;
using System.Linq;
using System.Security;
using System.Text;
using System.Text.RegularExpressions;
using System.Threading;
using System.Threading.Tasks;
using DaxStudio.Interfaces;
using ICSharpCode.AvalonEdit.CodeCompletion;

namespace DaxStudio.UI.ViewModels
{
    public enum ExportDataWizardPage
    {
        ChooseCsvFolder,
        BuildSqlConnection,
        ChooseTables,
        ExportStatus,
        Cancel,
        ManualConnectionString,
        ChoosingType
    }

    public class ExportDataWizardViewModel : Conductor<IScreen>.Collection.OneActive, IDisposable
    {
        #region Private Fields

        readonly Stack<IScreen> _previousPages = new Stack<IScreen>();
        private string _sqlTableName = string.Empty;
        private long _sqlBatchRows;
        private int _currentTableIdx;
        private int _totalTableCnt;
        private SelectedTable _currentTable;
        private CancellationTokenSource _cancellationTokenSource = new CancellationTokenSource();
        private Regex _illegalFileCharsRegex;
        const long MaxBatchSize = 10000;
        private Stopwatch _stopwatch = new Stopwatch();

        private const string ExportCompleteMsg = "Model Export Complete: {0} tables exported";
        private const string ExportTableMsg = "Exported {0:N0} row{1} to {2}";
        #endregion

        #region Constructor
        public ExportDataWizardViewModel(IEventAggregator eventAggregator, DocumentViewModel document, IGlobalOptions options)
        {
            Document = document ?? throw new ArgumentNullException(nameof(document));
            EventAggregator = eventAggregator ?? throw new ArgumentNullException(nameof(eventAggregator));
            Options = options;
            EventAggregator.Subscribe(this);

            // check connection state
            if (Document.Connection == null)
            {
                throw new ArgumentException("The current document is not connected to a data source", nameof(document));
            }

            if (!Document.Connection.IsConnected)
            {
                throw new ArgumentException("The connection for the current document is not in an open state", nameof(document));
            }

            if (Document.Connection.Database.Models.Count == 0)
            {
                throw new ArgumentException("The connection for the current document does not have a data model", nameof(document));
            }

            PopulateTablesList();

            SetupWizardTransitionMap();

            ShowInitialWizardPage();
        }

        private void PopulateTablesList()
        {
            
            var tables = Document.Connection.Database.Models[Document.Connection.SelectedModelName].Tables.Where(t=>t.Private == false).ToList(); //exclude Private (eg Date Template) tables
            if (!tables.Any()) throw new ArgumentException("There are no visible tables to export in the current data model");

            foreach ( var t in tables)
            {
                if (t.Columns.Count > 0)
                {
                    Tables.Add(new SelectedTable(t.DaxName, t.Caption, t.IsVisible, t.Private, t.ShowAsVariationsOnly));
                }
                else
                {
                    EventAggregator.PublishOnUIThread(new OutputMessage(MessageType.Warning, $"Skipping tables '{t.Caption}' as it has no columns to export"));
                }
            }
        }

        private void SetupWizardTransitionMap()
        {
            TransitionMap.Add<ExportDataWizardChooseTypeViewModel, ExportDataWizardCsvFolderViewModel>(ExportDataWizardPage.ChooseCsvFolder);
            TransitionMap.Add<ExportDataWizardChooseTypeViewModel, ExportDataWizardSqlConnBuilderViewModel>(ExportDataWizardPage.BuildSqlConnection);
            TransitionMap.Add<ExportDataWizardCsvFolderViewModel, ExportDataWizardChooseTablesViewModel>(ExportDataWizardPage.ChooseTables);
            TransitionMap.Add<ExportDataWizardSqlConnBuilderViewModel, ExportDataWizardSqlConnStrViewModel>(ExportDataWizardPage.ManualConnectionString);
            TransitionMap.Add<ExportDataWizardSqlConnBuilderViewModel, ExportDataWizardChooseTablesViewModel>(ExportDataWizardPage.ChooseTables);
            TransitionMap.Add<ExportDataWizardSqlConnStrViewModel, ExportDataWizardChooseTablesViewModel>(ExportDataWizardPage.ChooseTables);
            TransitionMap.Add<ExportDataWizardChooseTablesViewModel, ExportDataWizardExportStatusViewModel>(ExportDataWizardPage.ExportStatus);
        }


        private void ShowInitialWizardPage()
        {
            var chooseExportType = new ExportDataWizardChooseTypeViewModel(this);

            ActivateItem(chooseExportType);
        }

        #endregion

        protected override IScreen DetermineNextItemToActivate(IList<IScreen> list, int lastIndex)
        {
            object nextScreen;
            if (list[lastIndex] is ExportDataWizardBasePageViewModel theScreenThatJustClosed && !theScreenThatJustClosed.BackClicked)
            {
                theScreenThatJustClosed.BackClicked = false;
                _previousPages.Push(theScreenThatJustClosed);
                var nextScreenType = TransitionMap.GetNextScreenType(theScreenThatJustClosed);
                nextScreen = Activator.CreateInstance(nextScreenType, this);
            } else
            {
                nextScreen = _previousPages.Pop();
            }
            
            return nextScreen as IScreen;
        }


        #region Properties
        public IEventAggregator EventAggregator { get; }
        public IGlobalOptions Options { get; }
        public DocumentViewModel Document { get; }

        public ExportDataType ExportType { get; set; }

        public string ServerName { get; set; } = "";
        public string Database { get; set; } = "";
        public string Schema { get; set; } = "dbo";
        public string Username { get; set; } = "";
        public SecureString SecurePassword { get; set; } = new SecureString();
        public SqlAuthenticationType AuthenticationType { get; set; } = SqlAuthenticationType.Windows;
        public string SqlConnectionString { get; set; }
        public string CsvDelimiter { get; set; } = ",";
        public bool CsvQuoteStrings { get; set; } = true;
        public string CsvFolder { get; set; } = "";

        public ObservableCollection<SelectedTable> Tables { get; } = new ObservableCollection<SelectedTable>();
        public TransitionMap TransitionMap { get; } = new TransitionMap();
        public bool TruncateTables { get; internal set; } = true;

        #endregion

        #region Methods
        public void Cancel()
        {
            TryClose(true);
        }

        public void Close()
        {
            TryClose(true);
        }

        public void Dispose()
        {
            Dispose(true);
            GC.SuppressFinalize(this);
        }

        protected virtual void Dispose(bool disposing)
        {
            if (disposing)
            {
                EventAggregator.Unsubscribe(this);
                SecurePassword?.Dispose();
            }
        }
        #endregion

        #region Export Code

        public void Export()
        {
            _stopwatch.Reset();
            _stopwatch.Start();
            _ = Task.Run(() =>
            {
                Document.IsQueryRunning = true;
                try
                {
                    switch (ExportType)
                    {
                        case ExportDataType.CsvFolder:
                            ExportDataToCSV(this.CsvFolder);
                            break;
                        case ExportDataType.SqlTables:
                            ExportDataToSQLServer(this.SqlConnectionString, this.Schema, this.TruncateTables);
                            break;
                        default:
                            throw new ArgumentException("Unknown ExportType requested");
                    }
                    _stopwatch.Stop();
                    Document.OutputMessage("Data Export Complete", _stopwatch.ElapsedMilliseconds );
                }
                finally
                {
                    Document.IsQueryRunning = false;
                    if (_stopwatch.IsRunning) _stopwatch.Stop();
                    
                    Options.PlayLongOperationSound((int)(_stopwatch.ElapsedMilliseconds / 1000) );
                    
                }
            } )
            .ContinueWith(HandleFaults, TaskContinuationOptions.OnlyOnFaulted);


            void HandleFaults(Task t)
            {
                if (t.Exception == null) return;
                var ex = t.Exception.GetBaseException();
                // calls HandleExceptions on each child exception in the AggregateException from the Task
                t.Exception.Handle(HandleExceptions);
            }

            bool HandleExceptions(Exception ex)
            {
                Log.Error(ex, "{class} {method} {message}", "ExportDataDialogViewModel", "Export", "Error exporting all data from model");
                EventAggregator.PublishOnUIThread(new OutputMessage(MessageType.Error, $"Error when attempting to export all data - {ex.Message}"));
                return true;
            }
        }

        public bool CancelRequested { get; set; }

        private void ExportDataToCSV(string outputPath)
        {

            var exceptionFound = false;

            // TODO: Use async but to be well done need to apply async on the DBCommand & DBConnection
            // TODO: Show warning message?
            if (string.IsNullOrEmpty(Document.Connection.SelectedModelName))
            {
                return;
            }

            if (!Directory.Exists(outputPath))
            {
                Directory.CreateDirectory(outputPath);
            }

            Document.QueryStopWatch.Start();

            var selectedTables = Tables.Where(t => t.IsSelected).ToList();
            var totalTables = selectedTables.Count;
            var tableCnt = 0;
            string decimalSep = CultureInfo.CurrentCulture.NumberFormat.CurrencyDecimalSeparator;
            string isoDateFormat = string.Format(Constants.IsoDateMask, decimalSep);
            var encoding = new UTF8Encoding(false);

            foreach (var table in  selectedTables)
            {
                EventAggregator.PublishOnUIThread(new ExportStatusUpdateEvent(table));

                tableCnt++;
                try
                {
                    table.Status = ExportStatus.Exporting;
                    var fileName = CleanNameOfIllegalChars(table.Caption);
                    
                    var csvFilePath = Path.Combine(outputPath, $"{fileName}.csv");
                    
                    var daxRowCount = $"EVALUATE ROW(\"RowCount\", COUNTROWS( {table.DaxName} ) )";

                    // get a count of the total rows in the table
                    var connRead = Document.Connection;
                    DataTable dtRows = connRead.ExecuteDaxQueryDataTable(daxRowCount);
                    var totalRows = dtRows.Rows[0].Field<long?>(0)??0;
                    table.TotalRows = totalRows;

                    StreamWriter textWriter = null;
                    try { 
                        textWriter = new StreamWriter(csvFilePath, false, encoding);
                        // configure csv delimiter and culture
                        var config = new CsvHelper.Configuration.CsvConfiguration(CultureInfo.CurrentCulture) { Delimiter = CsvDelimiter};
                        using (var csvWriter = new CsvHelper.CsvWriter(textWriter, config))
                        using (var statusMsg = new StatusBarMessage(Document, $"Exporting {table.Caption}"))
                        {
                            for (long batchRows = 0; batchRows < totalRows; batchRows += MaxBatchSize)
                            {

                                var daxQuery = $"EVALUATE {table.DaxName}";

                                // if the connection supports TOPNSKIP then use that to query batches of rows
                                if (connRead.AllFunctions.Contains("TOPNSKIP"))
                                    daxQuery = $"EVALUATE TOPNSKIP({MaxBatchSize}, {batchRows}, {table.DaxName} )";
                                
                                using (var reader = connRead.ExecuteReader(daxQuery))
                                {
                                    var rows = 0;
<<<<<<< HEAD
                                    

                                    // configure delimiter
                                    
                                    csvWriter.Configuration.Delimiter = CsvDelimiter;
=======
>>>>>>> b5d39c22

                                    // output dates using ISO 8601 format
                                    csvWriter.Context.TypeConverterOptionsCache.AddOptions(
                                        typeof(DateTime),
                                        new CsvHelper.TypeConversion.TypeConverterOptions() { Formats = new[] { isoDateFormat } });

                                    // if this is the first batch of rows 
                                    if (batchRows == 0)
                                    {
                                        // Write Header
                                        foreach (var colName in reader.CleanColumnNames())
                                        {
                                            csvWriter.WriteField(colName);
                                        }

                                        csvWriter.NextRecord();
                                    }
                                    // Write data
                                    while (reader.Read())
                                    {
                                        for (var fieldOrdinal = 0; fieldOrdinal < reader.FieldCount; fieldOrdinal++)
                                        {
                                            var fieldValue = reader[fieldOrdinal];

                                            // quote all string fields
                                            if (reader.GetFieldType(fieldOrdinal) == typeof(string))
                                                csvWriter.WriteField(
                                                    reader.IsDBNull(fieldOrdinal) ? "" : fieldValue.ToString(),
                                                    this.CsvQuoteStrings);
                                            else
                                                csvWriter.WriteField(fieldValue);

                                        }

                                        rows++;
                                        if (rows % 5000 == 0)
                                        {
                                            table.RowCount = rows + batchRows;
                                            statusMsg.Update($"Exporting Table {tableCnt} of {totalTables} : {table.DaxName} ({rows + batchRows:N0} rows)");
                                            Document.RefreshElapsedTime();

                                            // if cancel has been requested do not write any more records
                                            if (CancelRequested)
                                            {
                                                table.Status = ExportStatus.Cancelled;
                                                // break out of DataReader.Read() loop
                                                break;
                                            }
                                        }
                                        csvWriter.NextRecord();

                                    }

                                    Document.RefreshElapsedTime();
                                    table.RowCount = rows + batchRows;
                                    
                                    // if cancel has been requested do not write any more files
                                    if (CancelRequested)
                                    {
                                        EventAggregator.PublishOnUIThread(new OutputMessage(MessageType.Warning, "Data Export Cancelled"));

                                        MarkWaitingTablesAsSkipped();

                                        // break out of foreach table loop
                                        break;
                                    }
                                }

                                // do not loop around if the current connection does not support TOPNSKIP
                                if (!connRead.AllFunctions.Contains("TOPNSKIP")) break; 
                            } // end of batch

                            EventAggregator.PublishOnUIThread(new OutputMessage(MessageType.Information, ExportTableMsg.Format(table.RowCount, table.RowCount == 1 ? "":"s", table.DaxName + ".csv")));

                        }
                    }
                    finally
                    {
                        textWriter.Dispose();
                    }

                    table.Status = ExportStatus.Done;
                }
                catch (Exception ex)
                {
                    table.Status = ExportStatus.Error;
                    exceptionFound = true;
                    Log.Error(ex, "{class} {method} {message}", nameof(ExportDataWizardViewModel), nameof(ExportDataToCSV), "Error while exporting model to CSV");
                    EventAggregator.PublishOnUIThread(new OutputMessage(MessageType.Error, $"Error Exporting '{table.DaxName}':  {ex.Message}"));
                    EventAggregator.PublishOnUIThread(new ExportStatusUpdateEvent(_currentTable, true));
                }

            }

            Document.QueryStopWatch.Stop();
            // export complete
            if (!exceptionFound)
            {
                EventAggregator.PublishOnUIThread(new OutputMessage(MessageType.Information, ExportCompleteMsg.Format(tableCnt), Document.QueryStopWatch.ElapsedMilliseconds));
            }
            EventAggregator.PublishOnUIThread(new ExportStatusUpdateEvent(_currentTable, true));
            Document.QueryStopWatch.Reset();
        }

        private object CleanNameOfIllegalChars(string caption)
        {
            if (_illegalFileCharsRegex == null)
            {
                string regexSearch = new string(Path.GetInvalidFileNameChars()) + new string(Path.GetInvalidPathChars());
                _illegalFileCharsRegex = new Regex($"[{Regex.Escape(regexSearch)}]");
            }
            string newName =  _illegalFileCharsRegex.Replace(caption, "_");
            if (newName != caption)
            {
                var warning = $"Exporting table '{caption}' as '{newName}' due to characters that are illegal in a file name.";
                Log.Warning("{class} {method} {message}", "ExportDataWizardViewModel", "CleanNameOfIllegalChars", warning);
                EventAggregator.PublishOnUIThread(new OutputMessage(MessageType.Warning,warning));
            }
            return newName;
        }


        

        private void ExportDataToSQLServer(string connStr, string schemaName, bool truncateTables)
        {
            var metadataPane = this.Document.MetadataPane;
            _cancellationTokenSource = new CancellationTokenSource();

            SqlConnectionStringBuilder builder;
            try
            {
                builder = new SqlConnectionStringBuilder(connStr);
            }
            catch (ArgumentException ex)
            {
                // wrap this exception and include the connection string that we could not parse
                throw new ArgumentException($"Error parsing connections string: {connStr} - {ex.Message}" , ex);
            }
            
            builder.ApplicationName = "DAX Studio Table Export";

            _currentTableIdx = 0;
            var selectedTables = Tables.Where(t => t.IsSelected).ToList();
            _totalTableCnt = selectedTables.Count;

            var connRead = Document.Connection;

            // no tables were selected so exit here
            if (_totalTableCnt == 0)
            {
                return;
            }

            // TODO: Use async but to be well done need to apply async on the DBCommand & DBConnection
            // TODO: Show warning message?
            if (metadataPane.SelectedModel == null)
            {
                return;
            }
            try
            {
                Document.QueryStopWatch.Start();
                using (var conn = new SqlConnection(builder.ToString()))
                {
                    conn.Open();

                    foreach (var table in selectedTables)
                    {
                        try
                        {
                            EventAggregator.PublishOnUIThread(new ExportStatusUpdateEvent(table));

                            _currentTable = table;
                            _currentTable.Status = ExportStatus.Exporting;
                            _currentTableIdx++;
                            var daxRowCount = $"EVALUATE ROW(\"RowCount\", COUNTROWS( {table.DaxName} ) )";

                            // get a count of the total rows in the table
                            DataTable dtRows = connRead.ExecuteDaxQueryDataTable(daxRowCount);
                            var totalRows = dtRows.Rows[0].Field<long>(0);
                            _currentTable.TotalRows = totalRows;

                            using (var _ = new StatusBarMessage(Document, $"Exporting {table.Caption}"))
                            {

                                for (long batchRows = 0; batchRows < totalRows; batchRows += MaxBatchSize)
                                {

                                    var daxQuery = $"EVALUATE {table.DaxName}";

                                    // if the connection supports TOPNSKIP then use that to query batches of rows
                                    if (connRead.AllFunctions.Contains("TOPNSKIP"))
                                        daxQuery = $"EVALUATE TOPNSKIP({MaxBatchSize}, {batchRows}, {table.DaxName} )";

                                    using (var reader = connRead.ExecuteReader(daxQuery))
                                    {
                                        _sqlTableName = $"[{schemaName}].[{table.Caption}]";
                                        _sqlBatchRows = batchRows;
                                        
                                        // if this is the first batch ensure the table exists
                                        if (batchRows == 0)
                                            EnsureSQLTableExists(conn, _sqlTableName, reader, truncateTables);

                                        // if truncate tables is false we assume that this is a second run and that
                                        // the table already exists with the correct structure.
                                        
                                        using (var transaction = conn.BeginTransaction())
                                        {

                                            using (var sqlBulkCopy = new SqlBulkCopy(conn, SqlBulkCopyOptions.TableLock, transaction))
                                            {
                                                sqlBulkCopy.DestinationTableName = _sqlTableName;
                                                sqlBulkCopy.BatchSize = 5000;
                                                sqlBulkCopy.NotifyAfter = 5000;
                                                sqlBulkCopy.SqlRowsCopied += SqlBulkCopy_SqlRowsCopied;
                                                sqlBulkCopy.EnableStreaming = true;
                                                var task = sqlBulkCopy.WriteToServerAsync(reader,
                                                    _cancellationTokenSource.Token);

                                                WaitForTaskPollingForCancellation(_cancellationTokenSource, task);

                                                // update the currentTable with the final row count
                                                _currentTable.RowCount = sqlBulkCopy.RowsCopiedCount() + batchRows;

                                                if (CancelRequested)
                                                {
                                                    transaction.Rollback();
                                                    _currentTable.Status = ExportStatus.Cancelled;
                                                }
                                                else
                                                {
                                                    transaction.Commit();
                                                    if (_currentTable.RowCount >= _currentTable.TotalRows)
                                                        _currentTable.Status = ExportStatus.Done;
                                                }
                                            } // end using sqlBulkCopy
                                        } // end transaction

                                    } // end using reader

                                    // exit the loop here if the connection does not support TOPNSKIP
                                    if (!connRead.AllFunctions.Contains("TOPNSKIP")) break;
                                } // end rowBatch
                            }
                            // jump out of table loop if we have been cancelled
                            if (CancelRequested)
                            {
                                EventAggregator.PublishOnUIThread(new OutputMessage(MessageType.Warning, "Data Export Cancelled"));
                                // mark an tables not yet exported as skipped
                                MarkWaitingTablesAsSkipped();

                                break;
                            }

                            EventAggregator.PublishOnUIThread(new OutputMessage(MessageType.Information, ExportTableMsg.Format(table.RowCount, table.RowCount == 1?"":"s", _sqlTableName)));
                            _currentTable.Status = ExportStatus.Done;
                        }
                        catch (Exception ex)
                        {
                            _currentTable.Status = ExportStatus.Error;
                            Log.Error(ex, "{class} {method} {message}", nameof(ExportDataWizardViewModel), nameof(ExportDataToSQLServer), ex.Message);
                            EventAggregator.PublishOnUIThread(new OutputMessage(MessageType.Error, $"Error exporting data to SQL Server Table: {ex.Message}"));
                            EventAggregator.PublishOnUIThread(new ExportStatusUpdateEvent(_currentTable, true));
                        }

                    } // end foreach table
                }
                Document.QueryStopWatch.Stop();
                EventAggregator.PublishOnUIThread(new OutputMessage(MessageType.Information, ExportCompleteMsg.Format(_currentTableIdx), Document.QueryStopWatch.ElapsedMilliseconds));
                EventAggregator.PublishOnUIThread(new ExportStatusUpdateEvent(_currentTable, true));
                Document.QueryStopWatch.Reset();
            }
            catch (Exception ex)
            {
                Document.QueryStopWatch.Stop();
                if (_currentTable == null && _totalTableCnt > 0) { _currentTable = selectedTables.FirstOrDefault(); }
                if (_currentTable != null) { _currentTable.Status = ExportStatus.Error; }
                Log.Error(ex, "{class} {method} {message}", nameof(ExportDataWizardViewModel), nameof(ExportDataToSQLServer), ex.Message);
                EventAggregator.PublishOnUIThread(new OutputMessage(MessageType.Error, $"Error exporting data to SQL Server: {ex.Message}"));
                EventAggregator.PublishOnUIThread(new ExportStatusUpdateEvent(_currentTable, true));
            }
        }

        private void MarkWaitingTablesAsSkipped()
        {
            foreach (var tbl in Tables)
            {
                if (tbl.Status == ExportStatus.Ready)
                {
                    tbl.Status = ExportStatus.Skipped;
                }
            }
        }

        private void WaitForTaskPollingForCancellation(CancellationTokenSource cancellationTokenSource, Task task)
        {
            // poll every 1 second to see if the Cancel button has been clicked
            while (!task.Wait(1000))
            {
                if (CancelRequested)
                {
                    Log.Information(Constants.LogMessageTemplate,nameof(ExportDataWizardViewModel), nameof(WaitForTaskPollingForCancellation), "Cancelling data export");
                    cancellationTokenSource.Cancel();
                    try
                    {
                        task.Wait();
                    }
                    catch (AggregateException ex)
                    {
                        Log.Error(ex.InnerException, Constants.LogMessageTemplate,  nameof(ExportDataWizardViewModel), nameof( WaitForTaskPollingForCancellation), "Error during task cancellation");
                        
                        break;
                    }
                }
                if (task.IsCompleted || task.IsCompleted || task.IsFaulted) { break;  }
            }
        }

        private void SqlBulkCopy_SqlRowsCopied(object sender, SqlRowsCopiedEventArgs e)
        {
            //if (CancelRequested)
            //{
            //    e.Abort = true;
            //    cancellationTokenSource.Cancel();
            //}
            var _ = new StatusBarMessage(Document, $"Exporting Table {_currentTableIdx} of {_totalTableCnt} : {_sqlTableName} ({(e.RowsCopied + _sqlBatchRows ):N0} rows)");
            _currentTable.RowCount = e.RowsCopied + _sqlBatchRows;
            Document.RefreshElapsedTime();
        }

        private void EnsureSQLTableExists(SqlConnection conn, string sqlTableName, AdomdDataReader reader, bool truncateTable)
        {
            var strColumns = new StringBuilder();

            var schemaTable = reader.GetSchemaTable();

            if (schemaTable != null)
                foreach (DataRow row in schemaTable.Rows)
                {
                    var colName = row.Field<string>("ColumnName");

                    var regEx = Regex.Match(colName, @".+\[(.+)\]");

                    if (regEx.Success)
                    {
                        colName = regEx.Groups[1].Value;
                    }

                    var fixedName = colName.Replace('|', '_');
                    var sqlType = ConvertDotNetToSQLType(row);

                    strColumns.AppendLine($",[{fixedName}] {sqlType} NULL");
                }

            // ReSharper disable once StringLiteralTypo
            var cmdText = @"                
                declare @sqlCmd nvarchar(max)";

            if (truncateTable)
            {
                cmdText += @"

                IF object_id(@tableName, 'U') is not null
                BEGIN
                    raiserror('Droping Table ""%s""', 1, 1, @tableName)
                    set @sqlCmd = 'drop table ' + @tableName + char(13)
                    exec sp_executesql @sqlCmd
                END";
            }

            cmdText += @"

                IF object_id(@tableName, 'U') is null
                BEGIN
                    declare @schemaName varchar(20)
		            set @sqlCmd = ''
                    set @schemaName = parsename(@tableName, 2)

                    IF NOT EXISTS(SELECT * FROM sys.schemas WHERE name = @schemaName)
                    BEGIN
                        set @sqlCmd = 'CREATE SCHEMA ' + @schemaName + char(13)
                    END

                    set @sqlCmd = @sqlCmd + 'CREATE TABLE ' + @tableName + '(' + @columns + ');'

                    raiserror('Creating Table ""%s""', 1, 1, @tableName)

                    exec sp_executesql @sqlCmd
                END
                ELSE
                BEGIN
                    raiserror('Table ""%s"" already exists', 1, 1, @tableName)
                END
                ";

            using (var cmd = new SqlCommand(cmdText, conn))
            {
                cmd.Parameters.AddWithValue("@tableName", sqlTableName);
                cmd.Parameters.AddWithValue("@columns", strColumns.ToString().TrimStart(','));

                cmd.ExecuteNonQuery();
            }
        }

        private string ConvertDotNetToSQLType(DataRow row)
        {
            var dataType = row.Field<Type>("DataType").ToString();

            string dataTypeName = null;

            if (row.Table.Columns.Contains("DataTypeName"))
            {
                dataTypeName = row.Field<string>("DataTypeName");
            }

            switch (dataType)
            {
                case "System.Double":
                    {
                        return "float";
                    }
                case "System.Boolean":
                    {
                        return "bit";
                    }
                case "System.String":
                    {
                        var columnSize = row.Field<int?>("ColumnSize");

                        if (string.IsNullOrEmpty(dataTypeName))
                        {
                            dataTypeName = "nvarchar";
                        }

                        string columnSizeStr;

                        if (columnSize == null || columnSize <= 0 || (dataTypeName == "varchar" && columnSize > 8000) || (dataTypeName == "nvarchar" && columnSize > 4000))
                        {
                            columnSizeStr = "MAX";
                        }
                        else
                        {
                            columnSizeStr = columnSize.ToString();
                        }

                        return $"{dataTypeName}({columnSizeStr})";
                    }
                case "System.Decimal":
                    {
                        var numericScale = row.Field<int>("NumericScale");
                        var numericPrecision = row.Field<int>("NumericPrecision");

                        if (numericScale == 0)
                        {
                            if (numericPrecision < 10)
                            {
                                return "int";
                            }
                            else
                            {
                                return "bigint";
                            }
                        }

                        if (!string.IsNullOrEmpty(dataTypeName) && dataTypeName.EndsWith("*money",StringComparison.OrdinalIgnoreCase))
                        {
                            return dataTypeName;
                        }

                        if (numericScale != 255)
                        {
                            return $"decimal({numericPrecision}, {numericScale})";
                        }

                        return "decimal(38,4)";
                    }
                case "System.Byte":
                    {
                        return "tinyint";
                    }
                case "System.Int16":
                    {
                        return "smallint";
                    }
                case "System.Int32":
                    {
                        return "int";
                    }
                case "System.Int64":
                    {
                        return "bigint";
                    }
                case "System.DateTime":
                    {
                        return "datetime2(0)";
                    }
                case "System.Byte[]":
                    {
                        return "varbinary(max)";
                    }
                case "System.Xml.XmlDocument":
                    {
                        return "xml";
                    }
                default:
                    {
                        return "nvarchar(MAX)";
                    }
            }
        }
        #endregion

    }
}<|MERGE_RESOLUTION|>--- conflicted
+++ resolved
@@ -317,14 +317,6 @@
                                 using (var reader = connRead.ExecuteReader(daxQuery))
                                 {
                                     var rows = 0;
-<<<<<<< HEAD
-                                    
-
-                                    // configure delimiter
-                                    
-                                    csvWriter.Configuration.Delimiter = CsvDelimiter;
-=======
->>>>>>> b5d39c22
 
                                     // output dates using ISO 8601 format
                                     csvWriter.Context.TypeConverterOptionsCache.AddOptions(
