﻿using System;
using System.ComponentModel.Composition;
using AvalonDock;
using Caliburn.Micro;
using DaxStudio.UI.Events;
using Microsoft.Win32;
using Serilog;
using DaxStudio.UI.Interfaces;
using DaxStudio.UI.Enums;
using System.Collections.ObjectModel;
using System.Collections.Generic;
using DaxStudio.UI.Model;
using DaxStudio.UI.Extensions;
using System.Windows;
using System.Linq;
using DaxStudio.Interfaces;
using DaxStudio.Common;

namespace DaxStudio.UI.ViewModels
{

    [Export(typeof(IConductor))]
    public class DocumentTabViewModel : Conductor<IScreen>.Collection.OneActive
        , IHandle<AutoSaveRecoveryEvent>
        , IHandle<NewDocumentEvent>
        , IHandle<OpenFileEvent>
        , IHandle<OpenDaxFileEvent>
        , IHandle<RecoverNextAutoSaveFileEvent>
        , IHandle<UpdateGlobalOptions>
        , IDocumentWorkspace
    {
        private readonly IWindowManager _windowManager;
        private readonly IEventAggregator _eventAggregator;
        private int _documentCount = 1;
        private DocumentViewModel _activeDocument;
        private Dictionary<int,AutoSaveIndex> _autoSaveRecoveryIndex;
        private readonly IGlobalOptions _options;
        private readonly object _activeDocumentLock = new object();
        private readonly Application _app;

        //private readonly Func<DocumentViewModel> _documentFactory;
        private readonly Func<IWindowManager, IEventAggregator, DocumentViewModel> _documentFactory;
        [ImportingConstructor]
        public DocumentTabViewModel(IWindowManager windowManager
            , IEventAggregator eventAggregator
            , Func<IWindowManager,IEventAggregator, DocumentViewModel> documentFactory 
            , IGlobalOptions options
            , IAutoSaver autoSaver)
        {
            _documentFactory = documentFactory;
            _windowManager = windowManager;
            _eventAggregator = eventAggregator;
            _options = options;
            _eventAggregator.Subscribe(this);
            AutoSaver = autoSaver;
            _app = Application.Current;
        }

        public void ActiveDocumentChanged()
        {

        }

        public DocumentViewModel ActiveDocument
        {
            get => _activeDocument;
            set
            {
                if (_activeDocument == value) 
                    return;  // this item is already active
                if (this.Items.Count == 0)
                {
                    _activeDocument = null;
                    return;  // no items in collection usually means we are shutting down
                }
                Log.Debug("{Class} {Event} {Connection} {Document}", "DocumentTabViewModel", "ActiveDocument:Set", value.DisplayName);
                lock (_activeDocumentLock)
                {
                    _activeDocument = value;
                    this.ActivateItem(_activeDocument);
                    NotifyOfPropertyChange(() => ActiveDocument);

                    if (ActiveDocument == null) return;
                    //Log.Debug("{class} {method} {message}", nameof(DocumentTabViewModel), nameof(ActiveDocumentChanged), $"ActiveDocument changed: {ActiveDocument?.DisplayName}");
                    Items.Apply(i => ((DocumentViewModel)i).IsFocused = false);

                    //ActiveDocument.IsFocused = true;

                    _eventAggregator.PublishOnUIThreadAsync(new SetFocusEvent());
                }
            }
        }

<<<<<<< HEAD
        public AvalonDock.Themes.Theme AvalonDockTheme { get {

                return new AvalonDock.Themes.GenericTheme();

                //if (_options.Theme == "Dark") return new Theme.MonotoneTheme();
                //else return new Theme.DaxStudioLightTheme();
            }
        }
=======
        public Xceed.Wpf.AvalonDock.Themes.Theme AvalonDockTheme => new Xceed.Wpf.AvalonDock.Themes.GenericTheme();
        //if (_options.Theme == "Dark") return new Theme.MonotoneTheme();
        //else return new Theme.DaxStudioLightTheme();
>>>>>>> 6cbdeb98

        public IAutoSaver AutoSaver { get; }

        public void NewQueryDocument(string fileName)
        {
            NewQueryDocument(fileName, null);
        }

        public void NewQueryDocument( string fileName, DocumentViewModel sourceDocument)
        {
            try
            {
                // 1 Open BlankDocument
                if (string.IsNullOrEmpty(fileName)) OpenNewBlankDocument(sourceDocument);
                // 2 Open Document in current window (if it's an empty document)
                else if (ActiveDocument != null && !ActiveDocument.IsDiskFileName && !ActiveDocument.IsDirty) OpenFileInActiveDocument(fileName);
                // 3 Open Document in a new window if current window has content
                else OpenFileInNewWindow(fileName);
            }
            catch (Exception ex)
            {
                var msg = $"Error creating new document: {ex.Message}";
                Log.Error(ex, Constants.LogMessageTemplate, nameof(DocumentTabViewModel), nameof(NewQueryDocument), msg);
                _eventAggregator.PublishOnUIThread(new OutputMessage(MessageType.Error, msg));
            }
        }

        private void RecoverAutoSaveFile(AutoSaveIndexEntry file)
        {
            Log.Debug("{class} {method} {message}", "DocumentTabViewModel", "RecoverAutoSaveFile", $"Starting AutoSave Recovery for {file.DisplayName} ({file.AutoSaveId})");
            var newDoc = _documentFactory(_windowManager, _eventAggregator);
            using (new StatusBarMessage(newDoc, $"Recovering \"{file.DisplayName}\""))
            {
                newDoc.DisplayName = file.DisplayName;
                newDoc.IsDiskFileName = file.IsDiskFileName;
                newDoc.FileName = file.OriginalFileName;
                newDoc.AutoSaveId = file.AutoSaveId;
                newDoc.State = DocumentState.RecoveryPending;

                Items.Add(newDoc);
                ActivateItem(newDoc);
                ActiveDocument = newDoc;
                newDoc.IsDirty = true;

                file.ShouldOpen = false;

                _eventAggregator.PublishOnUIThread(new OutputMessage(MessageType.Information, $"Recovering File: '{file.DisplayName}'"));

                Log.Debug("{class} {method} {message}", "DocumentTabViewModel", "RecoverAutoSaveFile", $"Finished AutoSave Recovery for {file.DisplayName} ({file.AutoSaveId})");
            }
        }

        private void OpenFileInNewWindow(string fileName)
        {
            Log.Debug("{class} {method} {message}", "DocumentTabViewModel", "OpenFileInNewWindow", "Opening " + fileName);
            try
            {
                var newDoc = _documentFactory(_windowManager, _eventAggregator);
                Items.Add(newDoc);
                ActivateItem(newDoc);
                ActiveDocument = newDoc;

                newDoc.DisplayName = "Opening...";
                newDoc.FileName = fileName;
                newDoc.State = DocumentState.LoadPending;  // this triggers the DocumentViewModel to open the file
            }
            catch (Exception ex)
            {
                Log.Error(ex, "{class} {method} {message}", "DocumentTabViewModel", "OpenFileInNewWindow", ex.Message);
                _eventAggregator.PublishOnUIThread(new OutputMessage(MessageType.Error, $"The following error occurred while attempting to open '{fileName}': {ex.Message}"));
            }
        }

        private void OpenFileInActiveDocument(string fileName)
        {
            Log.Debug("{class} {method} {message}", "DocumentTabViewModel", "OpenFileInActiveDocumentWindow", "Opening " + fileName);
            ActiveDocument.FileName = fileName;
            ActiveDocument.LoadFile(fileName);
        }

        private void OpenNewBlankDocument(DocumentViewModel sourceDocument)
        {
            Log.Debug(Constants.LogMessageTemplate,nameof(DocumentTabViewModel),nameof(OpenNewBlankDocument), "Requesting new document from document factory");
            var newDoc = _documentFactory(_windowManager, _eventAggregator);

            Log.Debug(Constants.LogMessageTemplate, nameof(DocumentTabViewModel), nameof(OpenNewBlankDocument), "Adding new document to tabs collection");
            Items.Add(newDoc);
            ActivateItem(newDoc);
            ActiveDocument = newDoc;
            newDoc.DisplayName = $"Query{_documentCount}.dax";
            _documentCount++;
            
            new System.Action(CleanActiveDocument).BeginOnUIThread();

            if (sourceDocument == null
                || sourceDocument.Connection.IsConnected == false)
            {
                if (!string.IsNullOrEmpty(_app.Args().Server) && !_app.Properties.Contains("InitialQueryConnected") )
                {
                    // we only want to run this code to default connection to the server name and database arguments
                    // on the first window that is connected. After that the user can use the copy connection option
                    // so if they start a new window chances are that they want to connect to another source
                    // Setting this property on the app means this code should only run once
                    _app.Properties.Add("InitialQueryConnected",true);

                    var server = _app.Args().Server;
                    var database = _app.Args().Database;
                    var initialCatalog = string.Empty;
                    if (!string.IsNullOrEmpty(_app.Args().Database)) initialCatalog = $";Initial Catalog={database}";
                    Log.Information("{class} {method} {message}", nameof(DocumentTabViewModel), nameof(OpenNewBlankDocument), $"Connecting to Server: {server} Database:{database}");
                    _eventAggregator.PublishOnUIThreadAsync(new ConnectEvent($"Data Source={server}{initialCatalog}", false, string.Empty, string.Empty, database, ADOTabular.Enums.ServerType.PowerBIDesktop));
                    _eventAggregator.PublishOnUIThreadAsync(new SetFocusEvent());
                }
                else
                    new System.Action(ChangeConnection).BeginOnUIThread();
            }
            else
            {
                _eventAggregator.PublishOnUIThread(new CopyConnectionEvent(sourceDocument));
            }
            
        }

        private void CleanActiveDocument()
        {
            Log.Debug("{Class} {Event} {ActiveDocument} IsDirty: {IsDirty}", "DocumentTabViewModel", "CleanActiveDocument", ActiveDocument.DisplayName, ActiveDocument.IsDirty);
            ActiveDocument.IsDirty = false;
        }

        private void ChangeConnection()
        {
            ActiveDocument.ChangeConnection();
        }

        public void Handle(NewDocumentEvent message)
        {
            NewQueryDocument("",message.ActiveDocument);
        }

        public void Handle(OpenFileEvent message)
        {
            // Configure open file dialog box
            var dlg = new OpenFileDialog
            {
                FileName = "Document",
                DefaultExt = ".dax",
                Filter = "DAX documents|*.dax;*.msdax|DAX Studio documents|*.dax|SSMS DAX documents|*.msdax"
            };

            // Show open file dialog box
            var result = dlg.ShowDialog();

            // Process open file dialog box results 
            if (result == true)
            {
                // Open document 
                var fileName = dlg.FileName;
                _eventAggregator.PublishOnUIThread(new FileOpenedEvent(fileName));
                NewQueryDocument(fileName);
            }
            
        }

        public void Handle(OpenDaxFileEvent message)
        {
            NewQueryDocument(message.FileName);
        }

        public void TabClosing(object sender, DocumentClosingEventArgs args)
        {

            var doc = args.Document.Content as IScreen;
            if (doc == null) return;

            args.Cancel = true; // cancel the default tab close action as we want to call 

            doc.TryClose();     // TryClose and give the document a chance to block the close

            if (this.Items.Count == 0)
            {
                Log.Debug("{class} {method} {message}", "DocumentTabViewModel", "TabClosing", "All documents closed");
                ActiveDocument = null;
                _eventAggregator.PublishOnUIThreadAsync(new AllDocumentsClosedEvent());
            }
        }

        public void Activate(object document)
        {
            if (document is DocumentViewModel doc)
            {
                ActivateItem(doc);
                ActiveDocument = doc;
            }
        }

        public void Handle(UpdateGlobalOptions message)
        {
            NotifyOfPropertyChange(() => AvalonDockTheme);
            foreach (var itm in this.Items)
            {
                if (!(itm is DocumentViewModel doc)) continue;
                doc.UpdateSettings();
                doc.UpdateTheme();
            }
        }

        public void Handle(AutoSaveRecoveryEvent message)
        {
            _autoSaveRecoveryIndex = message.AutoSaveMasterIndex;

            if (!message.RecoveryInProgress)
            {
                Log.Information(Constants.LogMessageTemplate, nameof(DocumentViewModel), "Handle<AutoSaveRecoveryEvent>", "Checking if any files need to be recovered from a previous crash");
                

                var filesToRecover = message.AutoSaveMasterIndex.Values.Where(i => i.ShouldRecover && i.IsCurrentVersion).SelectMany(entry => entry.Files).ToList();

                if (!filesToRecover.Any())
                {
                    Log.Information(Constants.LogMessageTemplate, nameof(DocumentViewModel), "Handle<AutoSaveRecoveryEvent>", "no files found that need to be recovered");

                    // if there are no files to recover then clean up 
                    // the recovery folder and exit here
                    AutoSaver.CleanUpRecoveredFiles();
                    return; 
                }

                Log.Information(Constants.LogMessageTemplate, nameof(DocumentViewModel), "Handle<AutoSaveRecoveryEvent>", $"found {filesToRecover.Count} file(s) that may need to be recovered, showing recovery dialog");

                // if auto save recovery is not already in progress 
                // prompt the user for which files should be recovered
                var autoSaveRecoveryDialog = new AutoSaveRecoveryDialogViewModel
                {
                    Files = new ObservableCollection<AutoSaveIndexEntry>(filesToRecover)
                };


                _windowManager.ShowDialogBox(autoSaveRecoveryDialog, settings: new Dictionary<string, object>
                {
                    { "WindowStyle", WindowStyle.None},
                    { "ShowInTaskbar", false},
                    { "ResizeMode", ResizeMode.NoResize},
                    { "Background", System.Windows.Media.Brushes.Transparent},
                    { "AllowsTransparency",true}

                });

                if (autoSaveRecoveryDialog.Result != OpenDialogResult.Cancel)
                {
                    Log.Information(Constants.LogMessageTemplate, nameof(DocumentViewModel), "Handle<AutoSaveRecoveryEvent>", "Recovery Started - recovering selected files.");
                    message.RecoveryInProgress = true;

                    var fileToOpen = _autoSaveRecoveryIndex.Values.Where(i=>i.ShouldRecover).FirstOrDefault().Files.Where(x => x.ShouldOpen).FirstOrDefault();

                    if (fileToOpen != null)
                    {
                        // the first file will mark itself as opened then re-publish the message 
                        // to open the next file (if there is one)
                        RecoverAutoSaveFile(fileToOpen);
                    }
                }
                else
                {
                    Log.Information(Constants.LogMessageTemplate, nameof(DocumentViewModel), "Handle<AutoSaveRecoveryEvent>", "Recovery Cancelled - cleaning up unwanted recovery files.");
                    // if recovery has been cancelled open a new blank document
                    NewQueryDocument("");
                    // and remove unwanted recovery files
                    AutoSaver.CleanUpRecoveredFiles();
                }

            }

            // TODO - maybe move this to a RecoverNextFile message and store the files to recover in a private var
            //        then at the end of the ViewLoaded event we can trigger this event and run code like the
            //        section below

            
        }

        public void Handle(RecoverNextAutoSaveFileEvent message)
        {
            
            var fileToOpen = _autoSaveRecoveryIndex.Values.Where(i=>i.ShouldRecover).FirstOrDefault().Files.Where(x => x.ShouldOpen).FirstOrDefault();

            if (fileToOpen != null)
            {
                // the first file will mark itself as opened then re-publish the message 
                // to open the next file (if there is one)
                RecoverAutoSaveFile(fileToOpen);
            }
            else
            {

                // if no files have been opened open a new blank document
                if (Items.Count == 0) OpenNewBlankDocument(null);

                AutoSaver.CleanUpRecoveredFiles();

                // Now that any files have been recovered start the auto save timer
                _eventAggregator.PublishOnUIThreadAsync(new StartAutoSaveTimerEvent());
                
            }
        }
    }
}<|MERGE_RESOLUTION|>--- conflicted
+++ resolved
@@ -91,20 +91,9 @@
             }
         }
 
-<<<<<<< HEAD
-        public AvalonDock.Themes.Theme AvalonDockTheme { get {
-
-                return new AvalonDock.Themes.GenericTheme();
-
-                //if (_options.Theme == "Dark") return new Theme.MonotoneTheme();
-                //else return new Theme.DaxStudioLightTheme();
-            }
-        }
-=======
         public Xceed.Wpf.AvalonDock.Themes.Theme AvalonDockTheme => new Xceed.Wpf.AvalonDock.Themes.GenericTheme();
         //if (_options.Theme == "Dark") return new Theme.MonotoneTheme();
         //else return new Theme.DaxStudioLightTheme();
->>>>>>> 6cbdeb98
 
         public IAutoSaver AutoSaver { get; }
 
