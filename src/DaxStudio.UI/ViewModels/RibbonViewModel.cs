﻿using ADOTabular.AdomdClientWrappers;
using Caliburn.Micro;
using DaxStudio.Interfaces;
using DaxStudio.QueryTrace.Interfaces;
using DaxStudio.UI.Events;
using DaxStudio.UI.Extensions;
using DaxStudio.UI.Interfaces;
using DaxStudio.UI.Model;
using DaxStudio.UI.Utils;
using Serilog;
using System;
using System.Collections.Generic;
using System.Collections.ObjectModel;
using System.ComponentModel.Composition;
using System.Linq;
using System.Windows;
using System.ComponentModel;
using Fluent;

namespace DaxStudio.UI.ViewModels
{
    [Export(typeof(RibbonViewModel))]
    public class RibbonViewModel : PropertyChangedBase
        , IHandle<ConnectionPendingEvent>
        , IHandle<CancelConnectEvent>
        , IHandle<ActivateDocumentEvent>
        , IHandle<QueryFinishedEvent>
        , IHandle<ApplicationActivatedEvent>
        , IHandle<FileOpenedEvent>
        , IHandle<FileSavedEvent>
        , IHandle<TraceChangingEvent>
        , IHandle<TraceChangedEvent>
        , IHandle<TraceWatcherToggleEvent>
        , IHandle<DocumentConnectionUpdateEvent>
        , IHandle<UpdateGlobalOptions>
        , IHandle<AllDocumentsClosedEvent>
        , IHandle<RefreshOutputTargetsEvent>
    //        , IViewAware
    {
        private readonly IDaxStudioHost _host;
        private readonly IEventAggregator _eventAggregator;
        private readonly IWindowManager _windowManager;
        private bool _isDocumentActivating = false;
        private bool _isConnecting = false;
        private readonly string _sqlProfilerCommand = "";

        private const string urlDaxStudioWiki = "http://daxstudio.org";
        private const string urlPowerPivotForum = "http://social.msdn.microsoft.com/Forums/sqlserver/en-US/home?forum=sqlkjpowerpivotforexcel";
        private const string urlSsasForum = "http://social.msdn.microsoft.com/Forums/sqlserver/en-US/home?forum=sqlanalysisservices";
        private ISettingProvider SettingProvider;
        [ImportingConstructor]
        public RibbonViewModel(IDaxStudioHost host, IEventAggregator eventAggregator, IWindowManager windowManager, IGlobalOptions options, ISettingProvider settingProvider)
        {
            _eventAggregator = eventAggregator;
            _eventAggregator.Subscribe(this);
            _host = host;
            _windowManager = windowManager;
            SettingProvider = settingProvider;
            Options = options;
<<<<<<< HEAD
            _theme = Options.Theme;
=======

>>>>>>> 4dea80ff
            UpdateGlobalOptions();
            CanCut = true;
            CanCopy = true;
            CanPaste = true;
            _sqlProfilerCommand = SqlProfilerHelper.GetSqlProfilerLaunchCommand();
<<<<<<< HEAD
            RecentFiles = RegistryHelper.GetFileMRUListFromRegistry();
            //AddCustomRibbonTheme();
=======
            RecentFiles = SettingProvider.GetFileMRUList();
>>>>>>> 4dea80ff
            InitRunStyles();
        }



        private void InitRunStyles()
        {
            RunStyles = new List<RunStyle>();
            SelectedRunStyle = new RunStyle("Run Query", RunStyleIcons.RunOnly, false,false, "Executes the query and sends the results to the selected output");
            RunStyles.Add(SelectedRunStyle);
            RunStyles.Add(new RunStyle("Clear Cache then Run", RunStyleIcons.ClearThenRun, true,false, "Clears the database cache, then executes the query and sends the results to the selected output"));
            RunStyles.Add(new RunStyle("Run function", RunStyleIcons.RunFunction, true, true, "Attempts to executes the selected function by inserting 'EVALUATE' in front of it and sends the results to the selected output"));
        }

        public List<RunStyle> RunStyles { get; set; }
        private RunStyle _selectedRunStyle;
        public RunStyle SelectedRunStyle {
            get { return _selectedRunStyle; }
            set { _selectedRunStyle = value;
                NotifyOfPropertyChange(() => SelectedRunStyle);
            } }
        public IGlobalOptions Options { get; private set; }
        public Visibility OutputGroupIsVisible
        {
            get { return _host.IsExcel ? Visibility.Visible : Visibility.Collapsed; }
        }

        public bool ServerTimingsIsChecked
        {
            get
            {
                // TODO - Check if ServerTiming Trace is checked - Update on check change
                //return _traceStatus == QueryTraceStatus.Started ? Visibility.Visible : Visibility.Collapsed; 
                return true; // Visibility.Visible;
            }
        }

        public void NewQuery()
        {
            _eventAggregator.PublishOnUIThread(new NewDocumentEvent(SelectedTarget));
        }

        public void NewQueryWithCurrentConnection()
        {
            if (ActiveDocument == null) return;

            var connectionString = "";
            if (ActiveDocument.IsConnected)
                connectionString = ActiveDocument.ConnectionStringWithInitialCatalog;
            _eventAggregator.PublishOnUIThread(new NewDocumentEvent(SelectedTarget, ActiveDocument));
        }

        public bool CanCommentSelection { get => ActiveDocument != null; }
        public void CommentSelection()
        {
            _eventAggregator.PublishOnUIThread(new CommentEvent(true));
        }

        public void MergeParameters()
        {
            ActiveDocument?.MergeParameters();
        }

        public bool CanFormatQueryStandard { get => ActiveDocument != null; }

        public void FormatQueryStandard()
        {
            ActiveDocument?.FormatQuery( false );
        }
        public void FormatQueryAlternate()
        {
            ActiveDocument?.FormatQuery( true );
        }

        public bool CanUndo { get => ActiveDocument != null; }
        public void Undo()
        {
            ActiveDocument?.Undo();
        }

        public bool CanRedo { get => ActiveDocument != null; }
        public void Redo()
        {
            ActiveDocument?.Redo();
        }
        public bool CanUncommentSelection { get => ActiveDocument != null; }
        public void UncommentSelection()
        {
            _eventAggregator.PublishOnUIThread(new CommentEvent(false));
        }

        public void ToUpper()
        {
            _eventAggregator.PublishOnUIThread(new SelectionChangeCaseEvent(ChangeCase.ToUpper));
        }

        public void ToLower()
        {
            _eventAggregator.PublishOnUIThread(new SelectionChangeCaseEvent(ChangeCase.ToLower));
        }

        public void RunQuery()
        {
            _queryRunning = true;
            NotifyOfPropertyChange(() => CanRunQuery);
            NotifyOfPropertyChange(() => CanCancelQuery);
            NotifyOfPropertyChange(() => CanClearCache);
            NotifyOfPropertyChange(() => CanRefreshMetadata);
            NotifyOfPropertyChange(() => CanConnect);
            _eventAggregator.PublishOnUIThread(new RunQueryEvent(SelectedTarget, SelectedRunStyle.ClearCache, SelectedRunStyle.InjectEvaluate) );

        }

        public string RunQueryDisableReason
        {
            get
            {
                if (ActiveDocument == null) return "There is no active Query window";
                if ( _queryRunning) return  "A query is currently executing";
                if (!ActiveDocument.IsConnected) return "Query window not connected to a model";
                if (_traceStatus == QueryTraceStatus.Starting) return "Waiting for Trace to start";
                if (_traceStatus == QueryTraceStatus.Stopping) return "Waiting for Trace to stop";
                return "not disabled";
            }
        }

        public string CancelQueryDisableReason
        {
            get
            {
                if (ActiveDocument == null) return "There is no active Query window";
                if (!ActiveDocument.IsConnected) return "Query window not connected to a model";
                if (_traceStatus == QueryTraceStatus.Starting) return "Waiting for Trace to start";
                if (_traceStatus == QueryTraceStatus.Stopping) return "Waiting for Trace to stop";
                if (!_queryRunning) return "A query is not currently executing";
                return "not disabled";
            }
        }

        public bool CanRunQuery
        {
            get
            {
                return !_queryRunning 
                    && (ActiveDocument != null && ActiveDocument.IsConnected) 
                    && (_traceStatus == QueryTraceStatus.Started || _traceStatus == QueryTraceStatus.Stopped);
            }
        }

        public void CancelQuery()
        {
            _eventAggregator.PublishOnUIThread(new CancelQueryEvent());
        }

        public bool CanCancelQuery
        {
            get { return !CanRunQuery && (ActiveDocument != null && ActiveDocument.IsConnected); }
        }

        public bool CanClearCache
        {
            get { return CanRunQuery && (ActiveDocument != null && ActiveDocument.IsAdminConnection); }
        }

        public string ClearCacheDisableReason
        {
            get 
            { 
                if (!ActiveDocument.IsAdminConnection) return "Only a server administrator can run the clear cache command";
                if (_queryRunning) return "A query is currently executing";
                if (!ActiveDocument.IsConnected) return "Query window not connected to a model";
                if (_traceStatus == QueryTraceStatus.Starting) return "Waiting for Trace to start";
                if (_traceStatus == QueryTraceStatus.Stopping) return "Waiting for Trace to stop";
                return "Cannot clear the cache while a query is currently running";
            }
        }

        public void ClearCache()
        {
            ActiveDocument?.ClearDatabaseCacheAsync().FireAndForget();
        }

        public bool CanSave => ActiveDocument != null;

        public bool CanSaveAs => ActiveDocument != null;

        public void Save()
        {
            ActiveDocument?.Save();
        }
        public void SaveAs()
        {
            ActiveDocument?.SaveAs();
        }
        

        public void Connect()
        {
            if (ActiveDocument == null) NewQuery();
            else ActiveDocument.ChangeConnection();
        }

        //private bool _canConnect;
        public bool CanConnect
        {
            get {
                return ActiveDocument != null 
                    && !_queryRunning 
                    && !_isConnecting 
                    && (_traceStatus == QueryTraceStatus.Started || _traceStatus == QueryTraceStatus.Stopped);
            }
        }

        public ShellViewModel Shell { get; set; }

        public void Exit()
        {
            Shell.TryClose();
        }

        public void Open()
        {
            _eventAggregator.PublishOnUIThread(new OpenFileEvent());

        }

        private void RefreshConnectionDetails(IConnection connection, string databaseName)
        {
            var doc = ActiveDocument;
            
            if (connection == null)
            {
                Log.Debug("{Class} {Event} {Connection} {selectedDatabase}", "RibbonViewModel", "RefreshConnectionDetails", "<null>", "<null>");
                _isConnecting = false;
                NotifyOfPropertyChange(() => CanRunQuery);
                NotifyOfPropertyChange(() => CanClearCache);
                NotifyOfPropertyChange(() => CanRefreshMetadata);
                NotifyOfPropertyChange(() => CanConnect);
                TraceWatchers.DisableAll();
                return;
            }

            try
            {
                Log.Debug("{Class} {Event} {ServerName} {selectedDatabase}", "RibbonViewModel", "RefreshConnectionDetails", connection.ServerName, databaseName);                
            }
            catch (Exception ex)
            {
                //_eventAggregator.PublishOnUIThread(new OutputMessage(MessageType.Error, ex.Message));
                doc.OutputError(ex.Message);
            }
            finally
            {
                _isConnecting = false;
                NotifyOfPropertyChange(() => CanRunQuery);
                NotifyOfPropertyChange(() => CanClearCache);
                NotifyOfPropertyChange(() => CanRefreshMetadata);
                NotifyOfPropertyChange(() => CanConnect);
            }
        }
        
        [ImportMany]
        public IEnumerable<IResultsTarget> AvailableResultsTargets {get; set; }

        public IEnumerable<IResultsTarget> ResultsTargets { get {
            //return  AvailableResultsTargets.OrderBy<IEnumerable<IResultsTarget>,int>(AvailableResultsTargets, x => x.DisplayOrder).Where(x=> x.IsEnabled.ToList<IResultsTarget>();
            return (from t in AvailableResultsTargets
                    where t.IsAvailable
                    select t).OrderBy(x => x.DisplayOrder).AsEnumerable<IResultsTarget>();
        } }

        private IResultsTarget _selectedTarget;
        private bool _queryRunning;
        private QueryTraceStatus _traceStatus = QueryTraceStatus.Stopped;
        private StatusBarMessage _traceMessage;
        // default to first target if none currently selected
        public IResultsTarget SelectedTarget {
            get { return _selectedTarget ?? AvailableResultsTargets.Where(x => x.IsDefault).First<IResultsTarget>(); }
            set { _selectedTarget = value;
                Log.Verbose("{class} {property} {value}", "RibbonViewModel", "SelectedTarget:Set", value.Name);
                if (_selectedTarget is IActivateResults)
                    ActiveDocument?.ActivateResults();
                NotifyOfPropertyChange(()=>SelectedTarget);
                if (!_isDocumentActivating)
                {
                    _eventAggregator.BeginPublishOnUIThread(new QueryResultsPaneMessageEvent(_selectedTarget));
                }
                if (_selectedTarget is IActivateResults) { ActiveDocument?.ActivateResults(); }
                
            }
        }

        public IObservableCollection<ITraceWatcher> TraceWatchers { get { return ActiveDocument == null ? null : ActiveDocument.TraceWatchers; } }
         
        public void Handle(ActivateDocumentEvent message)
        {
            Log.Debug("{Class} {Event} {Document}", "RibbonViewModel", "Handle:ActivateDocumentEvent", message.Document.DisplayName);
            _isDocumentActivating = true;
            ActiveDocument = message.Document;
            var doc = ActiveDocument;
            SelectedTarget = ActiveDocument.SelectedTarget;

            _queryRunning = ActiveDocument.IsQueryRunning;
            if (ActiveDocument.Tracer == null)
                _traceStatus = QueryTraceStatus.Stopped;
            else
                _traceStatus = ActiveDocument.Tracer.Status;

            RefreshRibbonButtonEnabledStatus();

            if (!ActiveDocument.IsConnected)
            {
                UpdateTraceWatchers();
                NotifyOfPropertyChange(() => TraceWatchers);
                NotifyOfPropertyChange(() => ServerTimingsChecked);
                NotifyOfPropertyChange(() => ServerTimingDetails);
                return;
            }
            try
            {
                RefreshConnectionDetails(ActiveDocument, ActiveDocument.SelectedDatabase);
                // TODO - do we still need to check trace watchers if we are not connected??
                UpdateTraceWatchers();
            }
            catch (AdomdConnectionException ex)
            {
                Log.Error("{class} {method} {Exception}", "RibbonViewModel", "Handle(ActivateDocumentEvent)", ex);
                doc.OutputError(ex.Message);
            }
            finally
            {
                _isDocumentActivating = false;
            }
            NotifyOfPropertyChange(() => TraceWatchers);
            NotifyOfPropertyChange(() => ServerTimingsChecked);
            NotifyOfPropertyChange(() => ServerTimingDetails);
        }

        private void RefreshRibbonButtonEnabledStatus()
        {
            NotifyOfPropertyChange(() => CanRunQuery);
            NotifyOfPropertyChange(() => CanCancelQuery);
            NotifyOfPropertyChange(() => CanClearCache);
            NotifyOfPropertyChange(() => CanRefreshMetadata);
            NotifyOfPropertyChange(() => CanFormatQueryStandard);
            NotifyOfPropertyChange(() => CanCommentSelection);
            NotifyOfPropertyChange(() => CanUncommentSelection);
            NotifyOfPropertyChange(() => CanUndo);
            NotifyOfPropertyChange(() => CanRedo);
            NotifyOfPropertyChange(() => CanConnect);
            NotifyOfPropertyChange(() => CanLaunchSqlProfiler);
            NotifyOfPropertyChange(() => CanLaunchExcel);
            NotifyOfPropertyChange(() => CanExportAllData);
            NotifyOfPropertyChange(() => CanExportAnalysisData);
            UpdateTraceWatchers();
        }

        private void UpdateTraceWatchers()
        {
            var activeTrace = TraceWatchers.FirstOrDefault(t => t.IsChecked);
            foreach (var tw in TraceWatchers)
            {
                tw.CheckEnabled(ActiveDocument, activeTrace);
            }
        }

        private DocumentViewModel _activeDocument;
         
        public DocumentViewModel ActiveDocument
        {
            get { return _activeDocument; }
            set {
                if(_activeDocument != null) _activeDocument.PropertyChanged -= ActiveDocumentPropertyChanged;
                _activeDocument = value;
                NotifyOfPropertyChange(() => CanSave);
                NotifyOfPropertyChange(() => CanSaveAs);
                NotifyOfPropertyChange(() => CanRunQuery);
                NotifyOfPropertyChange(() => CanRefreshMetadata);
                NotifyOfPropertyChange(() => CanConnect);
                if (_activeDocument != null) _activeDocument.PropertyChanged += ActiveDocumentPropertyChanged;
            }
        }

        private void ActiveDocumentPropertyChanged(object sender, PropertyChangedEventArgs e)
        {
            switch (e.PropertyName)
            {
                case "IsQueryRunning":
                    _queryRunning = ActiveDocument.IsQueryRunning;
                    NotifyOfPropertyChange(() => CanRunQuery);
                    NotifyOfPropertyChange(() => CanCancelQuery);
                    NotifyOfPropertyChange(() => CanClearCache);
                    NotifyOfPropertyChange(() => CanRefreshMetadata);
                    NotifyOfPropertyChange(() => CanConnect);
                    break;
            }
        }

        public void Handle(QueryFinishedEvent message)
        {
            _queryRunning = false;
            NotifyOfPropertyChange(() => CanRunQuery);
            NotifyOfPropertyChange(() => CanCancelQuery);
            NotifyOfPropertyChange(() => CanClearCache);
            NotifyOfPropertyChange(() => CanRefreshMetadata);
            NotifyOfPropertyChange(() => CanConnect);
        }

        public void LinkToDaxStudioWiki()
        {
            OpenUrl(urlDaxStudioWiki, "LinkToDaxStudioWiki");
                
        }

        public void LinkToPowerPivotForum()
        {
            OpenUrl(urlPowerPivotForum, "LinkToPowerPivotForum");
        }

        public void LinkToSsasForum()
        {
            OpenUrl(urlSsasForum, "LinkToSsasForum");
        }

        internal void OpenUrl(string name, string url)
        {
            try
            {
                System.Diagnostics.Process.Start(url);
            }
            catch (Exception ex)
            {
                Log.Error(ex, "{class} {method} Error Launching {method}", "RibbonViewModel", "LinkToDaxStudioWiki");
                _eventAggregator.PublishOnUIThread(new OutputMessage(MessageType.Error, string.Format("The following error occurred while trying to open the {1}: {0}", ex.Message, name)));
            }
        }

        public void Handle(ConnectionPendingEvent message)
        {
            _isConnecting = true;
        }
        public void Handle(ApplicationActivatedEvent message)
        {
            Log.Debug("{Class} {Event} {@ApplicationActivatedEvent}", "RibbonViewModel", "Handle:ApplicationActivatedEvent:Start", message);
            if (ActiveDocument != null)
            {
                if (ActiveDocument.HasDatabaseSchemaChanged())
                {
                    ActiveDocument.RefreshMetadata();
                    ActiveDocument.OutputMessage("Model schema change detected - Metadata refreshed");
                }
                RefreshConnectionDetails(ActiveDocument, ActiveDocument.SelectedDatabase);
            }
           
            Log.Debug("{Class} {Event} {@ApplicationActivatedEvent}", "RibbonViewModel", "Handle:ApplicationActivatedEvent:End", message);
        }

        
        public void Handle(TraceChangingEvent message)
        {
            if (ActiveDocument != null)
                _traceMessage = new StatusBarMessage(ActiveDocument, "Waiting for trace to update");
            _traceStatus = message.TraceStatus;
            NotifyOfPropertyChange(() => CanRunQuery);
            NotifyOfPropertyChange(() => CanConnect);
        }

        public void Handle(TraceChangedEvent message)
        {
            if(_traceMessage != null) _traceMessage.Dispose();
            _traceStatus = message.TraceStatus;
            NotifyOfPropertyChange(() => CanRunQuery);
            NotifyOfPropertyChange(() => CanConnect);
        }

        public void Handle(DocumentConnectionUpdateEvent message)
        {
            RefreshConnectionDetails(message.Connection, message.Connection.SelectedDatabase);
        }
        
        public bool CanCut { get; set; }
        
        public bool CanCopy { get;set; }
        
        public bool CanPaste { get; set; }
        
        [Import]
        HelpAboutViewModel aboutDialog { get; set; }

        public void ShowHelpAbout()
        {
            _windowManager.ShowDialogBox(aboutDialog , 
                settings: new Dictionary<string, object>
                {
                    { "WindowStyle", WindowStyle.None},
                    { "ShowInTaskbar", false},
                    { "ResizeMode", ResizeMode.NoResize},
                    { "Background", System.Windows.Media.Brushes.Transparent},
                    { "AllowsTransparency",true}
                
                });
        }

        public void Find()
        {
            _activeDocument?.Find();
        }

        public void GotoLine()
        {
            _activeDocument?.GotoLine();
        }

        public void Replace()
        {
            _activeDocument?.Replace();
        }

        public void RefreshMetadata()
        {
            ActiveDocument?.RefreshMetadata();
        }

        public bool CanRefreshMetadata
        {
            get { return ActiveDocument != null && ActiveDocument.IsConnected; }
        }

        internal void FindNow()
        {
            if (ActiveDocument == null) return;
            ActiveDocument.FindReplaceDialog.SearchUp = false;
            ActiveDocument.FindReplaceDialog.FindText();
        }
        internal void FindPrevNow()
        {
            if (ActiveDocument == null) return;
            ActiveDocument.FindReplaceDialog.SearchUp = true;
            ActiveDocument.FindReplaceDialog.FindText();
        }

        public bool ServerTimingsChecked { get { return ActiveDocument?.ServerTimingsChecked??false; } }

        public ServerTimingDetailsViewModel ServerTimingDetails { get { return ActiveDocument?.ServerTimingDetails; } }

        public void Handle(TraceWatcherToggleEvent message)
        {
            if (message.TraceWatcher is ServerTimesViewModel)
            {
                NotifyOfPropertyChange(() => ServerTimingsChecked);
            }
        }

        public ObservableCollection<DaxFile> RecentFiles { get; set; }

        internal void OnClose()
        {
            SettingProvider.SaveFileMRUList(this.RecentFiles);
        }

        private void AddToRecentFiles(string fileName)
        {
            DaxFile df = (from DaxFile f in RecentFiles
                          where f.FullPath.Equals(fileName, StringComparison.CurrentCultureIgnoreCase)
                          select f).FirstOrDefault<DaxFile>();
            if (df == null)
            {
                RecentFiles.Insert(0, new DaxFile(fileName));
            }
            else
            {
                // move the file to the first position in the list                
                RecentFiles.Remove(df);
                RecentFiles.Insert(0, df);
            }
        }

        public void Handle(FileOpenedEvent message)
        {
            AddToRecentFiles(message.FileName);
        }

        public void Handle(FileSavedEvent message)
        {
            AddToRecentFiles(message.FileName);
        }

        public void OpenRecentFile(DaxFile file, Fluent.Backstage backstage)
        {
            // if a user clicks on the edge of the recent files list
            // it's possible to hit this method with no selected file
            // if this happens we need to exit here and ignore the click
            if (file == null) return; 

            // otherwise clost the backstage menu and open the file
            backstage.IsOpen = false;
            MoveFileToTopOfRecentList(file);
            _eventAggregator.PublishOnUIThread(new OpenRecentFileEvent(file.FullPath));
        }

        private void MoveFileToTopOfRecentList(DaxFile file)
        {
            // remove the file from it's current position
            RecentFiles.Remove(file);
            // insert it at the top of the list
            RecentFiles.Insert(0, file);

            SettingProvider.SaveFileMRUList(this.RecentFiles);
        }

        public void SwapDelimiters()
        {
            ActiveDocument?.SwapDelimiters();
        }

        public bool IsDebugBuild
        {
            get {
#if DEBUG
                return true;
#else
                return false;
#endif

            }
        }

        public bool ShowAdvancedTab
        {
            get
            {
                return ShowExportMetrics | ShowExternalTools | ShowExportAllData | ResultAutoFormat;
            }
        }

        public bool ShowExportGroup => ShowExportAllData | ShowExportMetrics;

        private bool _showExternalTools;
        public bool ShowExternalTools
        {
            get { return _showExternalTools; }
            private set
            {
                _showExternalTools = value;
                NotifyOfPropertyChange(() => ShowExternalTools);
                NotifyOfPropertyChange(() => ShowAdvancedTab);
            }
        }


        private bool _showExportAllData;
        public bool ShowExportAllData
        {
            get { return _showExportAllData; }
            private set
            {
                _showExportAllData = value;
                NotifyOfPropertyChange(() => ShowExportAllData);
                NotifyOfPropertyChange(() => ShowExportGroup);
                NotifyOfPropertyChange(() => ShowAdvancedTab);
            }
        }

        private bool _showExportMetrics;
        public bool ShowExportMetrics {
            get { return _showExportMetrics; }
            private set {
                _showExportMetrics = value;
                NotifyOfPropertyChange(() => ShowExportMetrics);
                NotifyOfPropertyChange(() => ShowExportGroup);
                NotifyOfPropertyChange(() => ShowAdvancedTab);
            }
        }

        private bool _ResultAutoFormat;
        public bool ResultAutoFormat {
            get { return _ResultAutoFormat; }
            private set {
                _ResultAutoFormat = value;
                NotifyOfPropertyChange(() => ResultAutoFormat);
                NotifyOfPropertyChange(() => ShowAdvancedTab);
            }
        }

        public bool CanExportAnalysisData => IsActiveDocumentConnected();

        public void ExportAnalysisData()
        {
            ActiveDocument?.ExportAnalysisData();
        }

        public bool CanExportAllData => IsActiveDocumentConnected();

        public void ExportAllData()
        {
            if (ActiveDocument == null) return;

            using (var dialog = new ExportDataDialogViewModel(_eventAggregator, ActiveDocument))
            {

                _windowManager.ShowDialogBox(dialog, settings: new Dictionary<string, object>
                {
                    { "WindowStyle", WindowStyle.None},
                    { "ShowInTaskbar", false},
                    { "ResizeMode", ResizeMode.NoResize},
                    { "Background", System.Windows.Media.Brushes.Transparent},
                    { "AllowsTransparency",true}

                });
            }
        }

        public void Handle(UpdateGlobalOptions message)
        {
            UpdateGlobalOptions();
        }

        private void UpdateGlobalOptions()
        {
            ShowExportMetrics = Options.ShowExportMetrics;
            ShowExternalTools = Options.ShowExternalTools;
            ShowExportAllData = Options.ShowExportAllData;
            ResultAutoFormat = Options.ResultAutoFormat;
        }

        public void LaunchSqlProfiler()
        {
            if (ActiveDocument == null) return;
            try
            {
                var serverName = ActiveDocument.Connection.ServerName;
                System.Diagnostics.Process.Start(_sqlProfilerCommand, $" /A {serverName}");
            }
            catch (Exception ex)
            {
                Log.Error(ex, "{class} {method} {message}", "RibbonViewModel", "LaunchSqlProfiler", "Error launching SQL Profiler");
                _eventAggregator.PublishOnUIThread(new OutputMessage(MessageType.Error, "Error Launching SQL Profiler: " + ex.Message));
            }
        }

        public bool CanLaunchSqlProfiler => IsActiveDocumentConnected() && !string.IsNullOrEmpty(_sqlProfilerCommand);

        public void LaunchExcel()
        {
            if (ActiveDocument == null) return;
            try
            {
                var conn = ActiveDocument.Connection;
                var datasource = conn.ServerName;
                var database = conn.Database.Name;
                var cube = ActiveDocument.MetadataPane.SelectedModelName;
                OdcHelper.CreateOdcFile(datasource, database, cube);
                var fileName = OdcHelper.OdcFilePath();
                System.Diagnostics.Process.Start(fileName);
            } catch (Exception ex)
            {
                Log.Error(ex, "{class} {method} {message}", "RibbonViewModel", "LaunchExcel", ex.Message);
                _eventAggregator.PublishOnUIThread(new OutputMessage(MessageType.Error, "Error Launching Excel: " + ex.Message));

            }
        }

        public bool CanLaunchExcel => IsActiveDocumentConnected();

        private bool IsActiveDocumentConnected()
        {
            if (ActiveDocument == null) return false;
            if (ActiveDocument.Connection == null) return false;
            if (ActiveDocument.Connection.State != System.Data.ConnectionState.Open) return false;

            return true;
        }

        public void SaveLayout()
        {
            _eventAggregator.BeginPublishOnUIThread(new DockManagerSaveLayout());
        }

        public void LoadLayout()
        {
            _eventAggregator.BeginPublishOnUIThread(new DockManagerLoadLayout(false));
        }

        public void ResetLayout()
        {
            _eventAggregator.BeginPublishOnUIThread(new DockManagerLoadLayout(true));
        }

        private string _theme = "Light"; // default to light theme
        public string Theme
        {
            get { return _theme; }
            set { if (value != _theme)
                {
                    _theme = value;
                    Options.Theme = _theme;
                    //SetRibbonTheme(_theme);
                    _eventAggregator.PublishOnUIThread(new ChangeThemeEvent(_theme));
                    NotifyOfPropertyChange(() => Theme);
                }
            }
        }

        private void SetRibbonTheme(string theme)
        {
            Application.Current.ChangeRibbonTheme(theme);
        }
        public void Handle(AllDocumentsClosedEvent message)
        {
            this.ActiveDocument = null;
            RefreshRibbonButtonEnabledStatus();
        }

        public void Handle(RefreshOutputTargetsEvent message)
        {
            // This message tell fluent ribbon that the ResultsTargets collection has changed
            // and should be re-evaluated
            NotifyOfPropertyChange(() => ResultsTargets);
        }

        public void Handle(CancelConnectEvent message)
        {
            _isConnecting = false;
        }
    }
}<|MERGE_RESOLUTION|>--- conflicted
+++ resolved
@@ -57,22 +57,13 @@
             _windowManager = windowManager;
             SettingProvider = settingProvider;
             Options = options;
-<<<<<<< HEAD
             _theme = Options.Theme;
-=======
-
->>>>>>> 4dea80ff
             UpdateGlobalOptions();
             CanCut = true;
             CanCopy = true;
             CanPaste = true;
             _sqlProfilerCommand = SqlProfilerHelper.GetSqlProfilerLaunchCommand();
-<<<<<<< HEAD
-            RecentFiles = RegistryHelper.GetFileMRUListFromRegistry();
-            //AddCustomRibbonTheme();
-=======
             RecentFiles = SettingProvider.GetFileMRUList();
->>>>>>> 4dea80ff
             InitRunStyles();
         }
 
