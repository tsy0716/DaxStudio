﻿using ADOTabular;
using ADOTabular.AdomdClientWrappers;
using Caliburn.Micro;
using DAXEditor;
using DaxStudio.Interfaces;
using DaxStudio.UI.Events;
using DaxStudio.UI.Model;
using DaxStudio.UI.Utils;
using DaxStudio.UI.Views;
using ICSharpCode.AvalonEdit.Document;
using ICSharpCode.AvalonEdit.Editing;
using Serilog;
using System;
using System.Collections.Generic;
using System.Collections.ObjectModel;
using System.ComponentModel.Composition;
using System.Data;
using System.Diagnostics;
using System.IO;
using System.IO.Packaging;
using System.Text;
using System.Threading.Tasks;
using System.Timers;
using System.Windows;
using System.Windows.Threading;
using UnitComboLib.Unit.Screen;
using UnitComboLib.ViewModel;
using System.Linq;
using System.Text.RegularExpressions;
using System.Windows.Input;
using DaxStudio.UI.Interfaces;
using DaxStudio.QueryTrace;
using DaxStudio.QueryTrace.Interfaces;
using DaxStudio.UI.Enums;
using DaxStudio.UI.Utils.DelimiterTranslator;
using DaxStudio.UI.Extensions;
using Newtonsoft.Json;
using System.Net.Http;
using System.Net.Http.Headers;
using System.IO.Compression;
using DaxStudio.Common;
using GongSolutions.Wpf.DragDrop;
using System.ComponentModel;
using Xceed.Wpf.AvalonDock;
using CsvHelper;

namespace DaxStudio.UI.ViewModels
{



    [PartCreationPolicy(CreationPolicy.NonShared)]
    [Export(typeof (Screen))]
    [Export(typeof (DocumentViewModel))]
    public class DocumentViewModel : Screen
        , IDaxDocument
        , IHandle<CancelConnectEvent>
        , IHandle<CancelQueryEvent>
        , IHandle<CommentEvent>
        , IHandle<ConnectEvent>
        , IHandle<CloseTraceWindowEvent>
        , IHandle<CopyConnectionEvent>
        , IHandle<DefineMeasureOnEditor>
        , IHandle<ExportDaxFunctionsEvent>
        , IHandle<LoadFileEvent>
        , IHandle<NavigateToLocationEvent>
        , IHandle<OutputMessage>
        , IHandle<QueryResultsPaneMessageEvent>
        , IHandle<RunQueryEvent>
        , IHandle<SelectionChangeCaseEvent>
        , IHandle<SendTextToEditor>
        , IHandle<SelectedModelChangedEvent>
        , IHandle<SetSelectedWorksheetEvent>
        , IHandle<ShowTraceWindowEvent>
        , IHandle<TraceWatcherToggleEvent>
        , IHandle<UpdateConnectionEvent>
        , IHandle<DockManagerLoadLayout>
        , IHandle<DockManagerSaveLayout>
        , IHandle<UpdateGlobalOptions>
        , IDropTarget
        , IQueryRunner
        , IHaveShutdownTask
        , IConnection
        , ISaveable
    {
        // Changed from the original Unicode - if required we could make this an optional setting in future
        // but UTF8 seems to be the most sensible default going forward
        private readonly Encoding DefaultFileEncoding = Encoding.UTF8; 

        private ADOTabularConnection _connection;
        private IWindowManager _windowManager;
        private IEventAggregator _eventAggregator;
        private MetadataPaneViewModel _metadataPane;
        private IObservableCollection<object> _toolWindows;
        private BindableCollection<ITraceWatcher> _traceWatchers;
        private bool _queryRunning;
        private readonly IDaxStudioHost _host;
        private string _displayName = "";
        private ILog _logger;
        private RibbonViewModel _ribbon;
        private Regex _rexQueryError;
        private Guid _uniqueId;
        private IGlobalOptions _options;
        private IQueryHistoryEvent currentQueryDetails;
        private Guid _autoSaveId =  Guid.NewGuid();
        private DocumentViewModel _sourceDocument;
        private ISettingProvider SettingProvider { get; }
        [ImportingConstructor]
        public DocumentViewModel(IWindowManager windowManager, IEventAggregator eventAggregator, IDaxStudioHost host, RibbonViewModel ribbon, ServerTimingDetailsViewModel serverTimingDetails , IGlobalOptions options, ISettingProvider settingProvider)
        {
            _host = host;
            _eventAggregator = eventAggregator;
            _windowManager = windowManager;
            _ribbon = ribbon;
            SettingProvider = settingProvider;
            ServerTimingDetails = serverTimingDetails;
            _rexQueryError = new Regex(@"^(?:Query \()(?<line>\d+)(?:\s*,\s*)(?<col>\d+)(?:\s*\))(?<err>.*)$|Line\s+(?<line>\d+),\s+Offset\s+(?<col>\d+),(?<err>.*)$", RegexOptions.Compiled | RegexOptions.Multiline);
            _uniqueId = Guid.NewGuid();
            _options = options;
            Init(_ribbon);
        }

        public void Init(RibbonViewModel ribbon)
        {
            
            State = DocumentState.New;        
            var items = new ObservableCollection<UnitComboLib.ViewModel.ListItem>( ScreenUnitsHelper.GenerateScreenUnitList());
            
            SizeUnitLabel = new UnitViewModel(items, new ScreenConverter(_options.EditorFontSizePt), 0);
            SizeUnitLabel.PropertyChanged += SizeUnitLabelChanged;
            
            // Initialize default Tool Windows
            // HACK: could not figure out a good way of passing '_connection' and 'this' using IoC (MEF)
            MetadataPane =  new MetadataPaneViewModel(_connection, _eventAggregator, this, _options);
            FunctionPane = new FunctionPaneViewModel(_connection, _eventAggregator, this);
            DmvPane = new DmvPaneViewModel(_connection, _eventAggregator, this);
            OutputPane = IoC.Get<OutputPaneViewModel>();// (_eventAggregator);
            QueryResultsPane = IoC.Get<QueryResultsPaneViewModel>();//(_eventAggregator,_host);

            var globalHistory = IoC.Get<GlobalQueryHistory>();
            //var qryHistFactory = IoC.Get<Func<GlobalQueryHistory, IEventAggregator, DocumentViewModel, QueryHistoryPaneViewModel>>();
            QueryHistoryPane = new QueryHistoryPaneViewModel(globalHistory, _eventAggregator, this, _options);
            //QueryHistoryPane = IoC.Get<QueryHistoryPaneViewModel>();
            
            Document = new TextDocument();
            FindReplaceDialog = new FindReplaceDialogViewModel();
            _logger = LogManager.GetLog(typeof (DocumentViewModel));
            _selectedTarget = ribbon.SelectedTarget;
            SelectedWorksheet = Properties.Resources.DAX_Results_Sheet;

            var t = DaxFormatterProxy.PrimeConnectionAsync(_options, _eventAggregator);

        }

        private void SizeUnitLabelChanged(object sender, PropertyChangedEventArgs e)
        {
            _eventAggregator.PublishOnUIThreadAsync(new SizeUnitsUpdatedEvent((UnitViewModel)sender));
        }

        internal void LoadAutoSaveFile(Guid autoSaveId)
        {
            _isLoadingFile = true;
            var text = AutoSaver.GetAutoSaveText(autoSaveId);
            // put contents in edit window
            var editor = GetEditor();
            
            editor.Dispatcher.Invoke(() => {
                editor.Text = text;
            });
                
            LoadState();

            State = DocumentState.Loaded;

            _eventAggregator.PublishOnUIThread(new RecoverNextAutoSaveFileEvent());
        }




        public override void TryClose(bool? dialogResult = null)
        {
            base.TryClose(dialogResult);
        }
        
        public Guid AutoSaveId { get { return _autoSaveId; } set { _autoSaveId = value; } }

        private DAXEditor.DAXEditor _editor;
        /// <summary>
        /// Initialization that requires a reference to the editor control needs to happen here
        /// </summary>
        /// <param name="view"></param>
        protected override void OnViewLoaded(object view)
        {
            base.OnViewLoaded(view);
            _editor = GetEditor();

            // TODO - if theme is dark increase brightness of syntax highlights
            //_editor.ChangeColorBrightness(1.25);
            _editor.SetSyntaxHighlightColorTheme(_options.Theme);

            IntellisenseProvider = new DaxIntellisenseProvider(this, _editor, _eventAggregator, _options);
            UpdateSettings();
            if (_editor != null)
            {
                FindReplaceDialog.Editor = _editor;
                SetDefaultHighlightFunction(); 
                _editor.TextArea.Caret.PositionChanged += OnPositionChanged;
                _editor.TextChanged += OnDocumentChanged;
                _editor.PreviewDrop += OnDrop;
                _editor.PreviewDragEnter += OnDragEnter;

                _editor.OnPasting += OnPasting;
                
            }
            switch (this.State)
            {
                case DocumentState.LoadPending:
                    OpenFile();
                    break;
                case DocumentState.RecoveryPending:
                    LoadAutoSaveFile(AutoSaveId);
                    break;
            }

            if (_sourceDocument != null)
            {
                var cnn = _sourceDocument.Connection;
                _eventAggregator.PublishOnUIThread(new ConnectEvent(
                    cnn.ConnectionStringWithInitialCatalog,
                    cnn.IsPowerPivot,
                    cnn.IsPowerPivot ? _sourceDocument.FileName : "",
                    "",
                    cnn.IsPowerPivot ? "" : cnn.FileName,
                    cnn.ServerType)
                    { DatabaseName = cnn.Database.Name});

                _sourceDocument = null;
            }
        }

        private void OnPasting(object sender, DataObjectPastingEventArgs e)
        {
            
            try
            {
                string content = e.DataObject.GetData("UnicodeText", true) as string;
                if (_editor.SelectionLength > 0)
                {
                    // if we have a selection - delete the currently selected text
                    _editor.SelectedText = "";
                    _editor.SelectionLength = 0;
                }
                // strip out unicode "non-breaking" space characters \u00A0 and replace with standard spaces
                // the SSAS engine does not understand "non-breaking" spaces and throws a syntax error    
                _editor.Document.Insert(_editor.CaretOffset, content.Replace('\u00A0', ' '));

                // tell the paste event that it has been handled
                e.Handled = true;
            }
            catch (Exception ex)
            {
                Log.Error(ex, "Error while Pasting: {message}", ex.Message);
                OutputError($"Error while Pasting: {ex.Message}");
            }
            finally
            {
                e.CancelCommand();
            }
        }

        private void OnDrop(object sender, DragEventArgs e)
        {
            if (_editor.SelectionLength == 0)
            {
                
                e.Handled = true;
                var data = (string)e.Data.GetData(typeof(string));
                InsertTextAtCaret(data);
            }
        }

        void OnEditorLostKeyboardFocus(object sender, System.Windows.Input.KeyboardFocusChangedEventArgs e)
        {
            this.CanCopy = false;
            this.CanPaste = false;
            this.CanCut = false;
        }

        void OnEditorGotKeyboardFocus(object sender, System.Windows.Input.KeyboardFocusChangedEventArgs e)
        {
            this.CanCopy = true;
            this.CanPaste = true;
            this.CanCut = true;
        }

        void OnDragOver(object sender, DragEventArgs e)
        {
            _eventAggregator.PublishOnUIThread(new OutputMessage(MessageType.Information, "OnDragOver Fired"));
            IntellisenseProvider?.CloseCompletionWindow();
            if (e.Data.Equals(string.Empty))
            {
                e.Effects = DragDropEffects.None;
            }
        }

        private void OnDocumentChanged(object sender, EventArgs e)
        {
            //Log.Debug("{Class} {Event} {@EventArgs}", "DocumentViewModel", "OnDocumentChanged", e);          
            _logger.Info("In OnDocumentChanged");
            IsDirty = this._editor.Text.Length > 0;
            LastModifiedUtcTime = DateTime.UtcNow;
            NotifyOfPropertyChange(() => IsDirty);
            NotifyOfPropertyChange(() => DisplayName);
        }

        private void OnPositionChanged(object sender, EventArgs e)
        {
            var caret = sender as Caret;
            if (caret != null)
                _eventAggregator.PublishOnUIThread(new EditorPositionChangedMessage(caret.Column, caret.Line));
        }

        private bool _isDirty;

        public bool IsDirty
        {
            get { return _isDirty; }

            set
            {
                _isDirty = value;
                NotifyOfPropertyChange(()=>IsDirty);
                NotifyOfPropertyChange(()=>DisplayName);
            }
        }
    

        private IQueryTrace _tracer;

        public IQueryTrace Tracer
        {
            get
            {
                return _tracer;
            }
        }

        public void CreateTracer()
        {
            try
            {
                if (_connection == null) return;
                if (_tracer == null) // && _connection.Type != AdomdType.Excel)
                {
                    if (_connection.IsPowerPivot)
                    {
                        Log.Verbose("{class} {method} {event} ConnStr: {connectionstring} Type: {type} port: {port}", "DocumentViewModel", "Tracer", "about to create RemoteQueryTrace", _connection.ConnectionString, _connection.Type.ToString(), Host.Proxy.Port);
                        _tracer = QueryTraceEngineFactory.CreateRemote(_connection, GetTraceEvents(TraceWatchers), Host.Proxy.Port, _options, ShouldFilterForCurrentSession(TraceWatchers));
                    }
                    else
                    {
                        Log.Verbose("{class} {method} {event} ConnStr: {connectionstring} Type: {type} port: {port}", "DocumentViewModel", "Tracer", "about to create LocalQueryTrace", _connection.ConnectionString, _connection.Type.ToString());
                        _tracer = QueryTraceEngineFactory.CreateLocal(_connection, GetTraceEvents(TraceWatchers), _options, ShouldFilterForCurrentSession(TraceWatchers));
                    }
                    //_tracer.TraceEvent += TracerOnTraceEvent;
                    _tracer.TraceStarted += TracerOnTraceStarted;
                    _tracer.TraceCompleted += TracerOnTraceCompleted;
                    _tracer.TraceError += TracerOnTraceError;
                }
            }
            catch (AggregateException ex)
            {
                foreach (var innerEx in ex.InnerExceptions)
                {
                    Log.Error("{class} {method} {message} {stackTrace}", "DocumentViewModel", "CreateTrace", innerEx.Message, innerEx.StackTrace);
                }
            }
            catch (Exception ex)
            {
                Log.Error("{class} {method} {message} {stackTrace}", "DocumentViewModel", "CreateTrace", ex.Message, ex.StackTrace);
            }
        }

        private bool ShouldFilterForCurrentSession(BindableCollection<ITraceWatcher> traceWatchers)
        {
            var w = traceWatchers.FirstOrDefault(tw => tw.IsChecked && tw.FilterForCurrentSession);
            if (w != null) return true;
            return false;
        }

        private void UpdateTraceEvents()
        {
            _eventAggregator.PublishOnUIThread(new TraceChangingEvent(QueryTraceStatus.Starting));
            OutputMessage("Reconfiguring Trace");
            var events = GetTraceEvents(TraceWatchers);
            var newEventCnt = 0;
            _tracer.Events.Clear();
            _tracer.Events.Add(DaxStudioTraceEventClass.CommandBegin);
            _tracer.Events.Add(DaxStudioTraceEventClass.QueryEnd);
            foreach (var e in events)
            {
                if (!_tracer.Events.Contains(e))
                {
                    _tracer.Events.Add(e);
                    newEventCnt++;
                } 
            }
            _tracer.Update();
            Log.Debug("Trace Updated with {count} new events", newEventCnt);
        }

        private void TracerOnTraceError(object sender, string e)
        {
            OutputError(e);
            _eventAggregator.PublishOnUIThread(new TraceChangedEvent(QueryTraceStatus.Error));
        }

        private List<DaxStudioTraceEventClass> GetTraceEvents(BindableCollection<ITraceWatcher> traceWatchers)
        {
            var events = new List<DaxStudioTraceEventClass>();
            foreach (var tw in traceWatchers.Where(t => t.IsChecked == true))
            {
                foreach (var e in tw.MonitoredEvents)
                {
                    // Don't add DirectQueryEvent if the server does not support direct query session filters 
                    // and the options has not been enabled in the options screen
                    if (e == DaxStudioTraceEventClass.DirectQueryEnd && !_options.TraceDirectQuery && !_connection.ServerVersion.SupportsDirectQueryFilters())  continue;

                    // if the server version does not support Aggregate Table Events do not add them
                    if (e == DaxStudioTraceEventClass.AggregateTableRewriteQuery && !_connection.ServerVersion.SupportsAggregateTables()) continue;

                    // Add the even to the collection if we don't already have it
                    if (!events.Contains(e) )
                    {
                        events.Add(e);
                    }
                }
            }
            return events;
        }

        private void TracerOnTraceCompleted(object sender, IList<DaxStudioTraceEventArgs> capturedEvents)
        {
            var checkedTraceWatchers = from tw in TraceWatchers
                                       where tw.IsChecked == true
                                       select tw;

            foreach (var tw in checkedTraceWatchers)
            {
                tw.ProcessAllEvents(capturedEvents);
            }
            _eventAggregator.PublishOnUIThread(new QueryTraceCompletedEvent());
        }

        private void TracerOnTraceStarted(object sender, EventArgs e)
        {
            Log.Debug("{Class} {Event} {@TraceStartedEventArgs}", "DocumentViewModel", "TracerOnTraceStarted", e);
            Execute.OnUIThread(() => { 
                OutputMessage("Query Trace Started");
                TraceWatchers.EnableAll();
                _eventAggregator.PublishOnUIThread(new TraceChangedEvent(QueryTraceStatus.Started));
            }); 
        }

        //private void TracerOnTraceEvent(object sender, TraceEventArgs traceEventArgs)
        //{
        //    var checkedTraceWatchers = from tw in TraceWatchers 
        //                               where tw.IsChecked == true
        //                               select tw;
                
        //    foreach (var tw in checkedTraceWatchers)
        //    {
        //        tw.ProcessEvent(traceEventArgs);
        //    }
        //}

        // Use MEF to give us a collection of TraceWatcher factory objects
        // used to create unique instances of each TraceWatcher type per document
        [ImportMany(typeof(ITraceWatcher))]
        public List<ExportFactory<ITraceWatcher>> TraceWatcherFactories { get; set; }
        
        public BindableCollection<ITraceWatcher> TraceWatchers
        {
            // we use the factory to make sure that each DocumentViewModel has it's
            // own set of TraceWatchers so that they can be enabled/disabled per
            // document
            get
            {
                if (_traceWatchers == null)
                {
                    _traceWatchers = new BindableCollection<ITraceWatcher>();
                    foreach( var fac in TraceWatcherFactories)
                    {
                        var tw = fac.CreateExport().Value;
                        _traceWatchers.Add(tw);
                    }
                }
                return _traceWatchers;
            }
            
        }

        
        /// <summary>
        /// Properties added to this collection populate the available tool windows inside the document pane
        /// </summary>
        public IObservableCollection<object> ToolWindows
        {
            get
            {
                return _toolWindows ?? (_toolWindows = new BindableCollection<object>
                    {
                        MetadataPane,
                        FunctionPane,
                        DmvPane,
                        OutputPane,
                        QueryResultsPane,
                        QueryHistoryPane
                    });
            }
        }

        private DAXEditor.DAXEditor GetEditor()
        {
            DocumentView v = (DocumentView)GetView();
            return v?.daxEditor;
        }

        private DockingManager GetDockManager()
        {
            DocumentView v = (DocumentView)GetView();
            return v?.Document;
        }

        public TextDocument Document { get; set; }

        public void ActivateResults()
        {
            if (!TraceWatchers.Any(tw => tw.IsChecked))
            {
                // only activate if no trace watchers are active
                // otherwise we assume that the user will want to keep the
                QueryResultsPane.Activate();
            }
        }

        public void ActivateOutput()
        {
            OutputPane.Activate();
        }

        public void QueryCompleted()
        {
            QueryCompleted(false);
        }

        public void QueryCompleted(bool isCancelled)
        {
            _queryStopWatch.Stop();
            IsQueryRunning = false;
            NotifyOfPropertyChange(() => CanRunQuery);
            QueryResultsPane.IsBusy = false;  // TODO - this should be some sort of collection of objects with a specific interface, not a hard coded object reference
            if (currentQueryDetails != null)
            {
                currentQueryDetails.ClientDurationMs = _queryStopWatch.ElapsedMilliseconds;
                currentQueryDetails.RowCount = ResultsDataSet.RowCounts();
            }
            bool svrTimingsEnabled = false;
            foreach (var tw in TraceWatchers)
            {
                if (tw.IsChecked) tw.QueryCompleted(isCancelled, currentQueryDetails);
                var svrTimings = tw as ServerTimesViewModel;
                if (svrTimings != null) { svrTimingsEnabled = true; }

            }
            if (!svrTimingsEnabled && currentQueryDetails != null)
            {
                _eventAggregator.BeginPublishOnUIThread(currentQueryDetails);
            }
        }

        public IDaxStudioHost Host { get { return _host; } }

        private string _selectedWorksheet = "";
        public string SelectedWorksheet { get { return _selectedWorksheet; } 
            set { _selectedWorksheet = value; 
                NotifyOfPropertyChange(() => SelectedWorksheet); 
            } 
        }
        public string SelectedDatabase { get {
                return Connection?.Database?.Name;
                //if (_selectedDatabase == null && IsConnected)
                //{
                //    _selectedDatabase = Connection.Database.Name;
                //}
                //return _selectedDatabase;
            }
            //set
            //{
            //    if (value != _selectedDatabase)
            //    {
            //        _selectedDatabase = value;
            //        Connection.ChangeDatabase(value);
            //        var activeTrace = TraceWatchers.FirstOrDefault(t => t.IsChecked);
            //        _eventAggregator.PublishOnUIThread(new DocumentConnectionUpdateEvent(this, Databases,activeTrace));
            //        NotifyOfPropertyChange(() => SelectedDatabase);

            //        // set metadata pane SelectedDatabase
            //        MetadataPane.SelectedDatabase = MetadataPane.DatabasesView.Where(db => db.Name == _selectedDatabase).FirstOrDefault();

            //    }
            //}
        }

        //public string ConnectionString { get { return _connection.ConnectionString; } }

        public string ConnectionStringWithInitialCatalog {
            get {
                //var cubeEquals = this.Connection.IsMultiDimensional ? $";Cube={this.Sele}: "";
                //return string.Format("{0};Initial Catalog={1}", _connection.ConnectionString , SelectedDatabase );
                return Connection.ConnectionStringWithInitialCatalog;
            }
        }

        public MetadataPaneViewModel MetadataPane
        {
            get { return _metadataPane; }
            set { _metadataPane = value; }
        }

        public FunctionPaneViewModel FunctionPane { get; private set; }


        protected override void OnDeactivate(bool close)
        {
            Log.Debug("{Class} {Event} Close:{Value} Doc:{Document}", "DocumentViewModel", "OnDeactivated (close)", close, this.DisplayName);          
            base.OnDeactivate(close);
            _eventAggregator.Unsubscribe(this);
            _eventAggregator.Unsubscribe(QueryResultsPane);
            foreach (var tw in this.TraceWatchers)
            {
                _eventAggregator.Unsubscribe(tw);
            }
        }

        internal void CloseIntellisenseWindows()
        {
            IntellisenseProvider?.CloseCompletionWindow();
        }

        protected override void OnActivate()
        {
            Log.Debug("{Class} {Event} {Document}", "DocumentViewModel", "OnActivate", this.DisplayName);
            _logger.Info("In OnActivate");
            base.OnActivate();
            _eventAggregator.Subscribe(this);
            _eventAggregator.Subscribe(QueryResultsPane);
            foreach (var tw in this.TraceWatchers)
            {
                _eventAggregator.Subscribe(tw);
            }
            _ribbon.SelectedTarget = _selectedTarget;
            var loc = Document.GetLocation(0);
            //SelectedWorksheet = QueryResultsPane.SelectedWorksheet;

            // exit here if we are not in a state to run a query
            // means something is using the connection like
            // either a query is running or a trace is starting
            if (!CanRunQuery) return;

            try
            {
                if (HasDatabaseSchemaChanged())
                {
                    RefreshMetadata();
                    OutputMessage("Model schema change detected - Metadata refreshed");
                }
            }
            catch (Exception ex)
            {
                Log.Error("{Class} {Method} {Exception}", "DocumentViewModel", "OnActivate [Updating Metadata]", ex);
                OutputError(string.Format("Error Refreshing Metadata - {0}", ex.Message));
            }

            try
            {
                _eventAggregator.PublishOnUIThread(new EditorPositionChangedMessage(loc.Column, loc.Line));
                _eventAggregator.PublishOnUIThread(new ActivateDocumentEvent(this));
            }
            catch (Exception ex)
            {
                Log.Error("{Class} {Method} {Exception}", "DocumentViewModel", "OnActivate", ex);
            }

        }

        public override void CanClose(Action<bool> callback)
        {
            DoCloseCheck(callback);
        }

        internal void SwapDelimiters()
        {
            if (_editor.SelectionLength > 0)
            {
                _editor.SelectedText = SwapDelimiters(_editor.SelectedText);
            }
            else
            {
                _editor.Text = SwapDelimiters(_editor.Text);
            }
        }

        private string SwapDelimiters(string selectedText)
        {
            var dsm = new DelimiterStateMachine();
            return dsm.ProcessString(selectedText);
        }

        public bool Close()
        {
            // Close the document's connection 
            if (Connection != null)
            {
                if (Connection.State != ConnectionState.Closed && Connection.State != ConnectionState.Broken)
                {
                    Connection.Close();
                }
            }

            var docTab = Parent as DocumentTabViewModel;
            docTab.CloseItem(this);
            if (docTab != null) docTab.Items.Remove(this);
            return true;
        }

        public ADOTabularConnection Connection
        {
            get { return _connection; }
            internal set
            {
                if (_connection == value)
                    return;
                
                UpdateConnections(value,"");
                Log.Debug("{Class} {Event} {Connection}", "DocumentViewModel", "Publishing ConnectionChangedEvent", _connection==null? "<null>": _connection.ConnectionString);
                NotifyOfPropertyChange(() => IsConnected);
                NotifyOfPropertyChange(() => IsAdminConnection);
                _eventAggregator.PublishOnUIThread(new ConnectionChangedEvent(_connection, this)); 
            } 
        }


        private void UpdateConnections(ADOTabularConnection value, string selectedDatabase)
        {
            _logger.Info("In UpdateConnections");
            OutputPane.AddInformation("Establishing Connection");
            Log.Debug("{Class} {Event} {Connection} {selectedDatabase}", "DocumentViewModel", "UpdateConnections"
                , value == null ? "<null>" : value.ConnectionString
                , selectedDatabase);
            if (value != null && value.State != ConnectionState.Open)
            {
                OutputPane.AddWarning(string.Format("Connection for server {0} is not open", value.ServerName));
                return;
            }
            using (NewStatusBarMessage("Refreshing Metadata..."))
            {
                if (value == null) return;
                _connection = value;
                NotifyOfPropertyChange(() => IsAdminConnection);
                var activeTrace = TraceWatchers.FirstOrDefault(t => t.IsChecked);
                // enable/disable traces depending on the current connection
                foreach (var traceWatcher in TraceWatchers)
                {
                    // on change of connection we need to disable traces as the will
                    // be pointing to the old connection
                    traceWatcher.IsChecked = false;
                    // then we need to check if the new connection can be traced
                    traceWatcher.CheckEnabled(this, activeTrace);
                }
                MetadataPane.Connection = _connection;
                FunctionPane.Connection = _connection;
                DmvPane.Connection = _connection;
                Execute.OnUIThread(() =>
               {
                   try
                   {
                       if (_editor == null) _editor = GetEditor();
                       //    _editor.UpdateKeywordHighlighting(_connection.Keywords);
                       _editor.UpdateFunctionHighlighting(_connection.AllFunctions);
                       Log.Information("{class} {method} {message}", "DocumentViewModel", "UpdateConnections", "SyntaxHighlighting updated");
                   }
                   catch (Exception ex)
                   {
                       Log.Error(ex, "{class} {method} {message}", "DocumentViewModel", "UpdateConnections", "Error Updating SyntaxHighlighting: " + ex.Message);
                   }
               });
            }
            if (Connection.Databases.Count == 0) {
                var msg = $"No Databases were found in the when connecting to {Connection.ServerName} ({Connection.ServerType})"
                + (Connection.ServerType=="PBI Desktop"?"\nIf your Power BI File is using a Live Connection please connect directly to the source model instead.": "");
                OutputWarning(msg);
            }
        }

        private Task UpdateConnectionsAsync(ADOTabularConnection value, string selectedDatabase)
        {
            Log.Debug("{Class} {Event} {Connection} {selectedDatabase}", "DocumentViewModel", "UpdateConnectionsAsync", value.ConnectionString,selectedDatabase);          
            return Task.Run(() =>
                {
                    UpdateConnections(value,selectedDatabase);
                });
        }

        public void ContentRendered()
        {
            if (Connection == null)
            {
                ChangeConnection();
            }
        }

        public string SelectedText { get {
                var editor = GetEditor();
                if (editor == null) return "";
                return editor.SelectedText;
            }
        }
        public string Text { get; set; }
        public string FileName { get; set; }

        public void ChangeConnection()
        {
            _eventAggregator.PublishOnUIThread(new ConnectionPendingEvent(this));
            Log.Debug("{class} {method} {event}", "DocumentViewModel", "ChangeConnection", "start");          
            var connStr = Connection == null ? string.Empty : Connection.ConnectionString;
            var msg = NewStatusBarMessage("Checking for PowerPivot model...");
            Log.Debug("{class} {method} {Event} ", "DocumentViewModel", "ChangeConnection", "starting async call to Excel");          
                
            Task.Run(() => Host.Proxy.HasPowerPivotModel).ContinueWith((x) =>
            {
                // todo - should we be checking for exceptions in this continuation
                try
                {
                    Log.Debug("{class} {method} {Event} ", "DocumentViewModel", "ChangeConnection", "recieved async result from Excel");
                    bool hasPpvtModel = x.Result;
                            
                    Log.Debug("{class} {method} Has PowerPivotModel: {hasPpvtModel} ", "DocumentViewModel", "ChangeConnection", hasPpvtModel);
                    msg.Dispose();

                    Execute.OnUIThread(() =>
                    {
                        var connDialog = new ConnectionDialogViewModel(connStr, _host, _eventAggregator, hasPpvtModel, this, SettingProvider);

                        _windowManager.ShowDialogBox(connDialog, settings: new Dictionary<string, object>
                                        {
                                            {"Top", 40},
                                            { "WindowStyle", WindowStyle.None},
                                            { "ShowInTaskbar", false},
                                            { "ResizeMode", ResizeMode.NoResize},
                                            { "Background", System.Windows.Media.Brushes.Transparent},
                                            { "AllowsTransparency",true}
                                        });
                    });
                    
                }
                catch (Exception ex)
                {
                    // if the task throws an exception the "real" exception is usually in the innerException
                    var innerMsg = ex.Message;
                    if (ex.InnerException != null) innerMsg = ex.InnerException.Message;
                    Log.Error("{class} {method} {message}", "DocumentViewModel", "ChangeConnection", innerMsg);
                    OutputError(innerMsg);
                }
                finally
                {
                    if (!msg.IsDisposed)
                    {
                        msg.Dispose(); // turn off the status bar message
                    }
                }
            }, TaskScheduler.Default);
            
        }

        public async Task<bool> HasPowerPivotModelAsync()
        {
           return await Task.Run(() => Host.Proxy.HasPowerPivotModel );
        }

        public string ConnectionError { get; set; }

        public bool IsConnected
        {
            get { 
                if (Connection == null) return false;
                return Connection.State == ConnectionState.Open;
            }
        }

        public bool IsQueryRunning 
        {
            get { return _queryRunning; }
            set {
                _queryRunning = value;
                NotifyOfPropertyChange(() => IsQueryRunning);
                NotifyOfPropertyChange(() => CanRunQuery);
            }
        }

        public bool IsTraceChanging
        {
            get { return _traceChanging; }
            set
            {
                _traceChanging = value;
                NotifyOfPropertyChange(() => IsTraceChanging);
                NotifyOfPropertyChange(() => CanRunQuery);
            }
        }

        public DmvPaneViewModel DmvPane { get; private set; }

        public OutputPaneViewModel OutputPane { get; set; }

        public QueryResultsPaneViewModel QueryResultsPane { get; set; }

        public QueryInfo QueryInfo { get; set; }

        private DialogResult PreProcessQuery(bool injectEvaluate)
        {
            // merge in any parameters
            QueryInfo = new QueryInfo(EditorText, injectEvaluate, _eventAggregator);
            DialogResult paramDialogResult = DialogResult.Skip;
            if (QueryInfo.NeedsParameterValues)
            {
                var paramDialog = new QueryParametersDialogViewModel(this, QueryInfo);


                _windowManager.ShowDialogBox(paramDialog, settings: new Dictionary<string, object>
                        {
                            { "WindowStyle", WindowStyle.None},
                            { "ShowInTaskbar", false},
                            { "ResizeMode", ResizeMode.NoResize},
                            { "Background", System.Windows.Media.Brushes.Transparent},
                            { "AllowsTransparency",true}

                        });
                paramDialogResult = paramDialog.DialogResult;
            }
                        
            return paramDialogResult;
        }

        public string QueryText
        {
            get {
                return QueryInfo.ProcessedQuery;
            }
        }

        public string EditorText
        {
            get
            {
                string qry = string.Empty;
                if (!Dispatcher.CurrentDispatcher.CheckAccess())
                {
                    Dispatcher.CurrentDispatcher.Invoke(new Func<string>(() =>
                        { qry = GetQueryTextFromEditor();
                            
                            return qry;
                        }));
                } else
                    qry = GetQueryTextFromEditor();

                
                // swap delimiters if not using default style
                if (_options.DefaultSeparator != DaxStudio.Interfaces.Enums.DelimiterType.Comma)
                {
                    qry = SwapDelimiters(qry);
                }
                return qry;
                
            }
        }

        #region Text Formatting Functions
        public void MergeParameters()
        {
            var editor = this.GetEditor();
            var txt = GetQueryTextFromEditor();
            var queryProcessor = new QueryInfo(txt, false, _eventAggregator);
            txt = queryProcessor.ProcessedQuery;
            if (editor.Dispatcher.CheckAccess())
            {
                if (editor.SelectionLength == 0)
                { editor.Text = txt; }
                else
                { editor.SelectedText = txt; }
            }
            else
            {
                editor.Dispatcher.Invoke(new System.Action(() =>
                {
                    if (editor.SelectionLength == 0)
                    { editor.Text = txt; }
                    else
                    { editor.SelectedText = txt; }
                }));
            }
        }

        public void Undo()
        {
            var editor = this.GetEditor();
            
            if (editor == null)
            {
                Log.Error("{class} {method} Unable to get a reference to the editor control", "DocumentViewModel", "Undo");
                _eventAggregator.PublishOnUIThread(new OutputMessage(MessageType.Error, "Undo: Unable to get a reference to the editor control"));
                return;
            }

            if (editor.Dispatcher.CheckAccess())
            {
                if (editor.CanUndo) editor.Undo();
            }
            else
            {
                editor.Dispatcher.Invoke(new System.Action(() =>
                {
                    if (editor.CanUndo) editor.Undo();
                }));
            }
        }

        public void Redo()
        {
            var editor = this.GetEditor();

            if (editor == null)
            {
                Log.Error("{class} {method} Unable to get a reference to the editor control", "DocumentViewModel", "Redo");
                _eventAggregator.PublishOnUIThread(new OutputMessage(MessageType.Error, "Redo: Unable to get a reference to the editor control"));
                return;
            }

            if (editor.Dispatcher.CheckAccess())
            {
                if (editor.CanRedo) editor.Redo();
            }
            else
            {
                editor.Dispatcher.Invoke(new System.Action(() =>
                {
                    if (editor.CanRedo) editor.Redo();
                }));
            }
        }
        private string GetQueryTextFromEditor()
        {
            var editor = GetEditor();
            string txt = "";
            if (editor.Dispatcher.CheckAccess())
            {
                txt = GetQueryTextFromEditorInternal(editor);
            }
            else
            {
                editor.Dispatcher.Invoke(new System.Action(()=> { txt = GetQueryTextFromEditorInternal(editor); }));
            }
            return txt;
        }

        private void SelectedTextToUpperInternal(DAXEditor.DAXEditor editor)
        {
            if (editor.SelectionLength == 0) return;
            editor.SelectedText = editor.SelectedText.ToUpper();   
        }

        private void SelectionToUpper()
        {
            var editor = GetEditor();
            if (editor.Dispatcher.CheckAccess())
            {
                SelectedTextToUpperInternal(editor);
            }
            else
            {
                editor.Dispatcher.Invoke(new System.Action(() => SelectedTextToUpperInternal(editor)));
            }
        }

        private void SelectedTextToLowerInternal(DAXEditor.DAXEditor editor)
        {
            if (editor.SelectionLength == 0) return;
            editor.SelectedText = editor.SelectedText.ToLower();
        }

        private void SelectionToLower()
        {
            var editor = GetEditor();
            if (editor.Dispatcher.CheckAccess())
            {
                SelectedTextToLowerInternal(editor);
            }
            else
            {
                editor.Dispatcher.Invoke(new System.Action(() => SelectedTextToLowerInternal(editor)));
            }
        }

        public void CommentSelection()
        {
            var editor = GetEditor();
            if (editor.Dispatcher.CheckAccess())
            {
                editor.CommentSelectedLines();
            }
            else
            {
                editor.Dispatcher.Invoke(new System.Action(() => editor.CommentSelectedLines()));
            }
        }

        public void UnCommentSelection()
        {
            var editor = GetEditor();
            if (editor.Dispatcher.CheckAccess())
            {
                editor.UncommentSelectedLines();
            }
            else
            {
                editor.Dispatcher.Invoke(new System.Action(() => editor.UncommentSelectedLines()));
            }
        }

        private string GetQueryTextFromEditorInternal(DAXEditor.DAXEditor editor)
        {
            var queryText = editor.SelectedText;
            if (editor.SelectionLength == 0)
            {
                queryText = editor.Text;
            }
            return queryText;
        }
        #endregion

        #region Execute Query
        private Timer _timer;
        private Stopwatch _queryStopWatch;

        public Stopwatch QueryStopWatch
        {
            get
            {
                if (_queryStopWatch == null) _queryStopWatch = new Stopwatch();
                return _queryStopWatch;
            }
        }

        public void RefreshElapsedTime()
        {
            NotifyOfPropertyChange(() => ElapsedQueryTime);
        }

        public DataTable ExecuteDataTableQuery(string daxQuery)
        {
            int row = 0;
            int col = 0;
            this._editor.Dispatcher.Invoke(() =>
            {
                if (_editor.SelectionLength > 0) { 
                    var loc = this._editor.Document.GetLocation(this._editor.SelectionStart);
                    row = loc.Line;
                    col = loc.Column;
                }
            });
            try
            {
                var c = Connection;
                foreach (var tw in TraceWatchers)
                {
                    if (tw.IsChecked && !tw.IsPaused)
                    {
                        tw.IsBusy = true;
                    }
                }
                if (_options.DefaultSeparator != DaxStudio.Interfaces.Enums.DelimiterType.Comma) {
                    var dsm = new DelimiterStateMachine(DaxStudio.Interfaces.Enums.DelimiterType.Comma);
                    daxQuery = dsm.ProcessString(daxQuery);
                } 
                _timer = new Timer(300);
                _timer.Elapsed += _timer_Elapsed;
                _timer.Start();
                _queryStopWatch = new Stopwatch();
                _queryStopWatch.Start();
                var dt = c.ExecuteDaxQueryDataTable(daxQuery);
                dt.FixColumnNaming(daxQuery);
                return dt;
            }
            catch (Exception e)
            {
                Debug.WriteLine(e);
                OutputError(e.Message,row,col);
                ActivateOutput();
                return null;
            }
            finally
            {
                _timer.Stop();
                _timer.Elapsed -= _timer_Elapsed;
                _timer.Dispose();
                NotifyOfPropertyChange(() => ElapsedQueryTime);
                _eventAggregator.PublishOnUIThread(new UpdateTimerTextEvent(ElapsedQueryTime));
                QueryCompleted();

            }

        }

        public AdomdDataReader ExecuteDataReaderQuery(string daxQuery)
        {
            int row = 0;
            int col = 0;
            this._editor.Dispatcher.Invoke(() =>
            {
                if (_editor.SelectionLength > 0)
                {
                    var loc = this._editor.Document.GetLocation(this._editor.SelectionStart);
                    row = loc.Line;
                    col = loc.Column;
                }
            });
            try
            {
                var c = Connection;
                foreach (var tw in TraceWatchers)
                {
                    if (tw.IsChecked && !tw.IsPaused)
                    {
                        tw.IsBusy = true;
                    }
                }
                _timer = new Timer(300);
                _timer.Elapsed += _timer_Elapsed;
                _timer.Start();
                _queryStopWatch = new Stopwatch();
                _queryStopWatch.Start();
                var dr = c.ExecuteReader(daxQuery);

                return dr;
            }
            catch (Exception e)
            {
                Debug.WriteLine(e);
                OutputError(e.Message, row, col);
                ActivateOutput();
                return null;
            }
            finally
            {
                _queryStopWatch.Stop();
                _timer.Stop();
                _timer.Elapsed -= _timer_Elapsed;
                _timer.Dispose();
                NotifyOfPropertyChange(() => ElapsedQueryTime);
                _eventAggregator.PublishOnUIThread(new UpdateTimerTextEvent(ElapsedQueryTime));
                // Can't call query completed here as for a DataReader we still need to stream the results back
                // we can't marke the query as complete until we've finished processing the DataReader
                //QueryCompleted();

            }

        }

        public string ElapsedQueryTime
        {
            get { return _queryStopWatch == null ? "" : _queryStopWatch.Elapsed.ToString(Constants.StatusBarTimerFormat); }
            
        }

        void _timer_Elapsed(object sender, ElapsedEventArgs e)
        {
            NotifyOfPropertyChange(() => ElapsedQueryTime);
            _eventAggregator.PublishOnUIThread(new UpdateTimerTextEvent(ElapsedQueryTime));
        }

        private void CancelQuery()
        {
            try
            {
                using (NewStatusBarMessage("Cancelling Query..."))
                {
                    var c = Connection;
                    c.Cancel();
                    QueryCompleted(true);
                    OutputWarning("Cancel of running query requested");
                }
            }
            catch (Exception e)
            {
                OutputError(e.Message);
                ActivateOutput();
            }
        }

        public Task CancelQueryAsync()
        {
            return Task.Run(()=>CancelQuery());
        }

        public Task<DataTable> ExecuteQueryAsync(string daxQuery)
        {
            return Task.Run(() => ExecuteDataTableQuery(daxQuery));
        }

        public async void Handle(RunQueryEvent message)
        {
            // if we can't run the query then do nothing 
            // (ribbon button will be disabled, but the following check blocks hotkey requests)
            if (!CanRunQuery) return;

            IsQueryRunning = true;
            
            NotifyOfPropertyChange(()=>CanRunQuery);
            if (message.ClearCache) await ClearDatabaseCacheAsync();
            RunQueryInternal(message);
            
        }

        private void RunQueryInternal(RunQueryEvent message)
        {
            var msg = NewStatusBarMessage("Running Query...");

            // somehow people are getting into this method while the connection is not open
            // even though the CanRun state should be false so this is a double check
            if (Connection.State != ConnectionState.Open)
            {
                Log.Error("{class} {method} Attempting run a query on a connection which is not open", "DocumentViewMode", "RunQueryInternal");
                _eventAggregator.PublishOnUIThread(new OutputMessage(MessageType.Error, "You cannot run a query on a connection which is not open"));
                _eventAggregator.PublishOnUIThread(new ConnectionChangedEvent(Connection, this));
                return;
            }



            if (PreProcessQuery(message.InjectEvaluate) == DialogResult.Cancel)
            {
                IsQueryRunning = false;
            }
            else
            {
                _eventAggregator.PublishOnUIThread(new QueryStartedEvent());
                
                currentQueryDetails = CreateQueryHistoryEvent(QueryText);

                message.ResultsTarget.OutputResultsAsync(this).ContinueWith((antecendant) =>
                {
                // todo - should we be checking for exceptions in this continuation
                IsQueryRunning = false;
                    NotifyOfPropertyChange(() => CanRunQuery);

                // if the server times trace watcher is not active then just record client timings
                if (!TraceWatchers.OfType<ServerTimesViewModel>().First().IsChecked && currentQueryDetails != null)
                    {
                        currentQueryDetails.ClientDurationMs = _queryStopWatch.ElapsedMilliseconds;
                        currentQueryDetails.RowCount = ResultsDataSet.RowCounts();
                        _eventAggregator.PublishOnUIThreadAsync(currentQueryDetails);
                    }

                    _eventAggregator.PublishOnUIThread(new QueryFinishedEvent());
                    msg.Dispose();
                }, TaskScheduler.Default);
            } 
        }

        private IQueryHistoryEvent CreateQueryHistoryEvent(string queryText)
        {
            QueryHistoryEvent qhe = null;
            try
            {
                
                //var queryText = includeQueryText ? this.QueryText : "";
                qhe = new QueryHistoryEvent(queryText, DateTime.Now, this.ServerName, this.SelectedDatabase, this.FileName);
                qhe.Status = QueryStatus.Running;
            }
            catch (Exception ex)
            {
                Log.Error(ex, "Error creating QueryHistory details");
                OutputWarning("Error saving query details to history pane");
            }
            return qhe;
        }
        #endregion

        public StatusBarViewModel StatusBar { get; set; }
        

        public DataTable ResultsTable
        {
            get { return QueryResultsPane.ResultsDataTable; }
            set { QueryResultsPane.ResultsDataTable = value; }
        }

        public DataSet ResultsDataSet
        {
            get { return QueryResultsPane.ResultsDataSet; }
            set { QueryResultsPane.ResultsDataSet = value; }
        }

        public bool CanRunQuery
        {
            // todo - do we need to track query traces changing?
            get { return !IsQueryRunning && !IsTraceChanging && IsConnected; }
        }

        #region Output Messages
        public void OutputMessage(string message)
        {
            OutputPane.AddInformation(message);
        }

        public void OutputMessage(string message, double duration)
        {
            OutputPane.AddInformation(message, duration);
        }

        public void OutputWarning(string warning)
        {
            OutputPane.AddWarning(warning);
        }

        public void OutputError(string error)
        {
            OutputError(error, double.NaN);
        }

        public void OutputError(string error, double durationMs)
        {

            //"Query ( , )"
            var m = _rexQueryError.Match(error);
            if (m.Success)
            {
                int line = 0;
                int.TryParse(m.Groups["line"].Value, out line);
                int col = 0;
                int.TryParse(m.Groups["col"].Value, out col);
                OutputError(error , line, col);
            }
            else
            {
                OutputPane.AddError(error, durationMs);
            }
        }

        public void OutputError(string error, int row, int column)
        {
            int msgRow = 0;
            int msgCol = 0;
            //"Query ( , )"
            var m = _rexQueryError.Match(error);
            if (m.Success)
            {
                int.TryParse(m.Groups["line"].Value, out msgRow);   
                int.TryParse(m.Groups["col"].Value, out msgCol);
                msgCol += column > 0 ? column -1 : 0;
                msgRow += row > 0 ? row -1 : 0;
            }
            _editor.Dispatcher.Invoke(() =>
            {
                _editor.DisplayErrorMarkings(msgRow, msgCol, 1, error);
            });
                
            OutputPane.AddError(error,msgRow,msgCol);
        }

        #endregion

        private void InsertTextAtCaret(string text)
        {
            var editor = GetEditor();
            editor.Document.Insert(editor.CaretOffset, text);
            editor.Focus();
        }

        private void InsertTextAtSelection(string text, bool selectInsertedText)
        {
            
            var editor = GetEditor();
            var startOffset = editor.CaretOffset;

            if (editor.SelectionLength == 0)
            {
                editor.Document.Insert(editor.SelectionStart, text);
            }
            else
            {
                editor.SelectedText = text;
                startOffset = editor.SelectionStart;
            }

            editor.Focus();

            if (selectInsertedText)
            {
                editor.Select(startOffset, text.Length);
            }
            
        }

        /*
        private int mTextEditorCaretOffset = 0;
        private int mTextEditorSelectionStart = 0;
        private int mTextEditorSelectionLength = 0;
        
        /// <summary>
        /// Get/set editor carret position
        /// for CTRL-TAB Support http://avalondock.codeplex.com/workitem/15079
        /// </summary>
        public int CaretOffset
        {
            get
            {
                return this.mTextEditorCaretOffset;
            }

            set
            {
                if (this.mTextEditorCaretOffset != value)
                {
                    this.mTextEditorCaretOffset = value;
                    this.NotifyOfPropertyChange(() => CaretOffset);
                }
            }
        }

        /// <summary>
        /// Get/set editor start of selection
        /// for CTRL-TAB Support http://avalondock.codeplex.com/workitem/15079
        /// </summary>
        public int TextEditorSelectionStart
        {
            get
            {
                return this.mTextEditorSelectionStart;
            }

            set
            {
                if (this.mTextEditorSelectionStart != value)
                {
                    this.mTextEditorSelectionStart = value;
                    this.NotifyOfPropertyChange(() => SelectionStart);
                }
            }
        }

        /// <summary>
        /// Get/set editor length of selection
        /// for CTRL-TAB Support http://avalondock.codeplex.com/workitem/15079
        /// </summary>
        public int TextEditorSelectionLength
        {
            get
            {
                return this.mTextEditorSelectionLength;
            }

            set
            {
                if (this.mTextEditorSelectionLength != value)
                {
                    this.mTextEditorSelectionLength = value;
                    this.NotifyOfPropertyChange(() => SelectionLength);
                }
            }
        }

        public int SelectionStart
        {
            get
            {
                int start = 0, length = 0;
                bool IsRectSelect = false;

                if (this.TxtControl != null)
                    this.TxtControl.CurrentSelection(out start, out length, out IsRectSelect);

                return start;
            }
        }

        public int SelectionLength
        {
            get
            {
                int start = 0, length = 0;
                bool IsRectSelect = false;

                if (this.TxtControl != null)
                    this.TxtControl.CurrentSelection(out start, out length, out IsRectSelect);

                return length;
            }
        }
        */

        public void Handle(SendTextToEditor message)
        {
            if (!string.IsNullOrEmpty(message.DatabaseName))
            {
                if (Databases.Contains(message.DatabaseName))
                    if (SelectedDatabase != message.DatabaseName)
                    {
                        MetadataPane.ChangeDatabase( message.DatabaseName);
                        OutputMessage($"Current Database changed to '{message.DatabaseName}'");
                    }
                    else
                        OutputWarning($"Could not switch to the '{message.DatabaseName}' database");
            }
            InsertTextAtSelection(message.TextToSend, message.RunQuery);
            //todo run the query
        }

        public void Handle(DefineMeasureOnEditor message)
        {
            DefineMeasureOnEditor(message.MeasureName, message.MeasureExpression);
        }

        //RRomano: Should this be on DaxEditor?

        const string MODELMEASURES_BEGIN = "---- MODEL MEASURES BEGIN ----";
        const string MODELMEASURES_END = "---- MODEL MEASURES END ----";
        // private Regex defineMeasureRegex = new Regex(@"(?<=DEFINE)((.|\n)*?)(?=EVALUATE|\z)", RegexOptions.Compiled | RegexOptions.IgnoreCase);
        private Regex defineMeasureRegex_ModelMeasures = new Regex(@"(?<=DEFINE)((.|\n)*?)(?=" + MODELMEASURES_END + @")", RegexOptions.Compiled | RegexOptions.IgnoreCase);
        private Regex defineMeasureRegex_DefineOnly = new Regex(@"(?<=DEFINE([\s\t])*?)(\w(.|\n)*?)(?=\z)", RegexOptions.Compiled | RegexOptions.IgnoreCase);

        private void DefineMeasureOnEditor(string measureName, string measureExpression)
        {
            var editor = GetEditor();

            // TODO (Marco 2018-08-04)
            //
            // We include a section ---- MODEL MEASURES ----
            // where we include all the measures
            // the section ends with ---- END MODEL MEASURES ----
            // so we append the measures at the end of that section

            // Try to find the DEFINE statements

            var currentText = editor.Text;                      
            
            var measureDeclaration = string.Format("MEASURE {0} = {1}", measureName, measureExpression);
            // TODO - expand measure expression and generate other measures here!!


            // If found then add the measure inside the DEFINE statement, if not then just paste the measure expression
            if (defineMeasureRegex_ModelMeasures.IsMatch(currentText))
            {                
                currentText = defineMeasureRegex_ModelMeasures.Replace(currentText, (m) =>
                {
                    var measuresText = new StringBuilder(m.Groups[1].Value);

                    measuresText.AppendLine(measureDeclaration);

                    return measuresText.ToString();


                });

                editor.Text = currentText;

                editor.Focus();
            }
            else if (defineMeasureRegex_DefineOnly.IsMatch(currentText))
            {
                currentText = defineMeasureRegex_DefineOnly.Replace(currentText, (m) => 
                {

                    var newSection = new StringBuilder();
                    newSection.AppendLine();
                    newSection.AppendLine(MODELMEASURES_BEGIN);
                    newSection.AppendLine(measureDeclaration);
                    newSection.AppendLine(MODELMEASURES_END);
                    newSection.AppendLine();
                    newSection.Append(m.Groups[0].Value);
                    
                    return newSection.ToString();

                });

                editor.Text = currentText;

                editor.Focus();
            }
            else
            {
                measureDeclaration = string.Format("DEFINE {1}{0}{1}", measureDeclaration, System.Environment.NewLine);

                InsertTextAtSelection(measureDeclaration,false);
            }                        
        }

        public void Handle(UpdateConnectionEvent message)
        {
            _logger.Info("In Handle<UpdateConnectionEvent>");
            Log.Debug("{Class} {Event} {ConnectionString} DB: {Database}", "DocumentViewModel", "Handle:UpdateConnectionEvent", message.Connection == null? "<null>":message.Connection.ConnectionString, message.DatabaseName);
            
            UpdateConnections(message.Connection, message.DatabaseName);
            var activeTrace = TraceWatchers.FirstOrDefault(t => t.IsChecked);
            _eventAggregator.PublishOnUIThread(new DocumentConnectionUpdateEvent(this,Databases,activeTrace));     
        }


        public void Handle(TraceWatcherToggleEvent message)
        {
            Log.Verbose("{Class} {Event} TraceWatcher:{TraceWatcher} IsActive:{IsActive}", "DocumentViewModel", "Handle(TraceWatcherToggleEvent", message.TraceWatcher.ToString(), message.IsActive);
            TraceWatchers.DisableAll();

            if (message.IsActive)
            {
                EnableTrace(message.TraceWatcher);
            }
            else
            {
                DisableTrace(message.TraceWatcher);
            }

        }

        private void DisableTrace(ITraceWatcher watcher)
        {
            IsTraceChanging = true;
            var otherTracesRunning = false;
           
            foreach (var tw in TraceWatchers)
            {
                if (tw.IsChecked) otherTracesRunning = true;
            }
            if (otherTracesRunning)
            {
                UpdateTraceEvents();
                return;
            }

            // If we got here no traces are running so shut everything down
            _eventAggregator.PublishOnUIThread(new TraceChangingEvent(QueryTraceStatus.Stopping));
            OutputMessage("Stopping Trace");
            // spin down trace as no tracewatchers are active
            ResetTracer();
            OutputMessage("Trace Stopped");
            _eventAggregator.PublishOnUIThread(new TraceChangedEvent(QueryTraceStatus.Stopped));
            TraceWatchers.EnableAll();
            IsTraceChanging = false;
        }

        private void EnableTrace(ITraceWatcher watcher)
        {
            try
            {
                IsTraceChanging = true;
                if (!ToolWindows.Contains(watcher))
                    ToolWindows.Add(watcher);

                // synch the ribbon buttons and the server timings pane
                if (watcher is ServerTimesViewModel && watcher.IsChecked)
                {
                    ((ServerTimesViewModel)watcher).ServerTimingDetails = ServerTimingDetails;
                }

                if (Tracer == null) CreateTracer();
                else UpdateTraceEvents();

                // spin up trace if one is not already running
                if (Tracer.Status != QueryTraceStatus.Started
                    && Tracer.Status != QueryTraceStatus.Starting)
                {
                    _eventAggregator.PublishOnUIThread(new TraceChangingEvent(QueryTraceStatus.Starting));
                    OutputMessage("Waiting for Trace to start");

                    var t = Tracer;
                    t.StartAsync(_options.TraceStartupTimeout).ContinueWith((p) =>
                    {
                        if (p.Exception != null)
                        {
                            p.Exception.Handle((x) =>
                            {
                                Log.Error("{class} {method} {message} {stacktrace}", "DocumentViewModel", "Handle<TraceWatcherToggleEvent>", x.Message, x.StackTrace);
                                OutputError("Error Starting Trace: " + x.Message);
                                return false;
                            });
                        };
                    }, TaskScheduler.Default);
                }
                // Disable other tracewatchers with different filter for current session values
                var activeTrace = TraceWatchers.FirstOrDefault(t => t.IsChecked);
                foreach (var tw in TraceWatchers)
                {
                    tw.CheckEnabled(this, activeTrace);
                }
            }
            catch (Exception ex)
            {
                Log.Error(ex, "{class} {method} {message}", "DocumentViewModel", "EnableTrace", "Error while enabling trace");
                _eventAggregator.PublishOnUIThread(new OutputMessage(MessageType.Error, "Error enabling Trace: " + ex.Message));
            }
            finally
            {
                IsTraceChanging = false;
            }
        }

        private void ResetTracer()
        {
            if (Tracer != null)
            {
                Tracer.Stop();
                Tracer.Dispose();
                _tracer = null;
            }
        }

        internal string AutoSaveFileName {
            get { return Path.Combine(Environment.ExpandEnvironmentVariables(Constants.AutoSaveFolder), $"{AutoSaveId.ToString()}.dax"); }
        }

        // writes the file out to a temp folder in case of crashes or unplanned restarts
        internal async Task AutoSave()
        {

            var fileName = AutoSaveFileName;
            AutoSaver.EnsureDirectoryExists(fileName);
            var editor = GetEditor();
            // if the editor is null that means that the view has not been loaded fully yet,
            // which means that this is a recovered autosave file and we don't need to re-save
            // it unless the user activates this document and makes a change
            if (editor == null) return;

            using (TextWriter tw = new StreamWriter(fileName, false, DefaultFileEncoding))
            {
                
                var text = string.Empty;
                editor.Dispatcher.Invoke(() =>
                {
                    text = editor.Text;
                });
                await tw.WriteAsync(text);
                tw.Close();
            }
            LastAutoSaveUtcTime = DateTime.UtcNow;
        }

        internal void DeleteAutoSave()
        {
            try
            {
                File.Delete(AutoSaveFileName);
                // trigger an autosave of the workspace to remove this file from the index
                _eventAggregator.PublishOnUIThreadAsync(new AutoSaveEvent());
            }
            catch { }
        }
        // this may be overkill, but we track UTC save and modified times just in case a user changes timezones
        public DateTime LastAutoSaveUtcTime { get; private set; }
        public DateTime LastModifiedUtcTime { get; private set; }

        public void Save()
        {
            if (!IsDiskFileName)
                SaveAs();
            else
            {
                try
                {
                    using (TextWriter tw = new StreamWriter(FileName, false, DefaultFileEncoding))
                    {
                        tw.Write(GetEditor().Text);
                        tw.Close();
                    }
                    // Save all visible TraceWatchers
                    foreach (var tw in ToolWindows)
                    {
                        var saver = tw as ISaveState;
                        if (saver != null)
                        {
                            saver.Save(FileName);
                        }
                    }
                    _eventAggregator.PublishOnUIThread(new FileSavedEvent(FileName));
                    IsDirty = false;
                    NotifyOfPropertyChange(() => DisplayName);
                    DeleteAutoSave();
                }
                catch (Exception ex)
                {
                    // catch and report any errors while trying to save
                    Log.Error(ex, "{class} {method} {message}", "DocumentViewModel", "Save", ex.Message);
                    _eventAggregator.PublishOnUIThread(new OutputMessage(MessageType.Error, $"Error saving: {ex.Message}"));
                }
                
            }
        }

        public async void PublishDaxFunctions() {
            if (!IsConnected)
            {
                MessageBoxEx.Show("The active query window is not connected to a data source. You need to be connected to a data source in order to use the publish functions option", "Publish DAX Functions", MessageBoxButton.OK, MessageBoxImage.Error);
                return;
            }
            
            Stopwatch publishStopWatch = new Stopwatch();
            publishStopWatch.Start();

            // Ping server to see whether the version is already there
            string ssasVersion = DaxMetadataInfo.Version.SSAS_VERSION;
            string metadataFilename = Path.GetTempFileName(); 
            try {
                _options.CanPublishDaxFunctions = false;
                using (var client = GetHttpClient()) {
                    client.Timeout = new TimeSpan(0, 0, 60); // set 30 second timeout
                    Log.Information("{class} {method} {message}", "DocumentViewModel", "PublishDaxFunctions", string.Format("Ping version {0} to DaxVersioning ", ssasVersion));
                    HttpResponseMessage response = await client.PostAsJsonAsync("api/v1/pingversion", new VersionRequest { SsasVersion = ssasVersion });  // responseTask.Result;
                    if (!response.IsSuccessStatusCode) {
                        publishStopWatch.Stop();
                        string pingResult = string.Format("Error from ping version: ", response.StatusCode.ToString());
                        Log.Information("{class} {method} {message}", "DocumentViewModel", "PublishDaxFunctions", pingResult);
                        OutputMessage(pingResult, publishStopWatch.ElapsedMilliseconds);
                        return;
                    }
                    response.EnsureSuccessStatusCode(); // probably redundant
                    string productFound = response.Content.ReadAsStringAsync().Result;
                    if (!(string.IsNullOrEmpty(productFound) || productFound == "null")) {
                        publishStopWatch.Stop();
                        string pingResult = string.Format("Result from ping version {0} : {1}", ssasVersion, productFound);
                        Log.Information("{class} {method} {message}", "DocumentViewModel", "PublishDaxFunctions", pingResult);
                        OutputMessage(pingResult, publishStopWatch.ElapsedMilliseconds);
                        return;
                    }
                    Log.Information("{class} {method} {message}", "DocumentViewModel", "PublishDaxFunctions", "No products from ping version - preparing metadata file");

                    // Always compress content
                    ExportDaxFunctions(metadataFilename, true);

                    var requestContent = new MultipartFormDataContent();
                    var fileContent = File.ReadAllBytes(metadataFilename);
                    var metadataContent = new ByteArrayContent(fileContent);

                    string uploadingMessage = string.Format("file {0} ({1} bytes)", metadataFilename, fileContent.Count());
                    Log.Information("{class} {method} {message}", "DocumentViewModel", "PublishDaxFunctions", string.Format("Uploading {0}", uploadingMessage));

                    metadataContent.Headers.ContentDisposition = new ContentDispositionHeaderValue("fileUpload") {
                        FileName = string.Format("DAX Functions {0}.zip", ssasVersion)
                    };
                    requestContent.Add(metadataContent);
                    await client.PostAsync("api/v1/uploadversion", requestContent);

                    Log.Information("{class} {method} {message}", "DocumentViewModel", "PublishDaxFunctions", "Upload completed");
                    publishStopWatch.Stop();
                    OutputMessage(string.Format("Uploaded DAX metadata v.{0}: {1}", ssasVersion, uploadingMessage), publishStopWatch.ElapsedMilliseconds);
                }
            }
            catch (Exception ex)
            {
                Log.Error(ex, "{class} {method} {message}", "DocumentViewModel", "PublishDaxFunctions",ex.Message);
                _eventAggregator.PublishOnUIThread(new OutputMessage(MessageType.Error, "Error Publishing DAX Functions: " + ex.Message));
            }
            finally {
                // Remove temporary filename
                if (File.Exists(metadataFilename)) {
                    File.Delete(metadataFilename);
                }
                _options.CanPublishDaxFunctions = true;
            }
        }
        public void ExportDaxFunctions() {
            if (!IsConnected)
            {
                MessageBoxEx.Show("The active query window is not connected to a data source. You need to be connected to a data source in order to use the export functions option", "Export DAX Functions", MessageBoxButton.OK, MessageBoxImage.Error);
                return;
            }
            // Configure save file dialog box
            var dlg = new Microsoft.Win32.SaveFileDialog {
                FileName = "DAX Functions " + DaxMetadataInfo.Version.SSAS_VERSION,
                DefaultExt = ".zip",
                Filter = "DAX metadata (ZIP)|*.zip|DAX metadata|*.json"
            };

            // Show save file dialog box
            var result = dlg.ShowDialog();

            // Process save file dialog box results 
            if (result == true) {
                // Save document 
                try
                {
                    ExportDaxFunctions(dlg.FileName);
                }
                catch (Exception ex)
                {
                    Log.Error(ex, "{class} {method} {message}", "DocumentViewModel", "ExportDaxFunctions", ex.Message);
                    OutputError($"Error Exporting Functions: {ex.Message}");
                }
            }
        }
        public void ExportDaxFunctions(string path) {
            string extension = Path.GetExtension(path).ToLower();
            bool compression = (extension == ".zip");
            ExportDaxFunctions(path, compression);
        }

        public void ExportDaxFunctions(string path, bool compression) {
            var info = DaxMetadataInfo;
            if (compression) {
                string pathJson = string.Format( @".\{0}.json", Path.GetFileNameWithoutExtension(path) );
                Uri uri = PackUriHelper.CreatePartUri(new Uri(pathJson, UriKind.Relative));
                using (Package package = Package.Open(path, FileMode.Create)) {
                    using (TextWriter tw = new StreamWriter(package.CreatePart(uri, "application/json", CompressionOption.Maximum).GetStream(),Encoding.Unicode)) {
                        tw.Write(JsonConvert.SerializeObject(info, Formatting.Indented));
                        tw.Close();
                    }
                    package.Close();
                }
            }
            else {
                using (TextWriter tw = new StreamWriter(path, false, Encoding.Unicode)) {
                    tw.Write(JsonConvert.SerializeObject(info, Formatting.Indented));
                    tw.Close();
                }
            }
        }

        // TODO: move Versionrequest definition elsewhere?
        public class VersionRequest {
            public string SsasVersion { get; set; }
        }
        internal HttpClient GetHttpClient() {
            var client = new HttpClient();
            
            //Uri _baseUri = new Uri(string.Format("http://localhost:1941/"));
            Uri _baseUri = new Uri(string.Format("http://daxversioningservice.azurewebsites.net/"));
            client.BaseAddress = _baseUri;
            client.DefaultRequestHeaders.Accept.Clear();
            client.DefaultRequestHeaders.Accept.Add(new MediaTypeWithQualityHeaderValue("application/json"));
            return client;
        }

        //
        public void SaveAs()
        {
            // Configure save file dialog box
            var dlg = new Microsoft.Win32.SaveFileDialog
                {
                    FileName = this.FileName?? _displayName ,
                    DefaultExt = ".dax",
                    Filter = "DAX documents|*.dax"
                };

            // Show save file dialog box
            var result = dlg.ShowDialog();

            // Process save file dialog box results 
            if (result == true)
            {
                // Save document 
                FileName = dlg.FileName;
                IsDiskFileName = true;
                _displayName = Path.GetFileName(FileName); 
                Save();
            }
            
        }

        public bool IsDiskFileName { get; set; }

        public void OpenFile()
        {    
            Execute.OnUIThread(() =>
            {
                Task.Run(() =>
                {
                    Execute.OnUIThread(() => { LoadFile(FileName); });
                }).ContinueWith((previousOutput) =>
                {
                    // todo - should we be checking for exceptions in this continuation
                    Execute.OnUIThread(() => { ChangeConnection(); });
                },TaskScheduler.Default).ContinueWith((previousOutput) =>
                {
                    // todo - should we be checking for exceptions in this continuation
                    Execute.OnUIThread(() => { IsDirty = false; });
                },TaskScheduler.Default);
            }) ;
            
        }

        private void LoadState()
        {
            if (!_isLoadingFile) return;
            // we can only load trace watchers if we are connected to a server
            //if (!this.IsConnected) return;

            foreach (var tw in TraceWatchers)
            {
                var loader = tw as ISaveState;
                if (loader == null) continue;
                loader.Load(FileName);
            }
            _isLoadingFile = false;
        }

        
        public void LoadFile(string fileName)
        {
            FileName = fileName;
            _isLoadingFile = true;
            _displayName = Path.GetFileName(FileName);
            IsDiskFileName = true;
            if (File.Exists(FileName))
            {
                try
                {
                    using (TextReader tr = new StreamReader(FileName, true))
                    {
                        // put contents in edit window
                        GetEditor().Text = tr.ReadToEnd();
                        tr.Close();
                    }
                }
                catch (Exception ex)
                {
                    // todo - need to test what happens if we enter this catch block
                    //        
                    _isLoadingFile = false;
                    Log.Error(ex, "{class} {method} {message}", "DocumentViewModel", "LoadFile", ex.Message);
                    OutputError($"Error opening file: {ex.Message}");
                }
            }
            else
            {
                Log.Warning("{class} {method} {message}", "DocumentViewModel", "LoadFile", $"File not found {FileName}");
                OutputError(string.Format("The file '{0}' was not found",FileName));
            }

            LoadState();

            IsDirty = false;
            State = DocumentState.Loaded;
        }
        
        public new string DisplayName
        {
            get { return _displayName;  }
            set { _displayName = value;
                NotifyOfPropertyChange(() => DisplayName);
            }
        }
        
        public void Handle(LoadFileEvent message)
        {
            FileName = message.FileName;
            IsDiskFileName = true;
            LoadFile(message.FileName);
        }

        public void Handle(CancelQueryEvent message)
        {
            CancelQuery();
        }
        

        public void Handle(ConnectEvent message)
        {
            _logger.Info("In Handle<ConnectEvent>");
            var msg = NewStatusBarMessage("Connecting...");
            
            Task.Run(() =>
                {
                    //var cnn = message.PowerPivotModeSelected
                    //                 ? Host.Proxy.GetPowerPivotConnection(message.ConnectionType, string.Format("Location=\"{0}\";Extended Properties=\"Location={0};\";Workstation ID=\"{0}\";", message.WorkbookName))
                    //                 : new ADOTabularConnection(message.ConnectionString, AdomdType.AnalysisServices);

                    var cnn = message.PowerPivotModeSelected
                                     ? Host.Proxy.GetPowerPivotConnection(message.ConnectionType,string.Format("Location=\"{0}\";Workstation ID=\"{0}\";", message.WorkbookName))
                                     : new ADOTabularConnection(message.ConnectionString, AdomdType.AnalysisServices);
                    cnn.IsPowerPivot = message.PowerPivotModeSelected;
                    cnn.ServerType = message.ServerType;

                    if (message.PowerBIFileName.Length > 0)
                    {
                        cnn.FileName = message.PowerBIFileName;
                    }
                    if (message.WorkbookName.Length > 0)
                    {
                        cnn.FileName = message.WorkbookName;
                    }
                    if (Dispatcher.CurrentDispatcher.CheckAccess())
                    {
                        Dispatcher.CurrentDispatcher.Invoke(new System.Action(() => {
                            SetupConnection(message, cnn);
                        }));
                    }
                    else
                    {
                        SetupConnection(message, cnn);
                    }
                    
                }).ContinueWith((taskResult) =>
                    {
                        if (taskResult.IsFaulted)
                        {
                            _eventAggregator.PublishOnUIThread(new OutputMessage(MessageType.Error, $"Error Connecting: {taskResult?.Exception?.InnerException?.Message}"));
                        }
                        else
                        {
                            // todo - should we be checking for exceptions in this continuation
                            var activeTrace = TraceWatchers.FirstOrDefault(t => t.IsChecked);
                            _eventAggregator.PublishOnUIThread(new DocumentConnectionUpdateEvent(this, Databases, activeTrace));//,IsPowerPivotConnection));
                            _eventAggregator.PublishOnUIThread(new ActivateDocumentEvent(this));
                            //LoadState();
                        }
                        msg.Dispose(); //reset the status message

                    }, TaskScheduler.Default);
            
        }

        private void SetupConnection(ConnectEvent message, ADOTabularConnection cnn)
        {
            if (Connection != null && Connection.State == ConnectionState.Open)
            {
                Connection.Close();
                Connection.Dispose();
            }

            if (cnn != null && cnn.State != ConnectionState.Open) cnn.Open();

            Connection = cnn;
            this.IsPowerPivot = message.PowerPivotModeSelected;
            this.Spid = cnn.SPID;
            //this.SelectedDatabase = cnn.Database.Name;
            CurrentWorkbookName = message.WorkbookName;

            //SelectedDatabase = message.DatabaseName;

            Databases = cnn.Databases.ToBindableCollection();
            

            if (Connection == null)
            { ServerName = "<Not Connected>"; }
            else
            {

                if (Connection.State == ConnectionState.Broken || Connection.State == ConnectionState.Closed)
                {
                    ServerName = "<Not Connected>";
                    Connection = null;
                }
                else
                {
                    if (Connection.IsPowerPivot)
                    {
                        ServerName = "<PowerPivot>";
                        ServerVersion = Connection.ServerVersion;
                    }
                    else
                    {
                        ServerName = Connection.ServerName;
                        ServerVersion = Connection.ServerVersion;
                    }

                    if (!string.IsNullOrEmpty(message.DatabaseName))
                    {
                        MetadataPane.ChangeDatabase(message.DatabaseName);
                    }

                    //if (!string.IsNullOrEmpty(message.DatabaseName)) {
                    //    var selectedDB = Databases.Where(db => db == message.DatabaseName).FirstOrDefault();
                    //    if (!string.IsNullOrEmpty(selectedDB))
                    //    Dispatcher.CurrentDispatcher.Invoke(() => { 
                    //        SelectedDatabase = selectedDB;
                    //    });
                    //}
                }
            }
        }
        

        public BindableCollection<string> Databases { get; private set; }
        public async Task ClearDatabaseCacheAsync()
        {
            try
            {
                var sw = Stopwatch.StartNew();
                currentQueryDetails = CreateQueryHistoryEvent(string.Empty);
                
                Connection.Database.ClearCache();
                OutputMessage(string.Format("Evaluating Calculation Script for Database: {0}", SelectedDatabase));
                await ExecuteQueryAsync("EVALUATE ROW(\"BLANK\",0)").ContinueWith((ascendant) =>
                {
                    // todo - should we be checking for exceptions in this continuation
                    sw.Stop();
                    var duration = sw.ElapsedMilliseconds;
                    OutputMessage(string.Format("Cache Cleared for Database: {0}", SelectedDatabase), duration);
                },TaskScheduler.Default);
            }
            catch (Exception ex)
            {
                OutputError(ex.Message);
            }
        }
        public void Handle(CancelConnectEvent message)
        {
            // make sure any other view models know that this document is the active one
            _eventAggregator.PublishOnUIThread(new ActivateDocumentEvent(this));

            if (Connection == null) return;
            // refresh the other views with the existing connection details
            if (Connection.State == ConnectionState.Open) _eventAggregator.PublishOnUIThread(new UpdateConnectionEvent(Connection));
        }

        public IResult GetShutdownTask()
        {
            //if (!IsDirty)
            //{
                ShutDownTraces();
            //}
            return IsDirty ? new ApplicationCloseCheck(this, DoCloseCheck) : null;
        }

        private void ShutDownTraces()
        {
            ResetTracer();
        }

        protected virtual void DoCloseCheck( Action<bool> callback)
        {
            
        //    var res = MessageBoxEx.Show(Application.Current.MainWindow,
        //        string.Format("\"{0}\" has unsaved changes.\nAre you sure you want to close this document without saving?.",_displayName),
        //        "Unsaved Changes", MessageBoxButton.YesNo
        //        );
            // don't close if the file has unsaved changes
            callback(!IsDirty);
        }

        public void Handle(SelectionChangeCaseEvent message)
        {
            switch (message.ChangeType)
            {
                case ChangeCase.ToUpper: SelectionToUpper();
                    break;
                case ChangeCase.ToLower: SelectionToLower();
                    break;
            }
        }

        public UnitViewModel SizeUnitLabel { get; set; }

        public void Handle(CommentEvent message)
        {
            if (message.CommentSelection)
            {
                CommentSelection();
            }
            else
            {
                UnCommentSelection();
            }
        }

        private DocumentState _documentState;
        public DocumentState State { get { return _documentState; }
            set { _documentState = value;
                // if we are recovering an autosave file then we
                // know that it's already been autosaved before
                // so we can set the last saved time to UtcNow
                if (_documentState == DocumentState.RecoveryPending)
                    LastAutoSaveUtcTime = DateTime.UtcNow;
            }
        }

        public string CurrentWorkbookName { get; set; }

        public bool ConnectedToPowerPivot
        {
            get { return Connection.IsPowerPivot; } 
        }

        private string _statusBarMessage = "Ready";
        //private string _selectedDatabase;
        public string StatusBarMessage
        {
            get
            { 
                return _statusBarMessage; 
            }
        }
        public string ServerName
        { get; private set;  }

        public IStatusBarMessage NewStatusBarMessage(string message)
        {
            return new StatusBarMessage(this, message);
        }

        internal void SetStatusBarMessage(string message)
        {
            _statusBarMessage = message;
            NotifyOfPropertyChange(() => StatusBarMessage);
        }

        public int Spid { get; private set; }
        public bool IsAdminConnection => Spid != -1 || Connection.Properties.ContainsKey("roles") || Connection.Properties.ContainsKey("EffectiveUserName") || Connection.IsPowerBIXmla;
        public bool IsPowerPivot {get; private set; }

        private bool _canCopy = true;
        public bool CanCopy { 
            get { return _canCopy; } 
            set { _canCopy = value;
                NotifyOfPropertyChange(() => CanCopy);
            } 
        }
        public void Copy() { this.GetEditor().Copy(); }
        private bool _canCut = true;
        public bool CanCut {get { return _canCut; } 
            set { _canCut = value;
                NotifyOfPropertyChange(() => CanCut);
            } }
        public void Cut() { this.GetEditor().Cut(); }
        private bool _canPaste = true;
        private bool _isLoadingFile;
        public bool CanPaste
        {
            get { return _canPaste; }
            set
            {
                _canPaste = value;
                NotifyOfPropertyChange(() => CanPaste);
            }
        }
        public void Paste() { this.GetEditor().Paste(); }

        public void SetResultsMessage(string message, OutputTargets icon)
        {
            QueryResultsPane.ResultsMessage = message;
            QueryResultsPane.ResultsIcon = icon;
        }

        public FindReplaceDialogViewModel FindReplaceDialog { get; set; }
        public GotoLineDialogViewModel GotoLineDialog { get; set; }

        #region Highlighting

        //private HighlightDelegate _defaultHighlightFunction;

        private List<HighlightPosition> InternalDefaultHighlightFunction(string text, int startOffset, int endOffset)
        {
            if (string.IsNullOrWhiteSpace(TextToHighlight)) return null; ;
            var list = new List<HighlightPosition>();
            var start = 0;
            var selStart = _editor.SelectionStart;
            var lineSelStart = -1;
            if (selStart >= startOffset && selStart <= endOffset)
            {
                lineSelStart = selStart - startOffset;
            }
            while (true)
            {
                var idx = text.IndexOf(TextToHighlight,start,StringComparison.InvariantCultureIgnoreCase);
                if (idx == -1) break;
                start = idx + 1;
                if (idx == lineSelStart) continue; // skip the currently selected text
                list.Add(new HighlightPosition() { Index = idx, Length = TextToHighlight.Length });
            }
            return list;
        }

        private void SetDefaultHighlightFunction()
        {
            SetHighlightFunction(InternalDefaultHighlightFunction );
        }

        private void SetHighlightFunction(HighlightDelegate highlightFunction)
        {
            _editor.HighlightFunction = highlightFunction;
        }
        #endregion

        public string TextToHighlight { get { return _editor.SelectedText; } }

        public void GotoLine()
        {

            Log.Debug("{class} {method} {event}", "DocumentViewModel", "GotoLine", "start");
            
            try
            {
                // create a gotoLineDialog view model                     
                var gotoLineDialog = new GotoLineDialogViewModel(this._editor);

                // show the dialog
                _windowManager.ShowDialogBox(gotoLineDialog, settings: new Dictionary<string, object>
                                {
                                    {"Top", 40},
                                    { "WindowStyle", WindowStyle.None},
                                    { "ShowInTaskbar", false},
                                    { "ResizeMode", ResizeMode.NoResize},
                                    { "Background", System.Windows.Media.Brushes.Transparent},
                                    { "AllowsTransparency",true}
                                });
            }
            catch (Exception ex)
            {
                // if the task throws an exception the "real" exception is usually in the innerException
                var innerMsg = ex.Message;
                if (ex.InnerException != null) innerMsg = ex.InnerException.Message;
                Log.Error("{class} {method} {message}", "DocumentViewModel", "GotoLine", innerMsg);
                OutputError(innerMsg);
            }
        }

        public void Find()
        {
            if (!string.IsNullOrWhiteSpace(SelectedText))
            {
                FindReplaceDialog.TextToFind = SelectedText;
            }
            FindReplaceDialog.ShowReplace = false;
            FindReplaceDialog.IsVisible = true;
        }
        public void Replace()
        {
            if (!string.IsNullOrWhiteSpace(SelectedText))
            {
                FindReplaceDialog.TextToFind = SelectedText;
            }
            FindReplaceDialog.ShowReplace = true;
            FindReplaceDialog.IsVisible = true;
        }

        public void Handle(OutputMessage message)
        {
            switch (message.MessageType)
            {
                case MessageType.Error:
                    OutputError(message.Text);
                    break;
                case MessageType.Warning:
                    OutputWarning(message.Text);
                    break;
                case MessageType.Information:
                    if (message.DurationMs > 0) OutputMessage(message.Text,message.DurationMs);
                    else OutputMessage(message.Text);
                    break;
            }
        }

        public void Handle(NavigateToLocationEvent message)
        {
            var lineOffset = 0;
            var colOffset = 0;
            var editor = GetEditor();

            if (editor.SelectionLength > 0)
            {
                // clear the selection
                editor.SelectionStart = 0;
                editor.SelectionLength = 0;
            }
            var caret = editor.TextArea.Caret;
            caret.Location = new TextLocation(message.Row + lineOffset, message.Column + colOffset);
            caret.BringCaretToView();

            
            editor.Dispatcher.BeginInvoke( new System.Threading.ThreadStart( () =>
            {
                editor.Focus();
                editor.TextArea.Focus();
                editor.TextArea.TextView.Focus();
                Keyboard.Focus(editor);
            }), DispatcherPriority.Input);
            
        }


        public void FormatQuery( bool formatAlternateStyle ) 
        {
            using (var msg = new StatusBarMessage(this, "Formatting Query..."))
            {

                Log.Verbose("{class} {method} {event}", "DocumentViewModel", "FormatQuery", "Start");
                int colOffset = 1;
                int rowOffset = 1;
                Log.Verbose("{class} {method} {event}", "DocumentViewModel", "FormatQuery", "Getting Query Text");
                // todo - do I want to disable the editor control while formatting is in progress???
                string qry;
                // if there is a selection send that to DocumentViewModel.com otherwise send all the text
                qry = _editor.SelectionLength == 0 ? _editor.Text : _editor.SelectedText;
                if (_editor.SelectionLength > 0)
                {
                    var loc = _editor.Document.GetLocation(_editor.SelectionStart);
                    colOffset = loc.Column;
                    rowOffset = loc.Line;
                }
                Log.Verbose("{class} {method} {event}", "DocumentViewModel", "FormatQuery", "About to Call daxformatter.com");


                ServerDatabaseInfo info = new Model.ServerDatabaseInfo();
                if (_connection != null && _connection.State == ConnectionState.Open)
                {
                    var serverName = _connection.IsPowerPivot | _connection.IsPowerBIorSSDT ? _connection.FileName : _connection.ServerName;
                    var databaseName = _connection.IsPowerPivot | _connection.IsPowerBIorSSDT ? _connection.FileName : _connection.Database?.Name;
                    try
                    {
                        info.ServerName = serverName ?? "";
                        info.ServerEdition = _connection.ServerEdition ?? "";
                        info.ServerType = _connection.ServerType ?? "";
                        info.ServerMode = _connection.ServerMode ?? "";
                        info.ServerLocation = _connection.ServerLocation ?? "";
                        info.ServerVersion = _connection.ServerVersion ?? "";
                        info.DatabaseName = databaseName ?? "";
                        info.DatabaseCompatibilityLevel = _connection.Database?.CompatibilityLevel ?? "";
                    }
                    catch (Exception ex)
                    {
                        Log.Warning(ex, "{class} {method} Unable to get server details for daxformatter call", "DocumentViewModel", "FormatQuery");
                    }
                }

                if (qry.Trim().Length == 0) return; // no query text to format so exit here

                DaxFormatterProxy.FormatDaxAsync(qry, info, _options, _eventAggregator, formatAlternateStyle ).ContinueWith((res) =>
                {
                    // todo - should we be checking for exceptions in this continuation
                    Log.Verbose("{class} {method} {event}", "DocumentViewModel", "FormatQuery", "daxformatter.com call complete");

                    try
                    {
                        if ((res.Result.errors == null) || (res.Result.errors.Count == 0))
                        {

                            _editor.Dispatcher.Invoke(() =>
                            {
                                _editor.IsReadOnly = true;
                                if (_editor.SelectionLength == 0)
                                {
                                    _editor.IsEnabled = false;
                                    _editor.Document.BeginUpdate();
                                    _editor.Document.Text = res.Result.FormattedDax.TrimEnd();
                                    _editor.Document.EndUpdate();
                                    _editor.IsEnabled = true;
                                }
                                else
                                {

                                    _editor.SelectedText = res.Result.FormattedDax.TrimEnd();
                                }
                                Log.Verbose("{class} {method} {event}", "DocumentViewModel", "FormatQuery", "Query Text updated");
                                OutputMessage("Query Formatted via daxformatter.com");
                            });
                        }
                        else
                        {

                            foreach (var err in res.Result.errors)
                            {
                                // write error 
                                // note: daxformatter.com returns 0 based coordinates so we add 1 to them
                                int errLine = err.line + 1;
                                int errCol = err.column + 1;

                                _editor.Dispatcher.Invoke(() =>
                                {
                                    // if the error is past the last line of the document
                                    // move back to the last character of the last line
                                    if (errLine > _editor.LineCount)
                                    {
                                        errLine = _editor.LineCount;
                                        errCol = _editor.Document.Lines[errLine - 1].TotalLength + 1;
                                    }
                                    // if the error is at the end of text then we need to move in 1 character
                                    var errOffset = _editor.Document.GetOffset(errLine, errCol);
                                    if (errOffset == _editor.Document.TextLength && !_editor.Text.EndsWith(" "))
                                    {
                                        _editor.Document.Insert(errOffset, " ");
                                    }

                                    // TODO - need to figure out if more than 1 character should be highlighted

                                    OutputError(string.Format("Query ({0}, {1}) {2} ", errLine, errCol, err.message), rowOffset, colOffset);
                                    ActivateOutput();
                                });

                                Log.Verbose("{class} {method} {event}", "DocumentViewModel", "FormatQuery", "Error markings set");
                            }

                        }
                    }
                    catch (Exception ex)
                    {
                        var exMsg = ex.Message;
                        if (ex is AggregateException)
                        {
                            exMsg = ex.InnerException.Message;
                        }
                        Log.Error("{Class} {Event} {Exception}", "DocumentViewModel", "FormatQuery", ex.Message);
                        Dispatcher.CurrentDispatcher.Invoke(() =>
                        {
                            OutputError(string.Format("DaxFormatter.com Error: {0}", exMsg));
                        });
                    }
                    finally
                    {
                        _editor.Dispatcher.Invoke(() =>
                        {
                            _editor.IsReadOnly = false;
                        });
                        msg.Dispose();
                        Log.Verbose("{class} {method} {end}", "DocumentViewModel", "FormatDax:End");
                    }
                }, TaskScheduler.Default);
            }
        }


        public bool HasDatabaseSchemaChanged()
        {
            try
            {
                if (IsQueryRunning) return false; // if query is running schema cannot have changed (and this connection will be busy with the query)
                if (Connection == null) return false;
                if (!IsConnected && !string.IsNullOrWhiteSpace(ServerName ))
                {
                    Log.Error("{class} {method} {message} ", "DocumentViewModel", "HasDatabaseSchemaChanged", "Connection is not open");
                    OutputError(string.Format("Error Connecting to server: {0}", ServerName));
                    ServerName = string.Empty; // clear the server name so that we don't throw this error again
                    ActivateOutput();
                    // need to reset ribbon buttons if there is an error on the connection
                    NotifyOfPropertyChange(() => IsConnected);
                    NotifyOfPropertyChange(() => CanRunQuery);
                    NotifyOfPropertyChange(() => IsQueryRunning);

                    _eventAggregator.PublishOnUIThread(new ConnectionClosedEvent());
                    return false;
                }
                if (!IsConnected) return false;
                if (Connection.Database == null) return false;
                return Connection.Database.HasSchemaChanged();
            }
            catch (Exception ex)
            {
                Log.Error("{class} {method} {message} {stacktrace}", "DocumentViewModel", "HasDatabaseSchemaChanged", ex.Message, ex.StackTrace);
                OutputError(string.Format("Error Connecting to server: {0}", ex.Message));
                ServerName = string.Empty; // clear the server name so that we don't throw this error again
                ActivateOutput();
                // need to reset ribbon buttons if there is an error on the connection
                NotifyOfPropertyChange(() => IsConnected);
                NotifyOfPropertyChange(() => CanRunQuery);
                NotifyOfPropertyChange(() => IsQueryRunning);

                _eventAggregator.PublishOnUIThread(new ConnectionClosedEvent());
                return false;
            }
        }

        internal void RefreshMetadata()
        {
            try
            {
                this.Connection.Refresh();
                this.MetadataPane.RefreshDatabases();// = CopyDatabaseList(this.Connection);
                this.Databases = MetadataPane.Databases;
                this.MetadataPane.ModelList = this.Connection.Database.Models;
                this.MetadataPane.RefreshMetadata();
                //NotifyOfPropertyChange(() => MetadataPane.SelectedModel);
                OutputMessage("Metadata Refreshed");
            }
            catch (Exception ex)
            {
                string msg = ex.Message;
                while (ex.InnerException != null)
                {
                    ex = ex.InnerException;
                    msg = ex.Message;
                }
                OutputError("Error Refreshing Metadata: " + ex.Message);
            }
        }
        private bool _isFocused;
        public bool IsFocused { get { return _isFocused; } set { _isFocused = value;  NotifyOfPropertyChange(()=>IsFocused); } }

        public void Handle(SetSelectedWorksheetEvent message)
        {
            SelectedWorksheet = message.Worksheet;
        }

        private IResultsTarget _selectedTarget;
        public IResultsTarget SelectedTarget
        {
            get { return _selectedTarget; }
        }
        public void Handle(QueryResultsPaneMessageEvent message)
        {
            _selectedTarget = message.Target;
        }

        public bool ServerTimingsChecked
        {
            get { 
                foreach (var tw in _traceWatchers)
                {
                    if (tw is ServerTimesViewModel)
                    {
                        return tw.IsChecked;
                    }
                }
                return false;
                //return _traceWatchers.Select(tw => tw.IsChecked && tw is ServerTimesViewModel).Count() > 0; 
            }
        }

        private ServerTimingDetailsViewModel _serverTimingDetails;
        public ServerTimingDetailsViewModel ServerTimingDetails { 
            get { return _serverTimingDetails; } 
            set { _serverTimingDetails = value;
            NotifyOfPropertyChange(() => ServerTimingDetails);
                } 
        }

        private DaxIntellisenseProvider _intellisenseProvider;
        
        public DaxIntellisenseProvider IntellisenseProvider
        {
            get { return _intellisenseProvider; }
            set
            {
                _intellisenseProvider = value;
            }
        }

        public object UniqueID { get { return _uniqueId; } }

        private int _rowCount = -1;
        private  string _serverVersion = "";
        public int RowCount { 
            get {return _rowCount;} 
            set {_rowCount = value;  NotifyOfPropertyChange(()=>RowCount);}

        }

        public void UpdateSettings()
        {
            var editor = GetEditor();
<<<<<<< HEAD
            if (_editor != null)
=======
            if (editor.ShowLineNumbers != _options.EditorShowLineNumbers)
            {
                editor.ShowLineNumbers = _options.EditorShowLineNumbers;
            }
            if (editor.FontFamily.Source != _options.EditorFontFamily)
            {
                editor.FontFamily = new System.Windows.Media.FontFamily( _options.EditorFontFamily);
            }
            if (editor.FontSize != _options.EditorFontSizePt)
            {
                editor.FontSize = _options.EditorFontSizePt;
                this.SizeUnitLabel.SetOneHundredPercentFontSize(_options.EditorFontSizePt);
                this.SizeUnitLabel.StringValue = "100";
            }
            /*
             * MARCO 2018-07-17 - How to set the font family and size of the result grid?
            var result = QueryResultsPane;
            if (result.FontFamily.Source != _options.ResultFontFamily)
            {
                result.FontFamily = new System.Windows.Media.FontFamily(_options.ResultFontFamily);
            }
            if (result.FontSize != _options.ResultFontSize)
            {
                result.FontSize = _options.ResultFontSize;
                this.SizeUnitLabel.SetOneHundredPercentFontSize(_options.ResultFontSize);
                this.SizeUnitLabel.StringValue = "100";
            }
            */
            if (_options.EditorEnableIntellisense)
            {
                _editor.EnableIntellisense(IntellisenseProvider);
            }
            else
>>>>>>> 4dea80ff
            {
                if (editor.ShowLineNumbers != _options.EditorShowLineNumbers)
                {
                    editor.ShowLineNumbers = _options.EditorShowLineNumbers;
                }
                if (editor.FontFamily.Source != _options.EditorFontFamily)
                {
                    editor.FontFamily = new System.Windows.Media.FontFamily(_options.EditorFontFamily);
                }
                if (editor.FontSize != _options.EditorFontSize)
                {
                    editor.FontSize = _options.EditorFontSize;
                    this.SizeUnitLabel.SetOneHundredPercentFontSize(_options.EditorFontSize);
                    this.SizeUnitLabel.StringValue = "100";
                }
                /*
                 * MARCO 2018-07-17 - How to set the font family and size of the result grid?
                var result = QueryResultsPane;
                if (result.FontFamily.Source != _options.ResultFontFamily)
                {
                    result.FontFamily = new System.Windows.Media.FontFamily(_options.ResultFontFamily);
                }
                if (result.FontSize != _options.ResultFontSize)
                {
                    result.FontSize = _options.ResultFontSize;
                    this.SizeUnitLabel.SetOneHundredPercentFontSize(_options.ResultFontSize);
                    this.SizeUnitLabel.StringValue = "100";
                }
                */
                if (_options.EditorEnableIntellisense)
                {
                    _editor.EnableIntellisense(IntellisenseProvider);
                }
                else
                {
                    _editor.DisableIntellisense();
                }
            }

        }

        public QueryHistoryPaneViewModel QueryHistoryPane { get; set; }

        public string ServerVersion
        {
            get { return _serverVersion; }
            set
            {
                _serverVersion = value;
                NotifyOfPropertyChange(() => ServerVersion);
            }
        }

        public ADOTabular.MetadataInfo.DaxMetadata DaxMetadataInfo
        {
            get {
                return _connection.DaxMetadataInfo;
            }
        }

        public void Handle(ExportDaxFunctionsEvent exportFunctions)
        {
            if (exportFunctions.AutoDelete) PublishDaxFunctions();
            else ExportDaxFunctions();
        }

        public void Handle(CloseTraceWindowEvent message)
        {
            message.TraceWatcher.IsChecked = false;
            ToolWindows.Remove(message.TraceWatcher);
        }

        public void Handle(ShowTraceWindowEvent message)
        {
            ToolWindows.Add(message.TraceWatcher);
        }

        public void Handle(DockManagerLoadLayout message)
        {
            try
            {
                var dm = this.GetDockManager();
                if (message.RestoreDefault)
                {
                    dm.RestoreDefaultLayout();
                    OutputMessage("Default Window Layout Restored");
                }
                else
                {
                    dm.LoadLayout();
                    OutputMessage("Window Layout Loaded");
                }
            }
            catch (Exception ex)
            {
                OutputError($"Error Loading Window Layout: {ex.Message}");
            }
        }

        public void Handle(DockManagerSaveLayout message)
        {
            try { 
                var dm = this.GetDockManager();
                dm.SaveLayout();
                OutputMessage("Window Layout Saved.");
            }
            catch (Exception ex)
            {
                OutputError($"Error Saving Window Layout: {ex.Message}");
            }
        }

        public void PreviewMouseLeftButtonUp()
        {
            // if it's open close the completion window when 
            // the left mouse button is clicked
            _editor.DisposeCompletionWindow();
        }

        #region ISaveable 
        public FileIcons Icon { get { 
            
            return  !IsDiskFileName || Path.GetExtension(FileName).ToLower() == ".dax" ? FileIcons.Dax : FileIcons.Other; } }
        public string FileAndExtension { get { 
            if (IsDiskFileName)
                return Path.GetFileName(FileName); 
            else
                return DisplayName.TrimEnd('*');
            } 
        }
        public string Folder { get { return IsDiskFileName ? Path.GetDirectoryName(FileName) : ""; } }
        private bool _shouldSave = true;
        private bool _traceChanging;

        public bool ShouldSave
        {
            get { return _shouldSave; }
            set { _shouldSave = value; NotifyOfPropertyChange(() => ShouldSave); }
        }
        public string ExtensionLabel { 
            get {
                var ext = Path.GetExtension(DisplayName).TrimStart('.').TrimEnd('*').ToUpper();
                return ext == "DAX" ? "" : ext;
            } 
        }

        //private Guid _autoSaveRecoveryId = Guid.Empty;
        //public Guid AutoSaveRecoveryId { get { return _autoSaveRecoveryId; } 
        //    set {
        //        _autoSaveRecoveryId = value;
        //        // we are recovering an autosave file, so it's already been autosaved
        //        LastAutoSaveUtcTime = DateTime.UtcNow;
        //    }
        //}
        #endregion

        #region Export Analysis Data

        public void ExportAnalysisData()
        {
            if (!IsConnected)
            {
                MessageBoxEx.Show("The active query window is not connected to a data source. You need to be connected to a data source in order to use the export functions option", "Export DAX Functions", MessageBoxButton.OK, MessageBoxImage.Error);
                return;
            }
            // Configure save file dialog box
            var dlg = new Microsoft.Win32.SaveFileDialog
            {
                FileName = "DaxStudioModelMetrics_" + this.SelectedDatabase,
                DefaultExt = ".vpax",
                Filter = "Analyzer Data (vpax)|*.vpax|Analyzer Data (vpa)|*.vpa"
                //Filter = "Vertipaq Analyzer Data File (vpa)|*.vpa"
            };

            // Show save file dialog box
            var result = dlg.ShowDialog();

            // Process save file dialog box results 
            if (result == true)
            {
                // Save document 
                ExportAnalysisData(dlg.FileName);
            }
        }
        public void ExportAnalysisData(string path)
        {
            using (var msg = new StatusBarMessage(this, "Exporting Model Metrics"))
            {
                string extension = Path.GetExtension(path).ToLower();
                
                try
                {
                    ExportAnalysisData(path, extension);
                    OutputMessage("Model Metrics exported successfully");
                }
                catch (Exception ex)
                {
                    Log.Error(ex, "{class} {method} Error Exporting Metrics", "DocumentViewModel", "ExportAnalysisData");
                    var exMsg = ex.GetAllMessages();
                    OutputError("Error exporting metrics: " + exMsg);
                }
            }
        }

        public void ExportAnalysisData(string path, string extension)
        {
            // Generate the data required for Vertipaq Analyzer
            var info = ModelAnalyzer.Create(_connection);

            //if (extension == ".vpa")
            //{
            //    // create gz compressed file
            //    //var gzfile = Path.Combine(Path.GetDirectoryName(path), string.Format(@".\{0}.json.gz", Path.GetFileNameWithoutExtension(path)));
            //    var gzfile = path;
            //    using (FileStream fs = new FileStream(gzfile, FileMode.Create))
            //    using (GZipStream zipStream = new GZipStream(fs, CompressionMode.Compress, false))
            //    using (MemoryStream ms = new MemoryStream(Encoding.UTF8.GetBytes(JsonConvert.SerializeObject(info, Formatting.Indented) ?? "")))
            //    {
            //        ms.Position = 0;
            //        ms.CopyTo(zipStream);
            //    }
            //}
            //else
            //{
                // create zipped .vpax file
                //Uri uri = PackUriHelper.CreatePartUri(new Uri("DaxStudioModelMetrics.json", UriKind.Relative));
                //using (Package package = Package.Open(path, FileMode.Create))
                //{
                //    using (TextWriter tw = new StreamWriter(package.CreatePart(uri, "application/json", CompressionOption.Maximum).GetStream(), DefaultFileEncoding))
                //    {
                //        tw.Write(JsonConvert.SerializeObject(info, Formatting.Indented));
                //        tw.Close();
                //    }
                //    package.Close();
                //}

                // create zipped .vpax2 file with individual csv files

                // setup CSVHelper to create tab delimited files
                CsvHelper.Configuration.Configuration config = new CsvHelper.Configuration.Configuration
                {
                    Delimiter = "\t"
                };

                using (Package package = Package.Open(path, FileMode.Create))
                {
                    foreach (DataTable dt in info.Tables)
                    {
                        Uri uri2 = PackUriHelper.CreatePartUri(new Uri($"{dt.TableName}.txt", UriKind.Relative));
                        using (StreamWriter sw = new StreamWriter(package.CreatePart(uri2, "application/text", CompressionOption.Maximum).GetStream(), DefaultFileEncoding))
                        using (CsvWriter csv = new CsvWriter(sw,config))
                        {

                            // Write columns
                            foreach (DataColumn column in dt.Columns)
                            {
                                csv.WriteField(column.ColumnName);
                            }
                            csv.NextRecord();

                            // Write row values
                            foreach (DataRow row in dt.Rows)
                            {
                                for (var i = 0; i < dt.Columns.Count; i++)
                                {
                                    csv.WriteField(row[i]);
                                }
                                csv.NextRecord();
                            }

                        }
                    }
                    package.Close();
                }

            //}  

            // write uncompressed json data
            //using (TextWriter tw = new StreamWriter(path, false, Encoding.Unicode))
            //{
            //    tw.Write(JsonConvert.SerializeObject(info, Formatting.Indented));
            //    tw.Close();
            //}
            
        }

        internal void AppendText(string paramXml)
        {
            var editor = this.GetEditor();

            if (editor.Dispatcher.CheckAccess())
            {
                editor.AppendText(paramXml);
            }
            else
            {
                editor.Dispatcher.Invoke(() => {
                    editor.AppendText(paramXml);
                });

            }
            
        }

        void IDropTarget.DragOver(IDropInfo dropInfo)
        {
            _eventAggregator.PublishOnUIThread(new OutputMessage(MessageType.Information, "OnDragOver Fired"));
            IntellisenseProvider?.CloseCompletionWindow();
            if (dropInfo.Data.Equals(string.Empty))
            {
                dropInfo.Effects = DragDropEffects.None;
            }
        }

        void IDropTarget.Drop(IDropInfo dropInfo)
        {
            return;
        }

        public void OnDragEnter(object sender, System.Windows.DragEventArgs e)
        {
            _eventAggregator.PublishOnUIThread(new OutputMessage(MessageType.Information, "OnDragEnter Fired"));
            IntellisenseProvider?.CloseCompletionWindow();
        }

        public void Handle(CopyConnectionEvent message)
        {
            _sourceDocument = message.SourceDocument;
        }

        public void Handle(UpdateGlobalOptions message)
        {
            UpdateTheme();
        }

        public void UpdateTheme()
        {
            NotifyOfPropertyChange(() => AvalonDockTheme);
            _editor?.SetSyntaxHighlightColorTheme(_options.Theme);
        }
        public void Handle(SelectedModelChangedEvent message)
        {
            // if there is not a running trace exit here
            if (_tracer == null) return;
            if (_tracer.Status != QueryTraceStatus.Started ) return;

            // reconnect any running traces to pick up the initial catalog property
            try
            {
                IsTraceChanging = true;
                _eventAggregator.PublishOnUIThreadAsync(new OutputMessage(MessageType.Information, $"Reconfiguring trace for database: {message.Document.SelectedDatabase}"));
                _tracer.Update(message.Document.SelectedDatabase);
            }
            finally
            {
                IsTraceChanging = false;
            }
        }
        #endregion

        public Xceed.Wpf.AvalonDock.Themes.Theme AvalonDockTheme { get {

                if (_options.Theme == "Dark") return new Theme.MonotoneTheme();
                else return null; // new Xceed.Wpf.AvalonDock.Themes.GenericTheme();
            }
        }
    }
}<|MERGE_RESOLUTION|>--- conflicted
+++ resolved
@@ -2855,43 +2855,7 @@
         public void UpdateSettings()
         {
             var editor = GetEditor();
-<<<<<<< HEAD
             if (_editor != null)
-=======
-            if (editor.ShowLineNumbers != _options.EditorShowLineNumbers)
-            {
-                editor.ShowLineNumbers = _options.EditorShowLineNumbers;
-            }
-            if (editor.FontFamily.Source != _options.EditorFontFamily)
-            {
-                editor.FontFamily = new System.Windows.Media.FontFamily( _options.EditorFontFamily);
-            }
-            if (editor.FontSize != _options.EditorFontSizePt)
-            {
-                editor.FontSize = _options.EditorFontSizePt;
-                this.SizeUnitLabel.SetOneHundredPercentFontSize(_options.EditorFontSizePt);
-                this.SizeUnitLabel.StringValue = "100";
-            }
-            /*
-             * MARCO 2018-07-17 - How to set the font family and size of the result grid?
-            var result = QueryResultsPane;
-            if (result.FontFamily.Source != _options.ResultFontFamily)
-            {
-                result.FontFamily = new System.Windows.Media.FontFamily(_options.ResultFontFamily);
-            }
-            if (result.FontSize != _options.ResultFontSize)
-            {
-                result.FontSize = _options.ResultFontSize;
-                this.SizeUnitLabel.SetOneHundredPercentFontSize(_options.ResultFontSize);
-                this.SizeUnitLabel.StringValue = "100";
-            }
-            */
-            if (_options.EditorEnableIntellisense)
-            {
-                _editor.EnableIntellisense(IntellisenseProvider);
-            }
-            else
->>>>>>> 4dea80ff
             {
                 if (editor.ShowLineNumbers != _options.EditorShowLineNumbers)
                 {
