﻿using ADOTabular;
using ADOTabular.AdomdClientWrappers;
using Caliburn.Micro;
using DAXEditor;
using DaxStudio.Interfaces;
using DaxStudio.UI.Events;
using DaxStudio.UI.Model;
using DaxStudio.UI.Utils;
using DaxStudio.UI.Views;
using ICSharpCode.AvalonEdit.Document;
using ICSharpCode.AvalonEdit.Editing;
using Serilog;
using System;
using System.Collections.Generic;
using System.Collections.ObjectModel;
using System.ComponentModel.Composition;
using System.Data;
using System.Diagnostics;
using System.IO;
using System.IO.Packaging;
using System.Text;
using System.Threading.Tasks;
using System.Timers;
using System.Windows;
using System.Windows.Threading;
using UnitComboLib.Unit.Screen;
using UnitComboLib.ViewModel;
using System.Linq;
using System.Text.RegularExpressions;
using System.Windows.Input;
using DaxStudio.UI.Interfaces;
using DaxStudio.QueryTrace;
using DaxStudio.QueryTrace.Interfaces;
using DaxStudio.UI.Enums;
using DaxStudio.UI.Utils.DelimiterTranslator;
using DaxStudio.UI.Extensions;
using Newtonsoft.Json;
using System.Net.Http;
using System.Net.Http.Headers;
using System.IO.Compression;
using DaxStudio.Common;
using GongSolutions.Wpf.DragDrop;
using System.ComponentModel;
using Xceed.Wpf.AvalonDock;
using CsvHelper;

namespace DaxStudio.UI.ViewModels
{



    [PartCreationPolicy(CreationPolicy.NonShared)]
    [Export(typeof (Screen))]
    [Export(typeof (DocumentViewModel))]
    public class DocumentViewModel : Screen
        , IDaxDocument
        , IHandle<CancelConnectEvent>
        , IHandle<CancelQueryEvent>
        , IHandle<CommentEvent>
        , IHandle<ConnectEvent>
        , IHandle<CloseTraceWindowEvent>
        , IHandle<CopyConnectionEvent>
        , IHandle<DefineMeasureOnEditor>
        , IHandle<ExportDaxFunctionsEvent>
        , IHandle<LoadFileEvent>
        , IHandle<NavigateToLocationEvent>
        , IHandle<OutputMessage>
        , IHandle<QueryResultsPaneMessageEvent>
        , IHandle<RunQueryEvent>
        , IHandle<SelectionChangeCaseEvent>
        , IHandle<SendTextToEditor>
        , IHandle<SelectedModelChangedEvent>
        , IHandle<SetSelectedWorksheetEvent>
        , IHandle<ShowTraceWindowEvent>
        , IHandle<TraceWatcherToggleEvent>
        , IHandle<UpdateConnectionEvent>
        , IHandle<DockManagerLoadLayout>
        , IHandle<DockManagerSaveLayout>
        , IHandle<UpdateGlobalOptions>
        , IDropTarget
        , IQueryRunner
        , IHaveShutdownTask
        , IConnection
        , ISaveable
    {
        // Changed from the original Unicode - if required we could make this an optional setting in future
        // but UTF8 seems to be the most sensible default going forward
        private readonly Encoding DefaultFileEncoding = Encoding.UTF8; 

        private ADOTabularConnection _connection;
        private IWindowManager _windowManager;
        private IEventAggregator _eventAggregator;
        private MetadataPaneViewModel _metadataPane;
        private IObservableCollection<object> _toolWindows;
        private BindableCollection<ITraceWatcher> _traceWatchers;
        private bool _queryRunning;
        private readonly IDaxStudioHost _host;
        private string _displayName = "";
        private ILog _logger;
        private RibbonViewModel _ribbon;
        private Regex _rexQueryError;
        private Guid _uniqueId;
        private IGlobalOptions _options;
        private IQueryHistoryEvent currentQueryDetails;
        private Guid _autoSaveId =  Guid.NewGuid();
        private DocumentViewModel _sourceDocument;
        private ISettingProvider SettingProvider { get; }
        [ImportingConstructor]
        public DocumentViewModel(IWindowManager windowManager, IEventAggregator eventAggregator, IDaxStudioHost host, RibbonViewModel ribbon, ServerTimingDetailsViewModel serverTimingDetails , IGlobalOptions options, ISettingProvider settingProvider)
        {
            _host = host;
            _eventAggregator = eventAggregator;
            _windowManager = windowManager;
            _ribbon = ribbon;
            SettingProvider = settingProvider;
            ServerTimingDetails = serverTimingDetails;
            _rexQueryError = new Regex(@"^(?:Query \()(?<line>\d+)(?:\s*,\s*)(?<col>\d+)(?:\s*\))(?<err>.*)$|Line\s+(?<line>\d+),\s+Offset\s+(?<col>\d+),(?<err>.*)$", RegexOptions.Compiled | RegexOptions.Multiline);
            _uniqueId = Guid.NewGuid();
            _options = options;
            Init(_ribbon);
        }

        public void Init(RibbonViewModel ribbon)
        {
            
            State = DocumentState.New;        
            var items = new ObservableCollection<UnitComboLib.ViewModel.ListItem>( ScreenUnitsHelper.GenerateScreenUnitList());
            
            SizeUnitLabel = new UnitViewModel(items, new ScreenConverter(_options.EditorFontSizePx), 0);
            SizeUnitLabel.PropertyChanged += SizeUnitLabelChanged;
            
            // Initialize default Tool Windows
            // HACK: could not figure out a good way of passing '_connection' and 'this' using IoC (MEF)
            MetadataPane =  new MetadataPaneViewModel(_connection, _eventAggregator, this, _options);
            FunctionPane = new FunctionPaneViewModel(_connection, _eventAggregator, this);
            DmvPane = new DmvPaneViewModel(_connection, _eventAggregator, this);
            OutputPane = IoC.Get<OutputPaneViewModel>();// (_eventAggregator);
            QueryResultsPane = IoC.Get<QueryResultsPaneViewModel>();//(_eventAggregator,_host);

            var globalHistory = IoC.Get<GlobalQueryHistory>();
            //var qryHistFactory = IoC.Get<Func<GlobalQueryHistory, IEventAggregator, DocumentViewModel, QueryHistoryPaneViewModel>>();
            QueryHistoryPane = new QueryHistoryPaneViewModel(globalHistory, _eventAggregator, this, _options);
            //QueryHistoryPane = IoC.Get<QueryHistoryPaneViewModel>();
            
            Document = new TextDocument();
            FindReplaceDialog = new FindReplaceDialogViewModel();
            _logger = LogManager.GetLog(typeof (DocumentViewModel));
            _selectedTarget = ribbon.SelectedTarget;
            SelectedWorksheet = Properties.Resources.DAX_Results_Sheet;

            var t = DaxFormatterProxy.PrimeConnectionAsync(_options, _eventAggregator);

        }

        private void SizeUnitLabelChanged(object sender, PropertyChangedEventArgs e)
        {
            _eventAggregator.PublishOnUIThreadAsync(new SizeUnitsUpdatedEvent((UnitViewModel)sender));
        }

        internal void LoadAutoSaveFile(Guid autoSaveId)
        {
            _isLoadingFile = true;
            var text = AutoSaver.GetAutoSaveText(autoSaveId);
            // put contents in edit window
            var editor = GetEditor();
            
            editor.Dispatcher.Invoke(() => {
                editor.Text = text;
            });
                
            LoadState();

            State = DocumentState.Loaded;

            _eventAggregator.PublishOnUIThread(new RecoverNextAutoSaveFileEvent());
        }




        public override void TryClose(bool? dialogResult = null)
        {
            base.TryClose(dialogResult);
        }
        
        public Guid AutoSaveId { get { return _autoSaveId; } set { _autoSaveId = value; } }

        private DAXEditor.DAXEditor _editor;
        /// <summary>
        /// Initialization that requires a reference to the editor control needs to happen here
        /// </summary>
        /// <param name="view"></param>
        protected override void OnViewLoaded(object view)
        {
            base.OnViewLoaded(view);
            _editor = GetEditor();

            // TODO - if theme is dark increase brightness of syntax highlights
            //_editor.ChangeColorBrightness(1.25);
            _editor.SetSyntaxHighlightColorTheme(_options.Theme);

            IntellisenseProvider = new DaxIntellisenseProvider(this, _editor, _eventAggregator, _options);
            UpdateSettings();
            if (_editor != null)
            {
                FindReplaceDialog.Editor = _editor;
                SetDefaultHighlightFunction(); 
                _editor.TextArea.Caret.PositionChanged += OnPositionChanged;
                _editor.TextChanged += OnDocumentChanged;
                _editor.PreviewDrop += OnDrop;
                _editor.PreviewDragEnter += OnDragEnter;

                _editor.OnPasting += OnPasting;
                
            }
            switch (this.State)
            {
                case DocumentState.LoadPending:
                    OpenFile();
                    break;
                case DocumentState.RecoveryPending:
                    LoadAutoSaveFile(AutoSaveId);
                    break;
            }

            if (_sourceDocument != null)
            {
                var cnn = _sourceDocument.Connection;
                _eventAggregator.PublishOnUIThread(new ConnectEvent(
                    cnn.ConnectionStringWithInitialCatalog,
                    cnn.IsPowerPivot,
                    cnn.IsPowerPivot ? _sourceDocument.FileName : "",
                    "",
                    cnn.IsPowerPivot ? "" : cnn.FileName,
                    cnn.ServerType)
                    { DatabaseName = cnn.Database.Name});

                _sourceDocument = null;
            }
        }

        private void OnPasting(object sender, DataObjectPastingEventArgs e)
        {
            
            try
            {
                string content = e.DataObject.GetData("UnicodeText", true) as string;
                if (_editor.SelectionLength > 0)
                {
                    // if we have a selection - delete the currently selected text
                    _editor.SelectedText = "";
                    _editor.SelectionLength = 0;
                }
                // strip out unicode "non-breaking" space characters \u00A0 and replace with standard spaces
                // the SSAS engine does not understand "non-breaking" spaces and throws a syntax error    
                _editor.Document.Insert(_editor.CaretOffset, content.Replace('\u00A0', ' '));

                // tell the paste event that it has been handled
                e.Handled = true;
            }
            catch (Exception ex)
            {
                Log.Error(ex, "Error while Pasting: {message}", ex.Message);
                OutputError($"Error while Pasting: {ex.Message}");
            }
            finally
            {
                e.CancelCommand();
            }
        }

        private void OnDrop(object sender, DragEventArgs e)
        {
            if (_editor.SelectionLength == 0)
            {
                
                e.Handled = true;
                var data = (string)e.Data.GetData(typeof(string));
                InsertTextAtCaret(data);
            }
        }

        void OnEditorLostKeyboardFocus(object sender, System.Windows.Input.KeyboardFocusChangedEventArgs e)
        {
            this.CanCopy = false;
            this.CanPaste = false;
            this.CanCut = false;
        }

        void OnEditorGotKeyboardFocus(object sender, System.Windows.Input.KeyboardFocusChangedEventArgs e)
        {
            this.CanCopy = true;
            this.CanPaste = true;
            this.CanCut = true;
        }

        void OnDragOver(object sender, DragEventArgs e)
        {
            _eventAggregator.PublishOnUIThread(new OutputMessage(MessageType.Information, "OnDragOver Fired"));
            IntellisenseProvider?.CloseCompletionWindow();
            if (e.Data.Equals(string.Empty))
            {
                e.Effects = DragDropEffects.None;
            }
        }

        private void OnDocumentChanged(object sender, EventArgs e)
        {
            //Log.Debug("{Class} {Event} {@EventArgs}", "DocumentViewModel", "OnDocumentChanged", e);          
            _logger.Info("In OnDocumentChanged");
            IsDirty = this._editor.Text.Length > 0;
            LastModifiedUtcTime = DateTime.UtcNow;
            NotifyOfPropertyChange(() => IsDirty);
            NotifyOfPropertyChange(() => DisplayName);
        }

        private void OnPositionChanged(object sender, EventArgs e)
        {
            var caret = sender as Caret;
            if (caret != null)
                _eventAggregator.PublishOnUIThread(new EditorPositionChangedMessage(caret.Column, caret.Line));
        }

        private bool _isDirty;

        public bool IsDirty
        {
            get { return _isDirty; }

            set
            {
                _isDirty = value;
                NotifyOfPropertyChange(()=>IsDirty);
                NotifyOfPropertyChange(()=>DisplayName);
            }
        }
    

        private IQueryTrace _tracer;

        public IQueryTrace Tracer
        {
            get
            {
                return _tracer;
            }
        }

        public void CreateTracer()
        {
            try
            {
                if (_connection == null) return;
                if (_tracer == null) // && _connection.Type != AdomdType.Excel)
                {
                    if (_connection.IsPowerPivot)
                    {
                        Log.Verbose("{class} {method} {event} ConnStr: {connectionstring} Type: {type} port: {port}", "DocumentViewModel", "Tracer", "about to create RemoteQueryTrace", _connection.ConnectionString, _connection.Type.ToString(), Host.Proxy.Port);
                        _tracer = QueryTraceEngineFactory.CreateRemote(_connection, GetTraceEvents(TraceWatchers), Host.Proxy.Port, _options, ShouldFilterForCurrentSession(TraceWatchers));
                    }
                    else
                    {
                        Log.Verbose("{class} {method} {event} ConnStr: {connectionstring} Type: {type} port: {port}", "DocumentViewModel", "Tracer", "about to create LocalQueryTrace", _connection.ConnectionString, _connection.Type.ToString());
                        _tracer = QueryTraceEngineFactory.CreateLocal(_connection, GetTraceEvents(TraceWatchers), _options, ShouldFilterForCurrentSession(TraceWatchers));
                    }
                    //_tracer.TraceEvent += TracerOnTraceEvent;
                    _tracer.TraceStarted += TracerOnTraceStarted;
                    _tracer.TraceCompleted += TracerOnTraceCompleted;
                    _tracer.TraceError += TracerOnTraceError;
                }
            }
            catch (AggregateException ex)
            {
                foreach (var innerEx in ex.InnerExceptions)
                {
                    Log.Error("{class} {method} {message} {stackTrace}", "DocumentViewModel", "CreateTrace", innerEx.Message, innerEx.StackTrace);
                }
            }
            catch (Exception ex)
            {
                Log.Error("{class} {method} {message} {stackTrace}", "DocumentViewModel", "CreateTrace", ex.Message, ex.StackTrace);
            }
        }

        private bool ShouldFilterForCurrentSession(BindableCollection<ITraceWatcher> traceWatchers)
        {
            var w = traceWatchers.FirstOrDefault(tw => tw.IsChecked && tw.FilterForCurrentSession);
            if (w != null) return true;
            return false;
        }

        private void UpdateTraceEvents()
        {
            _eventAggregator.PublishOnUIThread(new TraceChangingEvent(QueryTraceStatus.Starting));
            OutputMessage("Reconfiguring Trace");
            var events = GetTraceEvents(TraceWatchers);
            var newEventCnt = 0;
            _tracer.Events.Clear();
            _tracer.Events.Add(DaxStudioTraceEventClass.CommandBegin);
            _tracer.Events.Add(DaxStudioTraceEventClass.QueryEnd);
            foreach (var e in events)
            {
                if (!_tracer.Events.Contains(e))
                {
                    _tracer.Events.Add(e);
                    newEventCnt++;
                } 
            }
            _tracer.Update();
            Log.Debug("Trace Updated with {count} new events", newEventCnt);
        }

        private void TracerOnTraceError(object sender, string e)
        {
            OutputError(e);
            _eventAggregator.PublishOnUIThread(new TraceChangedEvent(QueryTraceStatus.Error));
        }

        private List<DaxStudioTraceEventClass> GetTraceEvents(BindableCollection<ITraceWatcher> traceWatchers)
        {
            var events = new List<DaxStudioTraceEventClass>();
            foreach (var tw in traceWatchers.Where(t => t.IsChecked == true))
            {
                foreach (var e in tw.MonitoredEvents)
                {
                    // Don't add DirectQueryEvent if the server does not support direct query session filters 
                    // and the options has not been enabled in the options screen
                    if (e == DaxStudioTraceEventClass.DirectQueryEnd && !_options.TraceDirectQuery && !_connection.ServerVersion.SupportsDirectQueryFilters())  continue;

                    // if the server version does not support Aggregate Table Events do not add them
                    if (e == DaxStudioTraceEventClass.AggregateTableRewriteQuery && !_connection.ServerVersion.SupportsAggregateTables()) continue;

                    // Add the even to the collection if we don't already have it
                    if (!events.Contains(e) )
                    {
                        events.Add(e);
                    }
                }
            }
            return events;
        }

        private void TracerOnTraceCompleted(object sender, IList<DaxStudioTraceEventArgs> capturedEvents)
        {
            var checkedTraceWatchers = from tw in TraceWatchers
                                       where tw.IsChecked == true
                                       select tw;

            foreach (var tw in checkedTraceWatchers)
            {
                tw.ProcessAllEvents(capturedEvents);
            }
            _eventAggregator.PublishOnUIThread(new QueryTraceCompletedEvent());
        }

        private void TracerOnTraceStarted(object sender, EventArgs e)
        {
            Log.Debug("{Class} {Event} {@TraceStartedEventArgs}", "DocumentViewModel", "TracerOnTraceStarted", e);
            Execute.OnUIThread(() => { 
                OutputMessage("Query Trace Started");
                TraceWatchers.EnableAll();
                _eventAggregator.PublishOnUIThread(new TraceChangedEvent(QueryTraceStatus.Started));
            }); 
        }

        //private void TracerOnTraceEvent(object sender, TraceEventArgs traceEventArgs)
        //{
        //    var checkedTraceWatchers = from tw in TraceWatchers 
        //                               where tw.IsChecked == true
        //                               select tw;
                
        //    foreach (var tw in checkedTraceWatchers)
        //    {
        //        tw.ProcessEvent(traceEventArgs);
        //    }
        //}

        // Use MEF to give us a collection of TraceWatcher factory objects
        // used to create unique instances of each TraceWatcher type per document
        [ImportMany(typeof(ITraceWatcher))]
        public List<ExportFactory<ITraceWatcher>> TraceWatcherFactories { get; set; }
        
        public BindableCollection<ITraceWatcher> TraceWatchers
        {
            // we use the factory to make sure that each DocumentViewModel has it's
            // own set of TraceWatchers so that they can be enabled/disabled per
            // document
            get
            {
                if (_traceWatchers == null)
                {
                    _traceWatchers = new BindableCollection<ITraceWatcher>();
                    foreach( var fac in TraceWatcherFactories)
                    {
                        var tw = fac.CreateExport().Value;
                        _traceWatchers.Add(tw);
                    }
                }
                return _traceWatchers;
            }
            
        }

        
        /// <summary>
        /// Properties added to this collection populate the available tool windows inside the document pane
        /// </summary>
        public IObservableCollection<object> ToolWindows
        {
            get
            {
                return _toolWindows ?? (_toolWindows = new BindableCollection<object>
                    {
                        MetadataPane,
                        FunctionPane,
                        DmvPane,
                        OutputPane,
                        QueryResultsPane,
                        QueryHistoryPane
                    });
            }
        }

        private DAXEditor.DAXEditor GetEditor()
        {
            DocumentView v = (DocumentView)GetView();
            return v?.daxEditor;
        }

        private DockingManager GetDockManager()
        {
            DocumentView v = (DocumentView)GetView();
            return v?.Document;
        }

        public TextDocument Document { get; set; }

        public void ActivateResults()
        {
            if (!TraceWatchers.Any(tw => tw.IsChecked))
            {
                // only activate if no trace watchers are active
                // otherwise we assume that the user will want to keep the
                QueryResultsPane.Activate();
            }
        }

        public void ActivateOutput()
        {
            OutputPane.Activate();
        }

        public void QueryCompleted()
        {
            QueryCompleted(false);
        }

        public void QueryCompleted(bool isCancelled)
        {
            _queryStopWatch.Stop();
            IsQueryRunning = false;
            NotifyOfPropertyChange(() => CanRunQuery);
            QueryResultsPane.IsBusy = false;  // TODO - this should be some sort of collection of objects with a specific interface, not a hard coded object reference
            if (currentQueryDetails != null)
            {
                currentQueryDetails.ClientDurationMs = _queryStopWatch.ElapsedMilliseconds;
                currentQueryDetails.RowCount = ResultsDataSet.RowCounts();
            }
            bool svrTimingsEnabled = false;
            foreach (var tw in TraceWatchers)
            {
                if (tw.IsChecked) tw.QueryCompleted(isCancelled, currentQueryDetails);
                var svrTimings = tw as ServerTimesViewModel;
                if (svrTimings != null) { svrTimingsEnabled = true; }

            }
            if (!svrTimingsEnabled && currentQueryDetails != null)
            {
                _eventAggregator.BeginPublishOnUIThread(currentQueryDetails);
            }
        }

        public IDaxStudioHost Host { get { return _host; } }

        private string _selectedWorksheet = "";
        public string SelectedWorksheet { get { return _selectedWorksheet; } 
            set { _selectedWorksheet = value; 
                NotifyOfPropertyChange(() => SelectedWorksheet); 
            } 
        }
        public string SelectedDatabase { get {
                return Connection?.Database?.Name;
                //if (_selectedDatabase == null && IsConnected)
                //{
                //    _selectedDatabase = Connection.Database.Name;
                //}
                //return _selectedDatabase;
            }
            //set
            //{
            //    if (value != _selectedDatabase)
            //    {
            //        _selectedDatabase = value;
            //        Connection.ChangeDatabase(value);
            //        var activeTrace = TraceWatchers.FirstOrDefault(t => t.IsChecked);
            //        _eventAggregator.PublishOnUIThread(new DocumentConnectionUpdateEvent(this, Databases,activeTrace));
            //        NotifyOfPropertyChange(() => SelectedDatabase);

            //        // set metadata pane SelectedDatabase
            //        MetadataPane.SelectedDatabase = MetadataPane.DatabasesView.Where(db => db.Name == _selectedDatabase).FirstOrDefault();

            //    }
            //}
        }

        //public string ConnectionString { get { return _connection.ConnectionString; } }

        public string ConnectionStringWithInitialCatalog {
            get {
                //var cubeEquals = this.Connection.IsMultiDimensional ? $";Cube={this.Sele}: "";
                //return string.Format("{0};Initial Catalog={1}", _connection.ConnectionString , SelectedDatabase );
                return Connection.ConnectionStringWithInitialCatalog;
            }
        }

        public MetadataPaneViewModel MetadataPane
        {
            get { return _metadataPane; }
            set { _metadataPane = value; }
        }

        public FunctionPaneViewModel FunctionPane { get; private set; }


        protected override void OnDeactivate(bool close)
        {
            Log.Debug("{Class} {Event} Close:{Value} Doc:{Document}", "DocumentViewModel", "OnDeactivated (close)", close, this.DisplayName);          
            base.OnDeactivate(close);
            _eventAggregator.Unsubscribe(this);
            _eventAggregator.Unsubscribe(QueryResultsPane);
            foreach (var tw in this.TraceWatchers)
            {
                _eventAggregator.Unsubscribe(tw);
            }
        }

        internal void CloseIntellisenseWindows()
        {
            IntellisenseProvider?.CloseCompletionWindow();
        }

        protected override void OnActivate()
        {
            Log.Debug("{Class} {Event} {Document}", "DocumentViewModel", "OnActivate", this.DisplayName);
            _logger.Info("In OnActivate");
            base.OnActivate();
            _eventAggregator.Subscribe(this);
            _eventAggregator.Subscribe(QueryResultsPane);
            foreach (var tw in this.TraceWatchers)
            {
                _eventAggregator.Subscribe(tw);
            }
            _ribbon.SelectedTarget = _selectedTarget;
            var loc = Document.GetLocation(0);
            //SelectedWorksheet = QueryResultsPane.SelectedWorksheet;

            // exit here if we are not in a state to run a query
            // means something is using the connection like
            // either a query is running or a trace is starting
            if (CanRunQuery)
            { 
                try
                {
                    if (HasDatabaseSchemaChanged())
                    {
                        RefreshMetadata();
                        OutputMessage("Model schema change detected - Metadata refreshed");
                    }
                }
                catch (Exception ex)
                {
                    Log.Error("{Class} {Method} {Exception}", "DocumentViewModel", "OnActivate [Updating Metadata]", ex);
                    OutputError(string.Format("Error Refreshing Metadata - {0}", ex.Message));
                }
            }

            try
            {
                _eventAggregator.PublishOnUIThread(new EditorPositionChangedMessage(loc.Column, loc.Line));
                _eventAggregator.PublishOnUIThread(new ActivateDocumentEvent(this));
            }
            catch (Exception ex)
            {
                Log.Error("{Class} {Method} {Exception}", "DocumentViewModel", "OnActivate", ex);
            }

        }

        public override void CanClose(Action<bool> callback)
        {
            DoCloseCheck(callback);
        }

        internal void SwapDelimiters()
        {
            if (_editor.SelectionLength > 0)
            {
                _editor.SelectedText = SwapDelimiters(_editor.SelectedText);
            }
            else
            {
                _editor.Text = SwapDelimiters(_editor.Text);
            }
        }

        private string SwapDelimiters(string selectedText)
        {
            var dsm = new DelimiterStateMachine();
            return dsm.ProcessString(selectedText);
        }

        public bool Close()
        {
            // Close the document's connection 
            if (Connection != null)
            {
                if (Connection.State != ConnectionState.Closed && Connection.State != ConnectionState.Broken)
                {
                    Connection.Close();
                }
            }

            var docTab = Parent as DocumentTabViewModel;
            docTab.CloseItem(this);
            if (docTab != null) docTab.Items.Remove(this);
            return true;
        }

        public ADOTabularConnection Connection
        {
            get { return _connection; }
            internal set
            {
                if (_connection == value)
                    return;
                
                UpdateConnections(value,"");
                Log.Debug("{Class} {Event} {Connection}", "DocumentViewModel", "Publishing ConnectionChangedEvent", _connection==null? "<null>": _connection.ConnectionString);
                NotifyOfPropertyChange(() => IsConnected);
                NotifyOfPropertyChange(() => IsAdminConnection);
                _eventAggregator.PublishOnUIThread(new ConnectionChangedEvent(_connection, this)); 
            } 
        }


        private void UpdateConnections(ADOTabularConnection value, string selectedDatabase)
        {
            _logger.Info("In UpdateConnections");
            OutputPane.AddInformation("Establishing Connection");
            Log.Debug("{Class} {Event} {Connection} {selectedDatabase}", "DocumentViewModel", "UpdateConnections"
                , value == null ? "<null>" : value.ConnectionString
                , selectedDatabase);
            if (value != null && value.State != ConnectionState.Open)
            {
                OutputPane.AddWarning(string.Format("Connection for server {0} is not open", value.ServerName));
                return;
            }
            using (NewStatusBarMessage("Refreshing Metadata..."))
            {
                if (value == null) return;
                _connection = value;
                NotifyOfPropertyChange(() => IsAdminConnection);
                var activeTrace = TraceWatchers.FirstOrDefault(t => t.IsChecked);
                // enable/disable traces depending on the current connection
                foreach (var traceWatcher in TraceWatchers)
                {
                    // on change of connection we need to disable traces as the will
                    // be pointing to the old connection
                    traceWatcher.IsChecked = false;
                    // then we need to check if the new connection can be traced
                    traceWatcher.CheckEnabled(this, activeTrace);
                }
                MetadataPane.Connection = _connection;
                FunctionPane.Connection = _connection;
                DmvPane.Connection = _connection;
                Execute.OnUIThread(() =>
               {
                   try
                   {
                       if (_editor == null) _editor = GetEditor();
                       //    _editor.UpdateKeywordHighlighting(_connection.Keywords);
                       _editor.UpdateFunctionHighlighting(_connection.AllFunctions);
                       Log.Information("{class} {method} {message}", "DocumentViewModel", "UpdateConnections", "SyntaxHighlighting updated");
                   }
                   catch (Exception ex)
                   {
                       Log.Error(ex, "{class} {method} {message}", "DocumentViewModel", "UpdateConnections", "Error Updating SyntaxHighlighting: " + ex.Message);
                   }
               });
            }
            if (Connection.Databases.Count == 0) {
                var msg = $"No Databases were found in the when connecting to {Connection.ServerName} ({Connection.ServerType})"
                + (Connection.ServerType=="PBI Desktop"?"\nIf your Power BI File is using a Live Connection please connect directly to the source model instead.": "");
                OutputWarning(msg);
            }
        }

        private Task UpdateConnectionsAsync(ADOTabularConnection value, string selectedDatabase)
        {
            Log.Debug("{Class} {Event} {Connection} {selectedDatabase}", "DocumentViewModel", "UpdateConnectionsAsync", value.ConnectionString,selectedDatabase);          
            return Task.Run(() =>
                {
                    UpdateConnections(value,selectedDatabase);
                });
        }

        public void ContentRendered()
        {
            if (Connection == null)
            {
                ChangeConnection();
            }
        }

        public string SelectedText { get {
                var editor = GetEditor();
                if (editor == null) return "";
                return editor.SelectedText;
            }
        }
        public string Text { get; set; }
        public string FileName { get; set; }

        public void ChangeConnection()
        {
            _eventAggregator.PublishOnUIThread(new ConnectionPendingEvent(this));
            Log.Debug("{class} {method} {event}", "DocumentViewModel", "ChangeConnection", "start");          
            var connStr = Connection == null ? string.Empty : Connection.ConnectionString;
            var msg = NewStatusBarMessage("Checking for PowerPivot model...");
            Log.Debug("{class} {method} {Event} ", "DocumentViewModel", "ChangeConnection", "starting async call to Excel");          
                
            Task.Run(() => Host.Proxy.HasPowerPivotModel).ContinueWith((x) =>
            {
                // todo - should we be checking for exceptions in this continuation
                try
                {
                    Log.Debug("{class} {method} {Event} ", "DocumentViewModel", "ChangeConnection", "recieved async result from Excel");
                    bool hasPpvtModel = x.Result;
                            
                    Log.Debug("{class} {method} Has PowerPivotModel: {hasPpvtModel} ", "DocumentViewModel", "ChangeConnection", hasPpvtModel);
                    msg.Dispose();

                    Execute.OnUIThread(() =>
                    {
                        var connDialog = new ConnectionDialogViewModel(connStr, _host, _eventAggregator, hasPpvtModel, this, SettingProvider);

                        _windowManager.ShowDialogBox(connDialog, settings: new Dictionary<string, object>
                                        {
                                            {"Top", 40},
                                            { "WindowStyle", WindowStyle.None},
                                            { "ShowInTaskbar", false},
                                            { "ResizeMode", ResizeMode.NoResize},
                                            { "Background", System.Windows.Media.Brushes.Transparent},
                                            { "AllowsTransparency",true}
                                        });
                    });
                    
                }
                catch (Exception ex)
                {
                    // if the task throws an exception the "real" exception is usually in the innerException
                    var innerMsg = ex.Message;
                    if (ex.InnerException != null) innerMsg = ex.InnerException.Message;
                    Log.Error("{class} {method} {message}", "DocumentViewModel", "ChangeConnection", innerMsg);
                    OutputError(innerMsg);
                }
                finally
                {
                    if (!msg.IsDisposed)
                    {
                        msg.Dispose(); // turn off the status bar message
                    }
                }
            }, TaskScheduler.Default);
            
        }

        public async Task<bool> HasPowerPivotModelAsync()
        {
           return await Task.Run(() => Host.Proxy.HasPowerPivotModel );
        }

        public string ConnectionError { get; set; }

        public bool IsConnected
        {
            get { 
                if (Connection == null) return false;
                return Connection.State == ConnectionState.Open;
            }
        }

        public bool IsQueryRunning 
        {
            get { return _queryRunning; }
            set {
                _queryRunning = value;
                NotifyOfPropertyChange(() => IsQueryRunning);
                NotifyOfPropertyChange(() => CanRunQuery);
            }
        }

        public bool IsTraceChanging
        {
            get { return _traceChanging; }
            set
            {
                _traceChanging = value;
                NotifyOfPropertyChange(() => IsTraceChanging);
                NotifyOfPropertyChange(() => CanRunQuery);
            }
        }

        public DmvPaneViewModel DmvPane { get; private set; }

        public OutputPaneViewModel OutputPane { get; set; }

        public QueryResultsPaneViewModel QueryResultsPane { get; set; }

        public QueryInfo QueryInfo { get; set; }

        private DialogResult PreProcessQuery(bool injectEvaluate)
        {
            // merge in any parameters
            QueryInfo = new QueryInfo(EditorText, injectEvaluate, _eventAggregator);
            DialogResult paramDialogResult = DialogResult.Skip;
            if (QueryInfo.NeedsParameterValues)
            {
                var paramDialog = new QueryParametersDialogViewModel(this, QueryInfo);


                _windowManager.ShowDialogBox(paramDialog, settings: new Dictionary<string, object>
                        {
                            { "WindowStyle", WindowStyle.None},
                            { "ShowInTaskbar", false},
                            { "ResizeMode", ResizeMode.NoResize},
                            { "Background", System.Windows.Media.Brushes.Transparent},
                            { "AllowsTransparency",true}

                        });
                paramDialogResult = paramDialog.DialogResult;
            }
                        
            return paramDialogResult;
        }

        public string QueryText
        {
            get {
                return QueryInfo.ProcessedQuery;
            }
        }

        public string EditorText
        {
            get
            {
                string qry = string.Empty;
                if (!Dispatcher.CurrentDispatcher.CheckAccess())
                {
                    Dispatcher.CurrentDispatcher.Invoke(new Func<string>(() =>
                        { qry = GetQueryTextFromEditor();
                            
                            return qry;
                        }));
                } else
                    qry = GetQueryTextFromEditor();

                
                // swap delimiters if not using default style
                if (_options.DefaultSeparator != DaxStudio.Interfaces.Enums.DelimiterType.Comma)
                {
                    qry = SwapDelimiters(qry);
                }
                return qry;
                
            }
        }

        #region Text Formatting Functions
        public void MergeParameters()
        {
            var editor = this.GetEditor();
            var txt = GetQueryTextFromEditor();
            var queryProcessor = new QueryInfo(txt, false, _eventAggregator);
            txt = queryProcessor.ProcessedQuery;
            if (editor.Dispatcher.CheckAccess())
            {
                if (editor.SelectionLength == 0)
                { editor.Text = txt; }
                else
                { editor.SelectedText = txt; }
            }
            else
            {
                editor.Dispatcher.Invoke(new System.Action(() =>
                {
                    if (editor.SelectionLength == 0)
                    { editor.Text = txt; }
                    else
                    { editor.SelectedText = txt; }
                }));
            }
        }

        public void Undo()
        {
            var editor = this.GetEditor();
            
            if (editor == null)
            {
                Log.Error("{class} {method} Unable to get a reference to the editor control", "DocumentViewModel", "Undo");
                _eventAggregator.PublishOnUIThread(new OutputMessage(MessageType.Error, "Undo: Unable to get a reference to the editor control"));
                return;
            }

            if (editor.Dispatcher.CheckAccess())
            {
                if (editor.CanUndo) editor.Undo();
            }
            else
            {
                editor.Dispatcher.Invoke(new System.Action(() =>
                {
                    if (editor.CanUndo) editor.Undo();
                }));
            }
        }

        public void Redo()
        {
            var editor = this.GetEditor();

            if (editor == null)
            {
                Log.Error("{class} {method} Unable to get a reference to the editor control", "DocumentViewModel", "Redo");
                _eventAggregator.PublishOnUIThread(new OutputMessage(MessageType.Error, "Redo: Unable to get a reference to the editor control"));
                return;
            }

            if (editor.Dispatcher.CheckAccess())
            {
                if (editor.CanRedo) editor.Redo();
            }
            else
            {
                editor.Dispatcher.Invoke(new System.Action(() =>
                {
                    if (editor.CanRedo) editor.Redo();
                }));
            }
        }
        private string GetQueryTextFromEditor()
        {
            var editor = GetEditor();
            string txt = "";
            if (editor.Dispatcher.CheckAccess())
            {
                txt = GetQueryTextFromEditorInternal(editor);
            }
            else
            {
                editor.Dispatcher.Invoke(new System.Action(()=> { txt = GetQueryTextFromEditorInternal(editor); }));
            }
            return txt;
        }

        private void SelectedTextToUpperInternal(DAXEditor.DAXEditor editor)
        {
            if (editor.SelectionLength == 0) return;
            editor.SelectedText = editor.SelectedText.ToUpper();   
        }

        private void SelectionToUpper()
        {
            var editor = GetEditor();
            if (editor.Dispatcher.CheckAccess())
            {
                SelectedTextToUpperInternal(editor);
            }
            else
            {
                editor.Dispatcher.Invoke(new System.Action(() => SelectedTextToUpperInternal(editor)));
            }
        }

        private void SelectedTextToLowerInternal(DAXEditor.DAXEditor editor)
        {
            if (editor.SelectionLength == 0) return;
            editor.SelectedText = editor.SelectedText.ToLower();
        }

        private void SelectionToLower()
        {
            var editor = GetEditor();
            if (editor.Dispatcher.CheckAccess())
            {
                SelectedTextToLowerInternal(editor);
            }
            else
            {
                editor.Dispatcher.Invoke(new System.Action(() => SelectedTextToLowerInternal(editor)));
            }
        }

        public void CommentSelection()
        {
            var editor = GetEditor();
            if (editor.Dispatcher.CheckAccess())
            {
                editor.CommentSelectedLines();
            }
            else
            {
                editor.Dispatcher.Invoke(new System.Action(() => editor.CommentSelectedLines()));
            }
        }

        public void UnCommentSelection()
        {
            var editor = GetEditor();
            if (editor.Dispatcher.CheckAccess())
            {
                editor.UncommentSelectedLines();
            }
            else
            {
                editor.Dispatcher.Invoke(new System.Action(() => editor.UncommentSelectedLines()));
            }
        }

        private string GetQueryTextFromEditorInternal(DAXEditor.DAXEditor editor)
        {
            var queryText = editor.SelectedText;
            if (editor.SelectionLength == 0)
            {
                queryText = editor.Text;
            }
            return queryText;
        }
        #endregion

        #region Execute Query
        private Timer _timer;
        private Stopwatch _queryStopWatch;

        public Stopwatch QueryStopWatch
        {
            get
            {
                if (_queryStopWatch == null) _queryStopWatch = new Stopwatch();
                return _queryStopWatch;
            }
        }

        public void RefreshElapsedTime()
        {
            NotifyOfPropertyChange(() => ElapsedQueryTime);
        }

        public DataTable ExecuteDataTableQuery(string daxQuery)
        {
            int row = 0;
            int col = 0;
            this._editor.Dispatcher.Invoke(() =>
            {
                if (_editor.SelectionLength > 0) { 
                    var loc = this._editor.Document.GetLocation(this._editor.SelectionStart);
                    row = loc.Line;
                    col = loc.Column;
                }
            });
            try
            {
                var c = Connection;
                foreach (var tw in TraceWatchers)
                {
                    if (tw.IsChecked && !tw.IsPaused)
                    {
                        tw.IsBusy = true;
                    }
                }
                if (_options.DefaultSeparator != DaxStudio.Interfaces.Enums.DelimiterType.Comma) {
                    var dsm = new DelimiterStateMachine(DaxStudio.Interfaces.Enums.DelimiterType.Comma);
                    daxQuery = dsm.ProcessString(daxQuery);
                } 
                _timer = new Timer(300);
                _timer.Elapsed += _timer_Elapsed;
                _timer.Start();
                _queryStopWatch = new Stopwatch();
                _queryStopWatch.Start();
                var dt = c.ExecuteDaxQueryDataTable(daxQuery);
                dt.FixColumnNaming(daxQuery);
                return dt;
            }
            catch (Exception e)
            {
                Debug.WriteLine(e);
                OutputError(e.Message,row,col);
                ActivateOutput();
                return null;
            }
            finally
            {
                _timer.Stop();
                _timer.Elapsed -= _timer_Elapsed;
                _timer.Dispose();
                NotifyOfPropertyChange(() => ElapsedQueryTime);
                _eventAggregator.PublishOnUIThread(new UpdateTimerTextEvent(ElapsedQueryTime));
                QueryCompleted();

            }

        }

        public AdomdDataReader ExecuteDataReaderQuery(string daxQuery)
        {
            int row = 0;
            int col = 0;
            this._editor.Dispatcher.Invoke(() =>
            {
                if (_editor.SelectionLength > 0)
                {
                    var loc = this._editor.Document.GetLocation(this._editor.SelectionStart);
                    row = loc.Line;
                    col = loc.Column;
                }
            });
            try
            {
                var c = Connection;
                foreach (var tw in TraceWatchers)
                {
                    if (tw.IsChecked && !tw.IsPaused)
                    {
                        tw.IsBusy = true;
                    }
                }
                _timer = new Timer(300);
                _timer.Elapsed += _timer_Elapsed;
                _timer.Start();
                _queryStopWatch = new Stopwatch();
                _queryStopWatch.Start();
                var dr = c.ExecuteReader(daxQuery);

                return dr;
            }
            catch (Exception e)
            {
                Debug.WriteLine(e);
                OutputError(e.Message, row, col);
                ActivateOutput();
                return null;
            }
            finally
            {
                _queryStopWatch.Stop();
                _timer.Stop();
                _timer.Elapsed -= _timer_Elapsed;
                _timer.Dispose();
                NotifyOfPropertyChange(() => ElapsedQueryTime);
                _eventAggregator.PublishOnUIThread(new UpdateTimerTextEvent(ElapsedQueryTime));
                // Can't call query completed here as for a DataReader we still need to stream the results back
                // we can't marke the query as complete until we've finished processing the DataReader
                //QueryCompleted();

            }

        }

        public string ElapsedQueryTime
        {
            get { return _queryStopWatch == null ? "" : _queryStopWatch.Elapsed.ToString(Constants.StatusBarTimerFormat); }
            
        }

        void _timer_Elapsed(object sender, ElapsedEventArgs e)
        {
            NotifyOfPropertyChange(() => ElapsedQueryTime);
            _eventAggregator.PublishOnUIThread(new UpdateTimerTextEvent(ElapsedQueryTime));
        }

        private void CancelQuery()
        {
            try
            {
                using (NewStatusBarMessage("Cancelling Query..."))
                {
                    var c = Connection;
                    c.Cancel();
                    QueryCompleted(true);
                    OutputWarning("Cancel of running query requested");
                }
            }
            catch (Exception e)
            {
                OutputError(e.Message);
                ActivateOutput();
            }
        }

        public Task CancelQueryAsync()
        {
            return Task.Run(()=>CancelQuery());
        }

        public Task<DataTable> ExecuteQueryAsync(string daxQuery)
        {
            return Task.Run(() => ExecuteDataTableQuery(daxQuery));
        }

        public async void Handle(RunQueryEvent message)
        {
            // if we can't run the query then do nothing 
            // (ribbon button will be disabled, but the following check blocks hotkey requests)
            if (!CanRunQuery) return;

            IsQueryRunning = true;
            
            NotifyOfPropertyChange(()=>CanRunQuery);
            if (message.ClearCache) await ClearDatabaseCacheAsync();
            RunQueryInternal(message);
            
        }

        private void RunQueryInternal(RunQueryEvent message)
        {
            var msg = NewStatusBarMessage("Running Query...");

            // somehow people are getting into this method while the connection is not open
            // even though the CanRun state should be false so this is a double check
            if (Connection.State != ConnectionState.Open)
            {
                Log.Error("{class} {method} Attempting run a query on a connection which is not open", "DocumentViewMode", "RunQueryInternal");
                _eventAggregator.PublishOnUIThread(new OutputMessage(MessageType.Error, "You cannot run a query on a connection which is not open"));
                _eventAggregator.PublishOnUIThread(new ConnectionChangedEvent(Connection, this));
                return;
            }



            if (PreProcessQuery(message.InjectEvaluate) == DialogResult.Cancel)
            {
                IsQueryRunning = false;
            }
            else
            {
                _eventAggregator.PublishOnUIThread(new QueryStartedEvent());
                
                currentQueryDetails = CreateQueryHistoryEvent(QueryText);

                message.ResultsTarget.OutputResultsAsync(this).ContinueWith((antecendant) =>
                {
                // todo - should we be checking for exceptions in this continuation
                IsQueryRunning = false;
                    NotifyOfPropertyChange(() => CanRunQuery);

                // if the server times trace watcher is not active then just record client timings
                if (!TraceWatchers.OfType<ServerTimesViewModel>().First().IsChecked && currentQueryDetails != null)
                    {
                        currentQueryDetails.ClientDurationMs = _queryStopWatch.ElapsedMilliseconds;
                        currentQueryDetails.RowCount = ResultsDataSet.RowCounts();
                        _eventAggregator.PublishOnUIThreadAsync(currentQueryDetails);
                    }

                    _eventAggregator.PublishOnUIThread(new QueryFinishedEvent());
                    msg.Dispose();
                }, TaskScheduler.Default);
            } 
        }

        private IQueryHistoryEvent CreateQueryHistoryEvent(string queryText)
        {
            QueryHistoryEvent qhe = null;
            try
            {
                
                //var queryText = includeQueryText ? this.QueryText : "";
                qhe = new QueryHistoryEvent(queryText, DateTime.Now, this.ServerName, this.SelectedDatabase, this.FileName);
                qhe.Status = QueryStatus.Running;
            }
            catch (Exception ex)
            {
                Log.Error(ex, "Error creating QueryHistory details");
                OutputWarning("Error saving query details to history pane");
            }
            return qhe;
        }
        #endregion

        public StatusBarViewModel StatusBar { get; set; }
        

        public DataTable ResultsTable
        {
            get { return QueryResultsPane.ResultsDataTable; }
            set { QueryResultsPane.ResultsDataTable = value; }
        }

        public DataSet ResultsDataSet
        {
            get { return QueryResultsPane.ResultsDataSet; }
            set { QueryResultsPane.ResultsDataSet = value; }
        }

        public bool CanRunQuery
        {
            // todo - do we need to track query traces changing?
            get { return !IsQueryRunning && !IsTraceChanging && IsConnected; }
        }

        #region Output Messages
        public void OutputMessage(string message)
        {
            OutputPane.AddInformation(message);
        }

        public void OutputMessage(string message, double duration)
        {
            OutputPane.AddInformation(message, duration);
        }

        public void OutputWarning(string warning)
        {
            OutputPane.AddWarning(warning);
        }

        public void OutputError(string error)
        {
            OutputError(error, double.NaN);
        }

        public void OutputError(string error, double durationMs)
        {

            //"Query ( , )"
            var m = _rexQueryError.Match(error);
            if (m.Success)
            {
                int line = 0;
                int.TryParse(m.Groups["line"].Value, out line);
                int col = 0;
                int.TryParse(m.Groups["col"].Value, out col);
                OutputError(error , line, col);
            }
            else
            {
                OutputPane.AddError(error, durationMs);
            }
        }

        public void OutputError(string error, int row, int column)
        {
            int msgRow = 0;
            int msgCol = 0;
            //"Query ( , )"
            var m = _rexQueryError.Match(error);
            if (m.Success)
            {
                int.TryParse(m.Groups["line"].Value, out msgRow);   
                int.TryParse(m.Groups["col"].Value, out msgCol);
                msgCol += column > 0 ? column -1 : 0;
                msgRow += row > 0 ? row -1 : 0;
            }
            _editor.Dispatcher.Invoke(() =>
            {
                _editor.DisplayErrorMarkings(msgRow, msgCol, 1, error);
            });
                
            OutputPane.AddError(error,msgRow,msgCol);
        }

        #endregion

        private void InsertTextAtCaret(string text)
        {
            var editor = GetEditor();
            editor.Document.Insert(editor.CaretOffset, text);
            editor.Focus();
        }

        private void InsertTextAtSelection(string text, bool selectInsertedText)
        {
            
            var editor = GetEditor();
            var startOffset = editor.CaretOffset;

            if (editor.SelectionLength == 0)
            {
                editor.Document.Insert(editor.SelectionStart, text);
            }
            else
            {
                editor.SelectedText = text;
                startOffset = editor.SelectionStart;
            }

            editor.Focus();

            if (selectInsertedText)
            {
                editor.Select(startOffset, text.Length);
            }
            
        }

        /*
        private int mTextEditorCaretOffset = 0;
        private int mTextEditorSelectionStart = 0;
        private int mTextEditorSelectionLength = 0;
        
        /// <summary>
        /// Get/set editor carret position
        /// for CTRL-TAB Support http://avalondock.codeplex.com/workitem/15079
        /// </summary>
        public int CaretOffset
        {
            get
            {
                return this.mTextEditorCaretOffset;
            }

            set
            {
                if (this.mTextEditorCaretOffset != value)
                {
                    this.mTextEditorCaretOffset = value;
                    this.NotifyOfPropertyChange(() => CaretOffset);
                }
            }
        }

        /// <summary>
        /// Get/set editor start of selection
        /// for CTRL-TAB Support http://avalondock.codeplex.com/workitem/15079
        /// </summary>
        public int TextEditorSelectionStart
        {
            get
            {
                return this.mTextEditorSelectionStart;
            }

            set
            {
                if (this.mTextEditorSelectionStart != value)
                {
                    this.mTextEditorSelectionStart = value;
                    this.NotifyOfPropertyChange(() => SelectionStart);
                }
            }
        }

        /// <summary>
        /// Get/set editor length of selection
        /// for CTRL-TAB Support http://avalondock.codeplex.com/workitem/15079
        /// </summary>
        public int TextEditorSelectionLength
        {
            get
            {
                return this.mTextEditorSelectionLength;
            }

            set
            {
                if (this.mTextEditorSelectionLength != value)
                {
                    this.mTextEditorSelectionLength = value;
                    this.NotifyOfPropertyChange(() => SelectionLength);
                }
            }
        }

        public int SelectionStart
        {
            get
            {
                int start = 0, length = 0;
                bool IsRectSelect = false;

                if (this.TxtControl != null)
                    this.TxtControl.CurrentSelection(out start, out length, out IsRectSelect);

                return start;
            }
        }

        public int SelectionLength
        {
            get
            {
                int start = 0, length = 0;
                bool IsRectSelect = false;

                if (this.TxtControl != null)
                    this.TxtControl.CurrentSelection(out start, out length, out IsRectSelect);

                return length;
            }
        }
        */

        public void Handle(SendTextToEditor message)
        {
            if (!string.IsNullOrEmpty(message.DatabaseName))
            {
                if (Databases.Contains(message.DatabaseName))
                    if (SelectedDatabase != message.DatabaseName)
                    {
                        MetadataPane.ChangeDatabase( message.DatabaseName);
                        OutputMessage($"Current Database changed to '{message.DatabaseName}'");
                    }
                    else
                        OutputWarning($"Could not switch to the '{message.DatabaseName}' database");
            }
            InsertTextAtSelection(message.TextToSend, message.RunQuery);
            //todo run the query
        }

        public void Handle(DefineMeasureOnEditor message)
        {
            DefineMeasureOnEditor(message.MeasureName, message.MeasureExpression);
        }

        //RRomano: Should this be on DaxEditor?

        const string MODELMEASURES_BEGIN = "---- MODEL MEASURES BEGIN ----";
        const string MODELMEASURES_END = "---- MODEL MEASURES END ----";
        // private Regex defineMeasureRegex = new Regex(@"(?<=DEFINE)((.|\n)*?)(?=EVALUATE|\z)", RegexOptions.Compiled | RegexOptions.IgnoreCase);
        private Regex defineMeasureRegex_ModelMeasures = new Regex(@"(?<=DEFINE)((.|\n)*?)(?=" + MODELMEASURES_END + @")", RegexOptions.Compiled | RegexOptions.IgnoreCase);
        private Regex defineMeasureRegex_DefineOnly = new Regex(@"(?<=DEFINE([\s\t])*?)(\w(.|\n)*?)(?=\z)", RegexOptions.Compiled | RegexOptions.IgnoreCase);

        private void DefineMeasureOnEditor(string measureName, string measureExpression)
        {
            var editor = GetEditor();

            // TODO (Marco 2018-08-04)
            //
            // We include a section ---- MODEL MEASURES ----
            // where we include all the measures
            // the section ends with ---- END MODEL MEASURES ----
            // so we append the measures at the end of that section

            // Try to find the DEFINE statements

            var currentText = editor.Text;                      
            
            var measureDeclaration = string.Format("MEASURE {0} = {1}", measureName, measureExpression);
            // TODO - expand measure expression and generate other measures here!!


            // If found then add the measure inside the DEFINE statement, if not then just paste the measure expression
            if (defineMeasureRegex_ModelMeasures.IsMatch(currentText))
            {                
                currentText = defineMeasureRegex_ModelMeasures.Replace(currentText, (m) =>
                {
                    var measuresText = new StringBuilder(m.Groups[1].Value);

                    measuresText.AppendLine(measureDeclaration);

                    return measuresText.ToString();


                });

                editor.Text = currentText;

                editor.Focus();
            }
            else if (defineMeasureRegex_DefineOnly.IsMatch(currentText))
            {
                currentText = defineMeasureRegex_DefineOnly.Replace(currentText, (m) => 
                {

                    var newSection = new StringBuilder();
                    newSection.AppendLine();
                    newSection.AppendLine(MODELMEASURES_BEGIN);
                    newSection.AppendLine(measureDeclaration);
                    newSection.AppendLine(MODELMEASURES_END);
                    newSection.AppendLine();
                    newSection.Append(m.Groups[0].Value);
                    
                    return newSection.ToString();

                });

                editor.Text = currentText;

                editor.Focus();
            }
            else
            {
                measureDeclaration = string.Format("DEFINE {1}{0}{1}", measureDeclaration, System.Environment.NewLine);

                InsertTextAtSelection(measureDeclaration,false);
            }                        
        }

        public void Handle(UpdateConnectionEvent message)
        {
            _logger.Info("In Handle<UpdateConnectionEvent>");
            Log.Debug("{Class} {Event} {ConnectionString} DB: {Database}", "DocumentViewModel", "Handle:UpdateConnectionEvent", message.Connection == null? "<null>":message.Connection.ConnectionString, message.DatabaseName);
            
            UpdateConnections(message.Connection, message.DatabaseName);
            var activeTrace = TraceWatchers.FirstOrDefault(t => t.IsChecked);
            _eventAggregator.PublishOnUIThread(new DocumentConnectionUpdateEvent(this,Databases,activeTrace));     
        }


        public void Handle(TraceWatcherToggleEvent message)
        {
            Log.Verbose("{Class} {Event} TraceWatcher:{TraceWatcher} IsActive:{IsActive}", "DocumentViewModel", "Handle(TraceWatcherToggleEvent", message.TraceWatcher.ToString(), message.IsActive);
            TraceWatchers.DisableAll();

            if (message.IsActive)
            {
                EnableTrace(message.TraceWatcher);
            }
            else
            {
                DisableTrace(message.TraceWatcher);
            }

        }

        private void DisableTrace(ITraceWatcher watcher)
        {
            IsTraceChanging = true;
            var otherTracesRunning = false;
           
            foreach (var tw in TraceWatchers)
            {
                if (tw.IsChecked) otherTracesRunning = true;
            }
            if (otherTracesRunning)
            {
                UpdateTraceEvents();
                return;
            }

            // If we got here no traces are running so shut everything down
            _eventAggregator.PublishOnUIThread(new TraceChangingEvent(QueryTraceStatus.Stopping));
            OutputMessage("Stopping Trace");
            // spin down trace as no tracewatchers are active
            ResetTracer();
            OutputMessage("Trace Stopped");
            _eventAggregator.PublishOnUIThread(new TraceChangedEvent(QueryTraceStatus.Stopped));
            TraceWatchers.EnableAll();
            IsTraceChanging = false;
        }

        private void EnableTrace(ITraceWatcher watcher)
        {
            try
            {
                IsTraceChanging = true;
                if (!ToolWindows.Contains(watcher))
                    ToolWindows.Add(watcher);

                // synch the ribbon buttons and the server timings pane
                if (watcher is ServerTimesViewModel && watcher.IsChecked)
                {
                    ((ServerTimesViewModel)watcher).ServerTimingDetails = ServerTimingDetails;
                }

                if (Tracer == null) CreateTracer();
                else UpdateTraceEvents();

                // spin up trace if one is not already running
                if (Tracer.Status != QueryTraceStatus.Started
                    && Tracer.Status != QueryTraceStatus.Starting)
                {
                    _eventAggregator.PublishOnUIThread(new TraceChangingEvent(QueryTraceStatus.Starting));
                    OutputMessage("Waiting for Trace to start");

                    var t = Tracer;
                    t.StartAsync(_options.TraceStartupTimeout).ContinueWith((p) =>
                    {
                        if (p.Exception != null)
                        {
                            p.Exception.Handle((x) =>
                            {
                                Log.Error("{class} {method} {message} {stacktrace}", "DocumentViewModel", "Handle<TraceWatcherToggleEvent>", x.Message, x.StackTrace);
                                OutputError("Error Starting Trace: " + x.Message);
                                return false;
                            });
                        };
                    }, TaskScheduler.Default);
                }
                // Disable other tracewatchers with different filter for current session values
                var activeTrace = TraceWatchers.FirstOrDefault(t => t.IsChecked);
                foreach (var tw in TraceWatchers)
                {
                    tw.CheckEnabled(this, activeTrace);
                }
            }
            catch (Exception ex)
            {
                Log.Error(ex, "{class} {method} {message}", "DocumentViewModel", "EnableTrace", "Error while enabling trace");
                _eventAggregator.PublishOnUIThread(new OutputMessage(MessageType.Error, "Error enabling Trace: " + ex.Message));
            }
            finally
            {
                IsTraceChanging = false;
            }
        }

        private void ResetTracer()
        {
            if (Tracer != null)
            {
                Tracer?.Stop();
                Tracer?.Dispose();
                _tracer = null;
            }
        }

        internal string AutoSaveFileName {
            get { return Path.Combine(Environment.ExpandEnvironmentVariables(Constants.AutoSaveFolder), $"{AutoSaveId.ToString()}.dax"); }
        }

        // writes the file out to a temp folder in case of crashes or unplanned restarts
        internal async Task AutoSave()
        {

            var fileName = AutoSaveFileName;
            AutoSaver.EnsureDirectoryExists(fileName);
            var editor = GetEditor();
            // if the editor is null that means that the view has not been loaded fully yet,
            // which means that this is a recovered autosave file and we don't need to re-save
            // it unless the user activates this document and makes a change
            if (editor == null) return;

            using (TextWriter tw = new StreamWriter(fileName, false, DefaultFileEncoding))
            {
                
                var text = string.Empty;
                editor.Dispatcher.Invoke(() =>
                {
                    text = editor.Text;
                });
                await tw.WriteAsync(text);
                tw.Close();
            }
            LastAutoSaveUtcTime = DateTime.UtcNow;
        }

        internal void DeleteAutoSave()
        {
            try
            {
                File.Delete(AutoSaveFileName);
                // trigger an autosave of the workspace to remove this file from the index
                _eventAggregator.PublishOnUIThreadAsync(new AutoSaveEvent());
            }
            catch { }
        }
        // this may be overkill, but we track UTC save and modified times just in case a user changes timezones
        public DateTime LastAutoSaveUtcTime { get; private set; }
        public DateTime LastModifiedUtcTime { get; private set; }

        public void Save()
        {
            if (!IsDiskFileName)
                SaveAs();
            else
            {
                try
                {
                    using (TextWriter tw = new StreamWriter(FileName, false, DefaultFileEncoding))
                    {
                        tw.Write(GetEditor().Text);
                        tw.Close();
                    }
                    // Save all visible TraceWatchers
                    foreach (var tw in ToolWindows)
                    {
                        var saver = tw as ISaveState;
                        if (saver != null)
                        {
                            saver.Save(FileName);
                        }
                    }
                    _eventAggregator.PublishOnUIThread(new FileSavedEvent(FileName));
                    IsDirty = false;
                    NotifyOfPropertyChange(() => DisplayName);
                    DeleteAutoSave();
                }
                catch (Exception ex)
                {
                    // catch and report any errors while trying to save
                    Log.Error(ex, "{class} {method} {message}", "DocumentViewModel", "Save", ex.Message);
                    _eventAggregator.PublishOnUIThread(new OutputMessage(MessageType.Error, $"Error saving: {ex.Message}"));
                }
                
            }
        }

        public async void PublishDaxFunctions() {
            if (!IsConnected)
            {
                MessageBoxEx.Show("The active query window is not connected to a data source. You need to be connected to a data source in order to use the publish functions option", "Publish DAX Functions", MessageBoxButton.OK, MessageBoxImage.Error);
                return;
            }
            
            Stopwatch publishStopWatch = new Stopwatch();
            publishStopWatch.Start();

            // Ping server to see whether the version is already there
            string ssasVersion = DaxMetadataInfo.Version.SSAS_VERSION;
            string metadataFilename = Path.GetTempFileName(); 
            try {
                _options.CanPublishDaxFunctions = false;
                using (var client = GetHttpClient()) {
                    client.Timeout = new TimeSpan(0, 0, 60); // set 30 second timeout
                    Log.Information("{class} {method} {message}", "DocumentViewModel", "PublishDaxFunctions", string.Format("Ping version {0} to DaxVersioning ", ssasVersion));
                    HttpResponseMessage response = await client.PostAsJsonAsync("api/v1/pingversion", new VersionRequest { SsasVersion = ssasVersion });  // responseTask.Result;
                    if (!response.IsSuccessStatusCode) {
                        publishStopWatch.Stop();
                        string pingResult = string.Format("Error from ping version: ", response.StatusCode.ToString());
                        Log.Information("{class} {method} {message}", "DocumentViewModel", "PublishDaxFunctions", pingResult);
                        OutputMessage(pingResult, publishStopWatch.ElapsedMilliseconds);
                        return;
                    }
                    response.EnsureSuccessStatusCode(); // probably redundant
                    string productFound = response.Content.ReadAsStringAsync().Result;
                    if (!(string.IsNullOrEmpty(productFound) || productFound == "null")) {
                        publishStopWatch.Stop();
                        string pingResult = string.Format("Result from ping version {0} : {1}", ssasVersion, productFound);
                        Log.Information("{class} {method} {message}", "DocumentViewModel", "PublishDaxFunctions", pingResult);
                        OutputMessage(pingResult, publishStopWatch.ElapsedMilliseconds);
                        return;
                    }
                    Log.Information("{class} {method} {message}", "DocumentViewModel", "PublishDaxFunctions", "No products from ping version - preparing metadata file");

                    // Always compress content
                    ExportDaxFunctions(metadataFilename, true);

                    var requestContent = new MultipartFormDataContent();
                    var fileContent = File.ReadAllBytes(metadataFilename);
                    var metadataContent = new ByteArrayContent(fileContent);

                    string uploadingMessage = string.Format("file {0} ({1} bytes)", metadataFilename, fileContent.Count());
                    Log.Information("{class} {method} {message}", "DocumentViewModel", "PublishDaxFunctions", string.Format("Uploading {0}", uploadingMessage));

                    metadataContent.Headers.ContentDisposition = new ContentDispositionHeaderValue("fileUpload") {
                        FileName = string.Format("DAX Functions {0}.zip", ssasVersion)
                    };
                    requestContent.Add(metadataContent);
                    await client.PostAsync("api/v1/uploadversion", requestContent);

                    Log.Information("{class} {method} {message}", "DocumentViewModel", "PublishDaxFunctions", "Upload completed");
                    publishStopWatch.Stop();
                    OutputMessage(string.Format("Uploaded DAX metadata v.{0}: {1}", ssasVersion, uploadingMessage), publishStopWatch.ElapsedMilliseconds);
                }
            }
            catch (Exception ex)
            {
                Log.Error(ex, "{class} {method} {message}", "DocumentViewModel", "PublishDaxFunctions",ex.Message);
                _eventAggregator.PublishOnUIThread(new OutputMessage(MessageType.Error, "Error Publishing DAX Functions: " + ex.Message));
            }
            finally {
                // Remove temporary filename
                if (File.Exists(metadataFilename)) {
                    File.Delete(metadataFilename);
                }
                _options.CanPublishDaxFunctions = true;
            }
        }
        public void ExportDaxFunctions() {
            if (!IsConnected)
            {
                MessageBoxEx.Show("The active query window is not connected to a data source. You need to be connected to a data source in order to use the export functions option", "Export DAX Functions", MessageBoxButton.OK, MessageBoxImage.Error);
                return;
            }
            // Configure save file dialog box
            var dlg = new Microsoft.Win32.SaveFileDialog {
                FileName = "DAX Functions " + DaxMetadataInfo.Version.SSAS_VERSION,
                DefaultExt = ".zip",
                Filter = "DAX metadata (ZIP)|*.zip|DAX metadata|*.json"
            };

            // Show save file dialog box
            var result = dlg.ShowDialog();

            // Process save file dialog box results 
            if (result == true) {
                // Save document 
                try
                {
                    ExportDaxFunctions(dlg.FileName);
                }
                catch (Exception ex)
                {
                    Log.Error(ex, "{class} {method} {message}", "DocumentViewModel", "ExportDaxFunctions", ex.Message);
                    OutputError($"Error Exporting Functions: {ex.Message}");
                }
            }
        }
        public void ExportDaxFunctions(string path) {
            string extension = Path.GetExtension(path).ToLower();
            bool compression = (extension == ".zip");
            ExportDaxFunctions(path, compression);
        }

        public void ExportDaxFunctions(string path, bool compression) {
            var info = DaxMetadataInfo;
            if (compression) {
                string pathJson = string.Format( @".\{0}.json", Path.GetFileNameWithoutExtension(path) );
                Uri uri = PackUriHelper.CreatePartUri(new Uri(pathJson, UriKind.Relative));
                using (Package package = Package.Open(path, FileMode.Create)) {
                    using (TextWriter tw = new StreamWriter(package.CreatePart(uri, "application/json", CompressionOption.Maximum).GetStream(),Encoding.Unicode)) {
                        tw.Write(JsonConvert.SerializeObject(info, Formatting.Indented));
                        tw.Close();
                    }
                    package.Close();
                }
            }
            else {
                using (TextWriter tw = new StreamWriter(path, false, Encoding.Unicode)) {
                    tw.Write(JsonConvert.SerializeObject(info, Formatting.Indented));
                    tw.Close();
                }
            }
        }

        // TODO: move Versionrequest definition elsewhere?
        public class VersionRequest {
            public string SsasVersion { get; set; }
        }
        internal HttpClient GetHttpClient() {
            var client = new HttpClient();
            
            //Uri _baseUri = new Uri(string.Format("http://localhost:1941/"));
            Uri _baseUri = new Uri(string.Format("http://daxversioningservice.azurewebsites.net/"));
            client.BaseAddress = _baseUri;
            client.DefaultRequestHeaders.Accept.Clear();
            client.DefaultRequestHeaders.Accept.Add(new MediaTypeWithQualityHeaderValue("application/json"));
            return client;
        }

        //
        public void SaveAs()
        {
            // Configure save file dialog box
            var dlg = new Microsoft.Win32.SaveFileDialog
                {
                    FileName = this.FileName?? _displayName ,
                    DefaultExt = ".dax",
                    Filter = "DAX documents|*.dax"
                };

            // Show save file dialog box
            var result = dlg.ShowDialog();

            // Process save file dialog box results 
            if (result == true)
            {
                // Save document 
                FileName = dlg.FileName;
                IsDiskFileName = true;
                _displayName = Path.GetFileName(FileName); 
                Save();
            }
            
        }

        public bool IsDiskFileName { get; set; }

        public void OpenFile()
        {    
            Execute.OnUIThread(() =>
            {
                Task.Run(() =>
                {
                    Execute.OnUIThread(() => { LoadFile(FileName); });
                }).ContinueWith((previousOutput) =>
                {
                    // todo - should we be checking for exceptions in this continuation
                    Execute.OnUIThread(() => { ChangeConnection(); });
                },TaskScheduler.Default).ContinueWith((previousOutput) =>
                {
                    // todo - should we be checking for exceptions in this continuation
                    Execute.OnUIThread(() => { IsDirty = false; });
                },TaskScheduler.Default);
            }) ;
            
        }

        private void LoadState()
        {
            if (!_isLoadingFile) return;
            // we can only load trace watchers if we are connected to a server
            //if (!this.IsConnected) return;

            foreach (var tw in TraceWatchers)
            {
                var loader = tw as ISaveState;
                if (loader == null) continue;
                loader.Load(FileName);
            }
            _isLoadingFile = false;
        }

        
        public void LoadFile(string fileName)
        {
            FileName = fileName;
            _isLoadingFile = true;
            _displayName = Path.GetFileName(FileName);
            IsDiskFileName = true;
            if (File.Exists(FileName))
            {
                try
                {
                    using (TextReader tr = new StreamReader(FileName, true))
                    {
                        // put contents in edit window
                        GetEditor().Text = tr.ReadToEnd();
                        tr.Close();
                    }
                }
                catch (Exception ex)
                {
                    // todo - need to test what happens if we enter this catch block
                    //        
                    _isLoadingFile = false;
                    Log.Error(ex, "{class} {method} {message}", "DocumentViewModel", "LoadFile", ex.Message);
                    OutputError($"Error opening file: {ex.Message}");
                }
            }
            else
            {
                Log.Warning("{class} {method} {message}", "DocumentViewModel", "LoadFile", $"File not found {FileName}");
                OutputError(string.Format("The file '{0}' was not found",FileName));
            }

            LoadState();

            IsDirty = false;
            State = DocumentState.Loaded;
        }
        
        public new string DisplayName
        {
            get { return _displayName;  }
            set { _displayName = value;
                NotifyOfPropertyChange(() => DisplayName);
            }
        }
        
        public void Handle(LoadFileEvent message)
        {
            FileName = message.FileName;
            IsDiskFileName = true;
            LoadFile(message.FileName);
        }

        public void Handle(CancelQueryEvent message)
        {
            CancelQuery();
        }
        

        public void Handle(ConnectEvent message)
        {
            _logger.Info("In Handle<ConnectEvent>");
            var msg = NewStatusBarMessage("Connecting...");
            
            Task.Run(() =>
                {
                    //var cnn = message.PowerPivotModeSelected
                    //                 ? Host.Proxy.GetPowerPivotConnection(message.ConnectionType, string.Format("Location=\"{0}\";Extended Properties=\"Location={0};\";Workstation ID=\"{0}\";", message.WorkbookName))
                    //                 : new ADOTabularConnection(message.ConnectionString, AdomdType.AnalysisServices);

                    var cnn = message.PowerPivotModeSelected
                                     ? Host.Proxy.GetPowerPivotConnection(message.ConnectionType,string.Format("Location=\"{0}\";Workstation ID=\"{0}\";", message.WorkbookName))
                                     : new ADOTabularConnection(message.ConnectionString, AdomdType.AnalysisServices);
                    cnn.IsPowerPivot = message.PowerPivotModeSelected;
                    cnn.ServerType = message.ServerType;

                    if (message.PowerBIFileName.Length > 0)
                    {
                        cnn.FileName = message.PowerBIFileName;
                    }
                    if (message.WorkbookName.Length > 0)
                    {
                        cnn.FileName = message.WorkbookName;
                    }
                    if (Dispatcher.CurrentDispatcher.CheckAccess())
                    {
                        Dispatcher.CurrentDispatcher.Invoke(new System.Action(() => {
                            SetupConnection(message, cnn);
                        }));
                    }
                    else
                    {
                        SetupConnection(message, cnn);
                    }
                    
                }).ContinueWith((taskResult) =>
                    {
                        if (taskResult.IsFaulted)
                        {
                            _eventAggregator.PublishOnUIThread(new OutputMessage(MessageType.Error, $"Error Connecting: {taskResult?.Exception?.InnerException?.Message}"));
                        }
                        else
                        {
                            // todo - should we be checking for exceptions in this continuation
                            var activeTrace = TraceWatchers.FirstOrDefault(t => t.IsChecked);
                            _eventAggregator.PublishOnUIThread(new DocumentConnectionUpdateEvent(this, Databases, activeTrace));//,IsPowerPivotConnection));
                            _eventAggregator.PublishOnUIThread(new ActivateDocumentEvent(this));
                            //LoadState();
                        }
                        msg.Dispose(); //reset the status message

                    }, TaskScheduler.Default);
            
        }

        private void SetupConnection(ConnectEvent message, ADOTabularConnection cnn)
        {
            if (Connection != null && Connection.State == ConnectionState.Open)
            {
                Connection.Close();
                Connection.Dispose();
            }

            if (cnn != null && cnn.State != ConnectionState.Open) cnn.Open();

            Connection = cnn;
            this.IsPowerPivot = message.PowerPivotModeSelected;
            this.Spid = cnn.SPID;
            //this.SelectedDatabase = cnn.Database.Name;
            CurrentWorkbookName = message.WorkbookName;

            //SelectedDatabase = message.DatabaseName;

            Databases = cnn.Databases.ToBindableCollection();
            

            if (Connection == null)
            { ServerName = "<Not Connected>"; }
            else
            {

                if (Connection.State == ConnectionState.Broken || Connection.State == ConnectionState.Closed)
                {
                    ServerName = "<Not Connected>";
                    Connection = null;
                }
                else
                {
                    if (Connection.IsPowerPivot)
                    {
                        ServerName = "<PowerPivot>";
                        ServerVersion = Connection.ServerVersion;
                    }
                    else
                    {
                        ServerName = Connection.ServerName;
                        ServerVersion = Connection.ServerVersion;
                    }

                    if (!string.IsNullOrEmpty(message.DatabaseName))
                    {
                        MetadataPane.ChangeDatabase(message.DatabaseName);
                    }

                    //if (!string.IsNullOrEmpty(message.DatabaseName)) {
                    //    var selectedDB = Databases.Where(db => db == message.DatabaseName).FirstOrDefault();
                    //    if (!string.IsNullOrEmpty(selectedDB))
                    //    Dispatcher.CurrentDispatcher.Invoke(() => { 
                    //        SelectedDatabase = selectedDB;
                    //    });
                    //}
                }
            }
        }
        

        public BindableCollection<string> Databases { get; private set; }
        public async Task ClearDatabaseCacheAsync()
        {
            try
            {
                var sw = Stopwatch.StartNew();
                currentQueryDetails = CreateQueryHistoryEvent(string.Empty);
                
                Connection.Database.ClearCache();
                OutputMessage(string.Format("Evaluating Calculation Script for Database: {0}", SelectedDatabase));
                await ExecuteQueryAsync("EVALUATE ROW(\"BLANK\",0)").ContinueWith((ascendant) =>
                {
                    // todo - should we be checking for exceptions in this continuation
                    sw.Stop();
                    var duration = sw.ElapsedMilliseconds;
                    OutputMessage(string.Format("Cache Cleared for Database: {0}", SelectedDatabase), duration);
                },TaskScheduler.Default);
            }
            catch (Exception ex)
            {
                OutputError(ex.Message);
            }
        }
        public void Handle(CancelConnectEvent message)
        {
            // make sure any other view models know that this document is the active one
            _eventAggregator.PublishOnUIThread(new ActivateDocumentEvent(this));

            if (Connection == null) return;
            // refresh the other views with the existing connection details
            if (Connection.State == ConnectionState.Open) _eventAggregator.PublishOnUIThread(new UpdateConnectionEvent(Connection));
        }

        public IResult GetShutdownTask()
        {
            //if (!IsDirty)
            //{
                ShutDownTraces();
            //}
            return IsDirty ? new ApplicationCloseCheck(this, DoCloseCheck) : null;
        }

        private void ShutDownTraces()
        {
            ResetTracer();
        }

        protected virtual void DoCloseCheck( Action<bool> callback)
        {
            
        //    var res = MessageBoxEx.Show(Application.Current.MainWindow,
        //        string.Format("\"{0}\" has unsaved changes.\nAre you sure you want to close this document without saving?.",_displayName),
        //        "Unsaved Changes", MessageBoxButton.YesNo
        //        );
            // don't close if the file has unsaved changes
            callback(!IsDirty);
        }

        public void Handle(SelectionChangeCaseEvent message)
        {
            switch (message.ChangeType)
            {
                case ChangeCase.ToUpper: SelectionToUpper();
                    break;
                case ChangeCase.ToLower: SelectionToLower();
                    break;
            }
        }

        public UnitViewModel SizeUnitLabel { get; set; }

        public void Handle(CommentEvent message)
        {
            if (message.CommentSelection)
            {
                CommentSelection();
            }
            else
            {
                UnCommentSelection();
            }
        }

        private DocumentState _documentState;
        public DocumentState State { get { return _documentState; }
            set { _documentState = value;
                // if we are recovering an autosave file then we
                // know that it's already been autosaved before
                // so we can set the last saved time to UtcNow
                if (_documentState == DocumentState.RecoveryPending)
                    LastAutoSaveUtcTime = DateTime.UtcNow;
            }
        }

        public string CurrentWorkbookName { get; set; }

        public bool ConnectedToPowerPivot
        {
            get { return Connection.IsPowerPivot; } 
        }

        private string _statusBarMessage = "Ready";
        //private string _selectedDatabase;
        public string StatusBarMessage
        {
            get
            { 
                return _statusBarMessage; 
            }
        }
        public string ServerName
        { get; private set;  }

        public IStatusBarMessage NewStatusBarMessage(string message)
        {
            return new StatusBarMessage(this, message);
        }

        internal void SetStatusBarMessage(string message)
        {
            _statusBarMessage = message;
            NotifyOfPropertyChange(() => StatusBarMessage);
        }

        public int Spid { get; private set; }
        public bool IsAdminConnection => Spid != -1 || Connection.Properties.ContainsKey("roles") || Connection.Properties.ContainsKey("EffectiveUserName") || Connection.IsPowerBIXmla;
        public bool IsPowerPivot {get; private set; }

        private bool _canCopy = true;
        public bool CanCopy { 
            get { return _canCopy; } 
            set { _canCopy = value;
                NotifyOfPropertyChange(() => CanCopy);
            } 
        }
        public void Copy() { this.GetEditor().Copy(); }
        private bool _canCut = true;
        public bool CanCut {get { return _canCut; } 
            set { _canCut = value;
                NotifyOfPropertyChange(() => CanCut);
            } }
        public void Cut() { this.GetEditor().Cut(); }
        private bool _canPaste = true;
        private bool _isLoadingFile;
        public bool CanPaste
        {
            get { return _canPaste; }
            set
            {
                _canPaste = value;
                NotifyOfPropertyChange(() => CanPaste);
            }
        }
        public void Paste() { this.GetEditor().Paste(); }

        public void SetResultsMessage(string message, OutputTargets icon)
        {
            QueryResultsPane.ResultsMessage = message;
            QueryResultsPane.ResultsIcon = icon;
        }

        public FindReplaceDialogViewModel FindReplaceDialog { get; set; }
        public GotoLineDialogViewModel GotoLineDialog { get; set; }

        #region Highlighting

        //private HighlightDelegate _defaultHighlightFunction;

        private List<HighlightPosition> InternalDefaultHighlightFunction(string text, int startOffset, int endOffset)
        {
            if (string.IsNullOrWhiteSpace(TextToHighlight)) return null; ;
            var list = new List<HighlightPosition>();
            var start = 0;
            var selStart = _editor.SelectionStart;
            var lineSelStart = -1;
            if (selStart >= startOffset && selStart <= endOffset)
            {
                lineSelStart = selStart - startOffset;
            }
            while (true)
            {
                var idx = text.IndexOf(TextToHighlight,start,StringComparison.InvariantCultureIgnoreCase);
                if (idx == -1) break;
                start = idx + 1;
                if (idx == lineSelStart) continue; // skip the currently selected text
                list.Add(new HighlightPosition() { Index = idx, Length = TextToHighlight.Length });
            }
            return list;
        }

        private void SetDefaultHighlightFunction()
        {
            SetHighlightFunction(InternalDefaultHighlightFunction );
        }

        private void SetHighlightFunction(HighlightDelegate highlightFunction)
        {
            _editor.HighlightFunction = highlightFunction;
        }
        #endregion

        public string TextToHighlight { get { return _editor.SelectedText; } }

        public void GotoLine()
        {

            Log.Debug("{class} {method} {event}", "DocumentViewModel", "GotoLine", "start");
            
            try
            {
                // create a gotoLineDialog view model                     
                var gotoLineDialog = new GotoLineDialogViewModel(this._editor);

                // show the dialog
                _windowManager.ShowDialogBox(gotoLineDialog, settings: new Dictionary<string, object>
                                {
                                    {"Top", 40},
                                    { "WindowStyle", WindowStyle.None},
                                    { "ShowInTaskbar", false},
                                    { "ResizeMode", ResizeMode.NoResize},
                                    { "Background", System.Windows.Media.Brushes.Transparent},
                                    { "AllowsTransparency",true}
                                });
            }
            catch (Exception ex)
            {
                // if the task throws an exception the "real" exception is usually in the innerException
                var innerMsg = ex.Message;
                if (ex.InnerException != null) innerMsg = ex.InnerException.Message;
                Log.Error("{class} {method} {message}", "DocumentViewModel", "GotoLine", innerMsg);
                OutputError(innerMsg);
            }
        }

        public void Find()
        {
            if (!string.IsNullOrWhiteSpace(SelectedText))
            {
                FindReplaceDialog.TextToFind = SelectedText;
            }
            FindReplaceDialog.ShowReplace = false;
            FindReplaceDialog.IsVisible = true;
        }
        public void Replace()
        {
            if (!string.IsNullOrWhiteSpace(SelectedText))
            {
                FindReplaceDialog.TextToFind = SelectedText;
            }
            FindReplaceDialog.ShowReplace = true;
            FindReplaceDialog.IsVisible = true;
        }

        public void Handle(OutputMessage message)
        {
            switch (message.MessageType)
            {
                case MessageType.Error:
                    OutputError(message.Text);
                    break;
                case MessageType.Warning:
                    OutputWarning(message.Text);
                    break;
                case MessageType.Information:
                    if (message.DurationMs > 0) OutputMessage(message.Text,message.DurationMs);
                    else OutputMessage(message.Text);
                    break;
            }
        }

        public void Handle(NavigateToLocationEvent message)
        {
            var lineOffset = 0;
            var colOffset = 0;
            var editor = GetEditor();

            if (editor.SelectionLength > 0)
            {
                // clear the selection
                editor.SelectionStart = 0;
                editor.SelectionLength = 0;
            }
            var caret = editor.TextArea.Caret;
            caret.Location = new TextLocation(message.Row + lineOffset, message.Column + colOffset);
            caret.BringCaretToView();

            
            editor.Dispatcher.BeginInvoke( new System.Threading.ThreadStart( () =>
            {
                editor.Focus();
                editor.TextArea.Focus();
                editor.TextArea.TextView.Focus();
                Keyboard.Focus(editor);
            }), DispatcherPriority.Input);
            
        }


        public void FormatQuery( bool formatAlternateStyle ) 
        {
            using (var msg = new StatusBarMessage(this, "Formatting Query..."))
            {

                Log.Verbose("{class} {method} {event}", "DocumentViewModel", "FormatQuery", "Start");
                int colOffset = 1;
                int rowOffset = 1;
                Log.Verbose("{class} {method} {event}", "DocumentViewModel", "FormatQuery", "Getting Query Text");
                // todo - do I want to disable the editor control while formatting is in progress???
                string qry;
                // if there is a selection send that to DocumentViewModel.com otherwise send all the text
                qry = _editor.SelectionLength == 0 ? _editor.Text : _editor.SelectedText;
                if (_editor.SelectionLength > 0)
                {
                    var loc = _editor.Document.GetLocation(_editor.SelectionStart);
                    colOffset = loc.Column;
                    rowOffset = loc.Line;
                }
                Log.Verbose("{class} {method} {event}", "DocumentViewModel", "FormatQuery", "About to Call daxformatter.com");


                ServerDatabaseInfo info = new Model.ServerDatabaseInfo();
                if (_connection != null && _connection.State == ConnectionState.Open)
                {
                    var serverName = _connection.IsPowerPivot | _connection.IsPowerBIorSSDT ? _connection.FileName : _connection.ServerName;
                    var databaseName = _connection.IsPowerPivot | _connection.IsPowerBIorSSDT ? _connection.FileName : _connection.Database?.Name;
                    try
                    {
                        info.ServerName = serverName ?? "";
                        info.ServerEdition = _connection.ServerEdition ?? "";
                        info.ServerType = _connection.ServerType ?? "";
                        info.ServerMode = _connection.ServerMode ?? "";
                        info.ServerLocation = _connection.ServerLocation ?? "";
                        info.ServerVersion = _connection.ServerVersion ?? "";
                        info.DatabaseName = databaseName ?? "";
                        info.DatabaseCompatibilityLevel = _connection.Database?.CompatibilityLevel ?? "";
                    }
                    catch (Exception ex)
                    {
                        Log.Warning(ex, "{class} {method} Unable to get server details for daxformatter call", "DocumentViewModel", "FormatQuery");
                    }
                }

                if (qry.Trim().Length == 0) return; // no query text to format so exit here

                DaxFormatterProxy.FormatDaxAsync(qry, info, _options, _eventAggregator, formatAlternateStyle ).ContinueWith((res) =>
                {
                    // todo - should we be checking for exceptions in this continuation
                    Log.Verbose("{class} {method} {event}", "DocumentViewModel", "FormatQuery", "daxformatter.com call complete");

                    try
                    {
                        if ((res.Result.errors == null) || (res.Result.errors.Count == 0))
                        {

                            _editor.Dispatcher.Invoke(() =>
                            {
                                _editor.IsReadOnly = true;
                                if (_editor.SelectionLength == 0)
                                {
                                    _editor.IsEnabled = false;
                                    _editor.Document.BeginUpdate();
                                    _editor.Document.Text = res.Result.FormattedDax.TrimEnd();
                                    _editor.Document.EndUpdate();
                                    _editor.IsEnabled = true;
                                }
                                else
                                {

                                    _editor.SelectedText = res.Result.FormattedDax.TrimEnd();
                                }
                                Log.Verbose("{class} {method} {event}", "DocumentViewModel", "FormatQuery", "Query Text updated");
                                OutputMessage("Query Formatted via daxformatter.com");
                            });
                        }
                        else
                        {

                            foreach (var err in res.Result.errors)
                            {
                                // write error 
                                // note: daxformatter.com returns 0 based coordinates so we add 1 to them
                                int errLine = err.line + 1;
                                int errCol = err.column + 1;

                                _editor.Dispatcher.Invoke(() =>
                                {
                                    // if the error is past the last line of the document
                                    // move back to the last character of the last line
                                    if (errLine > _editor.LineCount)
                                    {
                                        errLine = _editor.LineCount;
                                        errCol = _editor.Document.Lines[errLine - 1].TotalLength + 1;
                                    }
                                    // if the error is at the end of text then we need to move in 1 character
                                    var errOffset = _editor.Document.GetOffset(errLine, errCol);
                                    if (errOffset == _editor.Document.TextLength && !_editor.Text.EndsWith(" "))
                                    {
                                        _editor.Document.Insert(errOffset, " ");
                                    }

                                    // TODO - need to figure out if more than 1 character should be highlighted

                                    OutputError(string.Format("Query ({0}, {1}) {2} ", errLine, errCol, err.message), rowOffset, colOffset);
                                    ActivateOutput();
                                });

                                Log.Verbose("{class} {method} {event}", "DocumentViewModel", "FormatQuery", "Error markings set");
                            }

                        }
                    }
                    catch (Exception ex)
                    {
                        var exMsg = ex.Message;
                        if (ex is AggregateException)
                        {
                            exMsg = ex.InnerException.Message;
                        }
                        Log.Error("{Class} {Event} {Exception}", "DocumentViewModel", "FormatQuery", ex.Message);
                        Dispatcher.CurrentDispatcher.Invoke(() =>
                        {
                            OutputError(string.Format("DaxFormatter.com Error: {0}", exMsg));
                        });
                    }
                    finally
                    {
                        _editor.Dispatcher.Invoke(() =>
                        {
                            _editor.IsReadOnly = false;
                        });
                        msg.Dispose();
                        Log.Verbose("{class} {method} {end}", "DocumentViewModel", "FormatDax:End");
                    }
                }, TaskScheduler.Default);
            }
        }


        public bool HasDatabaseSchemaChanged()
        {
            try
            {
                if (IsQueryRunning) return false; // if query is running schema cannot have changed (and this connection will be busy with the query)
                if (Connection == null) return false;
                if (!IsConnected && !string.IsNullOrWhiteSpace(ServerName ))
                {
                    Log.Error("{class} {method} {message} ", "DocumentViewModel", "HasDatabaseSchemaChanged", "Connection is not open");
                    OutputError(string.Format("Error Connecting to server: {0}", ServerName));
                    ServerName = string.Empty; // clear the server name so that we don't throw this error again
                    ActivateOutput();
                    // need to reset ribbon buttons if there is an error on the connection
                    NotifyOfPropertyChange(() => IsConnected);
                    NotifyOfPropertyChange(() => CanRunQuery);
                    NotifyOfPropertyChange(() => IsQueryRunning);

                    _eventAggregator.PublishOnUIThread(new ConnectionClosedEvent());
                    return false;
                }
                if (!IsConnected) return false;
                if (Connection.Database == null) return false;
                return Connection.Database.HasSchemaChanged();
            }
            catch (Exception ex)
            {
                Log.Error("{class} {method} {message} {stacktrace}", "DocumentViewModel", "HasDatabaseSchemaChanged", ex.Message, ex.StackTrace);
                OutputError(string.Format("Error Connecting to server: {0}", ex.Message));
                ServerName = string.Empty; // clear the server name so that we don't throw this error again
                ActivateOutput();
                // need to reset ribbon buttons if there is an error on the connection
                NotifyOfPropertyChange(() => IsConnected);
                NotifyOfPropertyChange(() => CanRunQuery);
                NotifyOfPropertyChange(() => IsQueryRunning);

                _eventAggregator.PublishOnUIThread(new ConnectionClosedEvent());
                return false;
            }
        }

        internal void RefreshMetadata()
        {
            try
            {
                this.Connection.Refresh();
                this.MetadataPane.RefreshDatabases();// = CopyDatabaseList(this.Connection);
                this.Databases = MetadataPane.Databases;
                this.MetadataPane.ModelList = this.Connection.Database.Models;
                this.MetadataPane.RefreshMetadata();
                //NotifyOfPropertyChange(() => MetadataPane.SelectedModel);
                OutputMessage("Metadata Refreshed");
            }
            catch (Exception ex)
            {
                string msg = ex.Message;
                while (ex.InnerException != null)
                {
                    ex = ex.InnerException;
                    msg = ex.Message;
                }
                OutputError("Error Refreshing Metadata: " + ex.Message);
            }
        }
        private bool _isFocused;
        public bool IsFocused { get { return _isFocused; } set { _isFocused = value;  NotifyOfPropertyChange(()=>IsFocused); } }

        public void Handle(SetSelectedWorksheetEvent message)
        {
            SelectedWorksheet = message.Worksheet;
        }

        private IResultsTarget _selectedTarget;
        public IResultsTarget SelectedTarget
        {
            get { return _selectedTarget; }
        }
        public void Handle(QueryResultsPaneMessageEvent message)
        {
            _selectedTarget = message.Target;
        }

        public bool ServerTimingsChecked
        {
            get { 
                foreach (var tw in _traceWatchers)
                {
                    if (tw is ServerTimesViewModel)
                    {
                        return tw.IsChecked;
                    }
                }
                return false;
                //return _traceWatchers.Select(tw => tw.IsChecked && tw is ServerTimesViewModel).Count() > 0; 
            }
        }

        private ServerTimingDetailsViewModel _serverTimingDetails;
        public ServerTimingDetailsViewModel ServerTimingDetails { 
            get { return _serverTimingDetails; } 
            set { _serverTimingDetails = value;
            NotifyOfPropertyChange(() => ServerTimingDetails);
                } 
        }

        private DaxIntellisenseProvider _intellisenseProvider;
        
        public DaxIntellisenseProvider IntellisenseProvider
        {
            get { return _intellisenseProvider; }
            set
            {
                _intellisenseProvider = value;
            }
        }

        public object UniqueID { get { return _uniqueId; } }

        private int _rowCount = -1;
        private  string _serverVersion = "";
        public int RowCount { 
            get {return _rowCount;} 
            set {_rowCount = value;  NotifyOfPropertyChange(()=>RowCount);}

        }

        public void UpdateSettings()
        {
            var editor = GetEditor();
<<<<<<< HEAD
            if (_editor != null)
=======
            if (editor.ShowLineNumbers != _options.EditorShowLineNumbers)
            {
                editor.ShowLineNumbers = _options.EditorShowLineNumbers;
            }
            if (editor.FontFamily.Source != _options.EditorFontFamily)
            {
                editor.FontFamily = new System.Windows.Media.FontFamily( _options.EditorFontFamily);
            }
            if (editor.FontSize != _options.EditorFontSizePx)
            {
                editor.FontSize = _options.EditorFontSizePx;
                this.SizeUnitLabel.SetOneHundredPercentFontSize(_options.EditorFontSizePx);
                this.SizeUnitLabel.StringValue = "100";
            }
            /*
             * MARCO 2018-07-17 - How to set the font family and size of the result grid?
            var result = QueryResultsPane;
            if (result.FontFamily.Source != _options.ResultFontFamily)
            {
                result.FontFamily = new System.Windows.Media.FontFamily(_options.ResultFontFamily);
            }
            if (result.FontSize != _options.ResultFontSize)
            {
                result.FontSize = _options.ResultFontSize;
                this.SizeUnitLabel.SetOneHundredPercentFontSize(_options.ResultFontSize);
                this.SizeUnitLabel.StringValue = "100";
            }
            */
            if (_options.EditorEnableIntellisense)
            {
                _editor.EnableIntellisense(IntellisenseProvider);
            }
            else
>>>>>>> 09da752f
            {
                if (editor.ShowLineNumbers != _options.EditorShowLineNumbers)
                {
                    editor.ShowLineNumbers = _options.EditorShowLineNumbers;
                }
                if (editor.FontFamily.Source != _options.EditorFontFamily)
                {
                    editor.FontFamily = new System.Windows.Media.FontFamily(_options.EditorFontFamily);
                }
                if (editor.FontSize != _options.EditorFontSizePx)
                {
                    editor.FontSize = _options.EditorFontSizePx;
                    this.SizeUnitLabel.SetOneHundredPercentFontSize(_options.EditorFontSizePx);
                    this.SizeUnitLabel.StringValue = "100";
                }
                /*
                 * MARCO 2018-07-17 - How to set the font family and size of the result grid?
                var result = QueryResultsPane;
                if (result.FontFamily.Source != _options.ResultFontFamily)
                {
                    result.FontFamily = new System.Windows.Media.FontFamily(_options.ResultFontFamily);
                }
                if (result.FontSize != _options.ResultFontSize)
                {
                    result.FontSize = _options.ResultFontSize;
                    this.SizeUnitLabel.SetOneHundredPercentFontSize(_options.ResultFontSize);
                    this.SizeUnitLabel.StringValue = "100";
                }
                */
                if (_options.EditorEnableIntellisense)
                {
                    _editor.EnableIntellisense(IntellisenseProvider);
                }
                else
                {
                    _editor.DisableIntellisense();
                }
            }

        }

        public QueryHistoryPaneViewModel QueryHistoryPane { get; set; }

        public string ServerVersion
        {
            get { return _serverVersion; }
            set
            {
                _serverVersion = value;
                NotifyOfPropertyChange(() => ServerVersion);
            }
        }

        public ADOTabular.MetadataInfo.DaxMetadata DaxMetadataInfo
        {
            get {
                return _connection.DaxMetadataInfo;
            }
        }

        public void Handle(ExportDaxFunctionsEvent exportFunctions)
        {
            if (exportFunctions.AutoDelete) PublishDaxFunctions();
            else ExportDaxFunctions();
        }

        public void Handle(CloseTraceWindowEvent message)
        {
            message.TraceWatcher.IsChecked = false;
            ToolWindows.Remove(message.TraceWatcher);
        }

        public void Handle(ShowTraceWindowEvent message)
        {
            ToolWindows.Add(message.TraceWatcher);
        }

        public void Handle(DockManagerLoadLayout message)
        {
            try
            {
                var dm = this.GetDockManager();
                if (message.RestoreDefault)
                {
                    dm.RestoreDefaultLayout();
                    OutputMessage("Default Window Layout Restored");
                }
                else
                {
                    dm.LoadLayout();
                    OutputMessage("Window Layout Loaded");
                }
            }
            catch (Exception ex)
            {
                OutputError($"Error Loading Window Layout: {ex.Message}");
            }
        }

        public void Handle(DockManagerSaveLayout message)
        {
            try { 
                var dm = this.GetDockManager();
                dm.SaveLayout();
                OutputMessage("Window Layout Saved.");
            }
            catch (Exception ex)
            {
                OutputError($"Error Saving Window Layout: {ex.Message}");
            }
        }

        public void PreviewMouseLeftButtonUp()
        {
            // if it's open close the completion window when 
            // the left mouse button is clicked
            _editor.DisposeCompletionWindow();
        }

        #region ISaveable 
        public FileIcons Icon { get { 
            
            return  !IsDiskFileName || Path.GetExtension(FileName).ToLower() == ".dax" ? FileIcons.Dax : FileIcons.Other; } }
        public string FileAndExtension { get { 
            if (IsDiskFileName)
                return Path.GetFileName(FileName); 
            else
                return DisplayName.TrimEnd('*');
            } 
        }
        public string Folder { get { return IsDiskFileName ? Path.GetDirectoryName(FileName) : ""; } }
        private bool _shouldSave = true;
        private bool _traceChanging;

        public bool ShouldSave
        {
            get { return _shouldSave; }
            set { _shouldSave = value; NotifyOfPropertyChange(() => ShouldSave); }
        }
        public string ExtensionLabel { 
            get {
                var ext = Path.GetExtension(DisplayName).TrimStart('.').TrimEnd('*').ToUpper();
                return ext == "DAX" ? "" : ext;
            } 
        }

        //private Guid _autoSaveRecoveryId = Guid.Empty;
        //public Guid AutoSaveRecoveryId { get { return _autoSaveRecoveryId; } 
        //    set {
        //        _autoSaveRecoveryId = value;
        //        // we are recovering an autosave file, so it's already been autosaved
        //        LastAutoSaveUtcTime = DateTime.UtcNow;
        //    }
        //}
        #endregion

        #region Export Analysis Data

        public void ExportAnalysisData()
        {
            if (!IsConnected)
            {
                MessageBoxEx.Show("The active query window is not connected to a data source. You need to be connected to a data source in order to use the export functions option", "Export DAX Functions", MessageBoxButton.OK, MessageBoxImage.Error);
                return;
            }
            // Configure save file dialog box
            var dlg = new Microsoft.Win32.SaveFileDialog
            {
                FileName = "DaxStudioModelMetrics_" + this.SelectedDatabase,
                DefaultExt = ".vpax",
                Filter = "Analyzer Data (vpax)|*.vpax|Analyzer Data (vpa)|*.vpa"
                //Filter = "Vertipaq Analyzer Data File (vpa)|*.vpa"
            };

            // Show save file dialog box
            var result = dlg.ShowDialog();

            // Process save file dialog box results 
            if (result == true)
            {
                // Save document 
                ExportAnalysisData(dlg.FileName);
            }
        }
        public void ExportAnalysisData(string path)
        {
            using (var msg = new StatusBarMessage(this, "Exporting Model Metrics"))
            {
                string extension = Path.GetExtension(path).ToLower();
                
                try
                {
                    ExportAnalysisData(path, extension);
                    OutputMessage("Model Metrics exported successfully");
                }
                catch (Exception ex)
                {
                    Log.Error(ex, "{class} {method} Error Exporting Metrics", "DocumentViewModel", "ExportAnalysisData");
                    var exMsg = ex.GetAllMessages();
                    OutputError("Error exporting metrics: " + exMsg);
                }
            }
        }

        public void ExportAnalysisData(string path, string extension)
        {
            // Generate the data required for Vertipaq Analyzer
            var info = ModelAnalyzer.Create(_connection);

            //if (extension == ".vpa")
            //{
            //    // create gz compressed file
            //    //var gzfile = Path.Combine(Path.GetDirectoryName(path), string.Format(@".\{0}.json.gz", Path.GetFileNameWithoutExtension(path)));
            //    var gzfile = path;
            //    using (FileStream fs = new FileStream(gzfile, FileMode.Create))
            //    using (GZipStream zipStream = new GZipStream(fs, CompressionMode.Compress, false))
            //    using (MemoryStream ms = new MemoryStream(Encoding.UTF8.GetBytes(JsonConvert.SerializeObject(info, Formatting.Indented) ?? "")))
            //    {
            //        ms.Position = 0;
            //        ms.CopyTo(zipStream);
            //    }
            //}
            //else
            //{
                // create zipped .vpax file
                //Uri uri = PackUriHelper.CreatePartUri(new Uri("DaxStudioModelMetrics.json", UriKind.Relative));
                //using (Package package = Package.Open(path, FileMode.Create))
                //{
                //    using (TextWriter tw = new StreamWriter(package.CreatePart(uri, "application/json", CompressionOption.Maximum).GetStream(), DefaultFileEncoding))
                //    {
                //        tw.Write(JsonConvert.SerializeObject(info, Formatting.Indented));
                //        tw.Close();
                //    }
                //    package.Close();
                //}

                // create zipped .vpax2 file with individual csv files

                // setup CSVHelper to create tab delimited files
                CsvHelper.Configuration.Configuration config = new CsvHelper.Configuration.Configuration
                {
                    Delimiter = "\t"
                };

                using (Package package = Package.Open(path, FileMode.Create))
                {
                    foreach (DataTable dt in info.Tables)
                    {
                        Uri uri2 = PackUriHelper.CreatePartUri(new Uri($"{dt.TableName}.txt", UriKind.Relative));
                        using (StreamWriter sw = new StreamWriter(package.CreatePart(uri2, "application/text", CompressionOption.Maximum).GetStream(), DefaultFileEncoding))
                        using (CsvWriter csv = new CsvWriter(sw,config))
                        {

                            // Write columns
                            foreach (DataColumn column in dt.Columns)
                            {
                                csv.WriteField(column.ColumnName);
                            }
                            csv.NextRecord();

                            // Write row values
                            foreach (DataRow row in dt.Rows)
                            {
                                for (var i = 0; i < dt.Columns.Count; i++)
                                {
                                    csv.WriteField(row[i]);
                                }
                                csv.NextRecord();
                            }

                        }
                    }
                    package.Close();
                }

            //}  

            // write uncompressed json data
            //using (TextWriter tw = new StreamWriter(path, false, Encoding.Unicode))
            //{
            //    tw.Write(JsonConvert.SerializeObject(info, Formatting.Indented));
            //    tw.Close();
            //}
            
        }

        internal void AppendText(string paramXml)
        {
            var editor = this.GetEditor();

            if (editor.Dispatcher.CheckAccess())
            {
                editor.AppendText(paramXml);
            }
            else
            {
                editor.Dispatcher.Invoke(() => {
                    editor.AppendText(paramXml);
                });

            }
            
        }

        void IDropTarget.DragOver(IDropInfo dropInfo)
        {
            _eventAggregator.PublishOnUIThread(new OutputMessage(MessageType.Information, "OnDragOver Fired"));
            IntellisenseProvider?.CloseCompletionWindow();
            if (dropInfo.Data.Equals(string.Empty))
            {
                dropInfo.Effects = DragDropEffects.None;
            }
        }

        void IDropTarget.Drop(IDropInfo dropInfo)
        {
            return;
        }

        public void OnDragEnter(object sender, System.Windows.DragEventArgs e)
        {
            _eventAggregator.PublishOnUIThread(new OutputMessage(MessageType.Information, "OnDragEnter Fired"));
            IntellisenseProvider?.CloseCompletionWindow();
        }

        public void Handle(CopyConnectionEvent message)
        {
            _sourceDocument = message.SourceDocument;
        }

        public void Handle(UpdateGlobalOptions message)
        {
            UpdateTheme();
        }

        public void UpdateTheme()
        {
            NotifyOfPropertyChange(() => AvalonDockTheme);
            _editor?.SetSyntaxHighlightColorTheme(_options.Theme);
        }
        public void Handle(SelectedModelChangedEvent message)
        {
            // if there is not a running trace exit here
            if (_tracer == null) return;
            if (_tracer.Status != QueryTraceStatus.Started ) return;

            // reconnect any running traces to pick up the initial catalog property
            try
            {
                IsTraceChanging = true;
                _eventAggregator.PublishOnUIThreadAsync(new OutputMessage(MessageType.Information, $"Reconfiguring trace for database: {message.Document.SelectedDatabase}"));
                _tracer.Update(message.Document.SelectedDatabase);
            }
            finally
            {
                IsTraceChanging = false;
            }
        }
        #endregion

        public Xceed.Wpf.AvalonDock.Themes.Theme AvalonDockTheme { get {

                if (_options.Theme == "Dark") return new Theme.MonotoneTheme();
                else return null; // new Xceed.Wpf.AvalonDock.Themes.GenericTheme();
            }
        }
    }
}<|MERGE_RESOLUTION|>--- conflicted
+++ resolved
@@ -2856,9 +2856,9 @@
         public void UpdateSettings()
         {
             var editor = GetEditor();
-<<<<<<< HEAD
-            if (_editor != null)
-=======
+            
+            if (editor == null) return;
+
             if (editor.ShowLineNumbers != _options.EditorShowLineNumbers)
             {
                 editor.ShowLineNumbers = _options.EditorShowLineNumbers;
@@ -2873,8 +2873,9 @@
                 this.SizeUnitLabel.SetOneHundredPercentFontSize(_options.EditorFontSizePx);
                 this.SizeUnitLabel.StringValue = "100";
             }
+            
             /*
-             * MARCO 2018-07-17 - How to set the font family and size of the result grid?
+                * MARCO 2018-07-17 - How to set the font family and size of the result grid?
             var result = QueryResultsPane;
             if (result.FontFamily.Source != _options.ResultFontFamily)
             {
@@ -2889,48 +2890,13 @@
             */
             if (_options.EditorEnableIntellisense)
             {
-                _editor.EnableIntellisense(IntellisenseProvider);
+                editor.EnableIntellisense(IntellisenseProvider);
             }
             else
->>>>>>> 09da752f
-            {
-                if (editor.ShowLineNumbers != _options.EditorShowLineNumbers)
-                {
-                    editor.ShowLineNumbers = _options.EditorShowLineNumbers;
-                }
-                if (editor.FontFamily.Source != _options.EditorFontFamily)
-                {
-                    editor.FontFamily = new System.Windows.Media.FontFamily(_options.EditorFontFamily);
-                }
-                if (editor.FontSize != _options.EditorFontSizePx)
-                {
-                    editor.FontSize = _options.EditorFontSizePx;
-                    this.SizeUnitLabel.SetOneHundredPercentFontSize(_options.EditorFontSizePx);
-                    this.SizeUnitLabel.StringValue = "100";
-                }
-                /*
-                 * MARCO 2018-07-17 - How to set the font family and size of the result grid?
-                var result = QueryResultsPane;
-                if (result.FontFamily.Source != _options.ResultFontFamily)
-                {
-                    result.FontFamily = new System.Windows.Media.FontFamily(_options.ResultFontFamily);
-                }
-                if (result.FontSize != _options.ResultFontSize)
-                {
-                    result.FontSize = _options.ResultFontSize;
-                    this.SizeUnitLabel.SetOneHundredPercentFontSize(_options.ResultFontSize);
-                    this.SizeUnitLabel.StringValue = "100";
-                }
-                */
-                if (_options.EditorEnableIntellisense)
-                {
-                    _editor.EnableIntellisense(IntellisenseProvider);
-                }
-                else
-                {
-                    _editor.DisableIntellisense();
-                }
-            }
+            {
+                editor.DisableIntellisense();
+            }
+            
 
         }
 
