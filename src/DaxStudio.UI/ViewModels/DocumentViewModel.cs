--- conflicted
+++ resolved
@@ -667,18 +667,9 @@
             // exit here if we are not in a state to run a query
             // means something is using the connection like
             // either a query is running or a trace is starting
-<<<<<<< HEAD
             if (CanRunQuery)
             { 
                 try
-=======
-            if (!CanRunQuery) return;
-
-            try
-            {
-                
-                if (HasDatabaseSchemaChanged())
->>>>>>> 833df801
                 {
                     if (HasDatabaseSchemaChanged())
                     {
@@ -691,15 +682,6 @@
                     Log.Error("{Class} {Method} {Exception}", "DocumentViewModel", "OnActivate [Updating Metadata]", ex);
                     OutputError(string.Format("Error Refreshing Metadata - {0}", ex.Message));
                 }
-<<<<<<< HEAD
-=======
-                
-            }
-            catch (Exception ex)
-            {
-                Log.Error("{Class} {Method} {Exception}", "DocumentViewModel", "OnActivate [Updating Metadata]", ex);
-                OutputError(string.Format("Error Refreshing Metadata - {0}", ex.Message));
->>>>>>> 833df801
             }
 
             try
