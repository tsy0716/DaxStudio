﻿using ADOTabular;
using ADOTabular.AdomdClientWrappers;
using Caliburn.Micro;
using DAXEditorControl;
using DaxStudio.Interfaces;
using DaxStudio.UI.Events;
using DaxStudio.UI.Model;
using DaxStudio.UI.Utils;
using DaxStudio.UI.Views;
using ICSharpCode.AvalonEdit.Document;
using ICSharpCode.AvalonEdit.Editing;
using Serilog;
using System;
using System.Collections.Generic;
using System.Collections.ObjectModel;
using System.ComponentModel.Composition;
using System.Data;
using System.Diagnostics;
using System.IO;
using System.IO.Packaging;
using System.Text;
using System.Threading.Tasks;
using System.Timers;
using System.Windows;
using System.Windows.Threading;
using UnitComboLib.Unit.Screen;
using UnitComboLib.ViewModel;
using System.Linq;
using System.Text.RegularExpressions;
using System.Windows.Input;
using DaxStudio.UI.Interfaces;
using DaxStudio.QueryTrace;
using DaxStudio.QueryTrace.Interfaces;
using DaxStudio.UI.Enums;
using DaxStudio.UI.Utils.DelimiterTranslator;
using DaxStudio.UI.Extensions;
using Newtonsoft.Json;
using System.Net.Http;
using System.Net.Http.Headers;
using DaxStudio.Common;
using GongSolutions.Wpf.DragDrop;
using System.ComponentModel;
using AvalonDock;
using System.Windows.Media;
using Dax.ViewModel;
using System.Reflection;
using ADOTabular.Interfaces;
using ADOTabular.Enums;
using ControlzEx.Standard;
using DaxStudio.Interfaces.Enums;
using DaxStudio.UI.Utils.Intellisense;
using Constants = DaxStudio.Common.Constants;

namespace DaxStudio.UI.ViewModels
{


    [PartCreationPolicy(CreationPolicy.NonShared)]
    [Export(typeof(Screen))]
    [Export(typeof(DocumentViewModel))]
    public class DocumentViewModel : Screen
        , IDaxDocument
        , IHandle<ApplicationActivatedEvent>
        , IHandle<CancelConnectEvent>
        , IHandle<CancelQueryEvent>
        , IHandle<CommentEvent>
        , IHandle<ConnectEvent>
        , IHandle<CloseTraceWindowEvent>
        , IHandle<CopyConnectionEvent>
        , IHandle<DefineMeasureOnEditor>
        , IHandle<ExportDaxFunctionsEvent>
        , IHandle<LoadFileEvent>
        , IHandle<NavigateToLocationEvent>
        , IHandle<OutputMessage>
        , IHandle<QueryResultsPaneMessageEvent>
        , IHandle<ReconnectEvent>
        , IHandle<RunQueryEvent>
        , IHandle<SelectionChangeCaseEvent>
        , IHandle<SendTextToEditor>
        , IHandle<SelectedModelChangedEvent>
        , IHandle<SetSelectedWorksheetEvent>
        , IHandle<ShowMeasureExpressionEditor>
        , IHandle<ShowTraceWindowEvent>
        , IHandle<TraceWatcherToggleEvent>
        , IHandle<DockManagerLoadLayout>
        , IHandle<DockManagerSaveLayout>
        , IHandle<UpdateGlobalOptions>
        , IHandle<SetFocusEvent>
        , IDropTarget
        , IQueryRunner
        , IQueryTextProvider
        , IHaveShutdownTask
        , ISaveable

    {
        // Changed from the original Unicode - if required we could make this an optional setting in future
        // but UTF8 seems to be the most sensible default going forward
        private readonly Encoding _defaultFileEncoding = Encoding.UTF8;

        private readonly IWindowManager _windowManager;
        private readonly IEventAggregator _eventAggregator;
        private IObservableCollection<object> _toolWindows;
        private BindableCollection<ITraceWatcher> _traceWatchers;
        private bool _queryRunning;
        private readonly IDaxStudioHost _host;
        private string _displayName = "";
        private ILog _logger;
        private readonly RibbonViewModel _ribbon;
        private readonly Regex _rexQueryError;
        private readonly Guid _uniqueId;
        private IQueryHistoryEvent _currentQueryDetails;
        private DocumentViewModel _sourceDocument;
        private ISettingProvider SettingProvider { get; }
        private static readonly ImageSourceConverter ImgSourceConverter = new ImageSourceConverter();


        [ImportingConstructor]
        public DocumentViewModel(IWindowManager windowManager
            , IEventAggregator eventAggregator
            , IDaxStudioHost host
            , RibbonViewModel ribbon
            , ServerTimingDetailsViewModel serverTimingDetails
            , IGlobalOptions options
            , ISettingProvider settingProvider
            , IAutoSaver autoSaver)
        {
            try
            {
                _host = host;
                _eventAggregator = eventAggregator;
                _eventAggregator.Subscribe(this);
                _windowManager = windowManager;
                _ribbon = ribbon;
                SettingProvider = settingProvider;
                ServerTimingDetails = serverTimingDetails;
                _rexQueryError =
                    new Regex(
                        @"^(?:Query \()(?<line>\d+)(?:\s*,\s*)(?<col>\d+)(?:\s*\))(?<err>.*)$|Line\s+(?<line>\d+),\s+Offset\s+(?<col>\d+),(?<err>.*)$",
                        RegexOptions.Compiled | RegexOptions.Multiline);
                _uniqueId = Guid.NewGuid();
                Options = options;
                AutoSaver = autoSaver;
                IconSource =
                    ImgSourceConverter.ConvertFromInvariantString(
                        @"pack://application:,,,/DaxStudio.UI;component/images/Files/File_Dax_x16.png") as ImageSource;
                Connection = new ConnectionManager(_eventAggregator);
                IntellisenseProvider = new DaxIntellisenseProvider(this, _eventAggregator, Options);
                Init(_ribbon);
            }
            catch (Exception ex)
            {
                // log the error and re-throw it
                Log.Error(ex,Common.Constants.LogMessageTemplate, nameof(DocumentViewModel), "ctor","Error in Constructor");
                throw;
            }
        }


        public void Init(RibbonViewModel ribbon)
        {

            State = DocumentState.New;
            var items = new ObservableCollection<UnitComboLib.ViewModel.ListItem>(ScreenUnitsHelper.GenerateScreenUnitList());

            SizeUnitLabel = new UnitViewModel(items, new ScreenConverter(Options.EditorFontSizePx), 0);
            SizeUnitLabel.PropertyChanged += SizeUnitPropertyChanged;

            // Initialize default Tool Windows
            // HACK: could not figure out a good way of passing '_connection' and 'this' using IoC (MEF)
            MetadataPane = new MetadataPaneViewModel(Connection, _eventAggregator, this, Options);
            FunctionPane = new FunctionPaneViewModel(Connection, _eventAggregator, this, Options);
            DmvPane = new DmvPaneViewModel(Connection, _eventAggregator, this);
            QueryBuilder = new QueryBuilderViewModel(_eventAggregator, this, Options);
            QueryBuilder.VisibilityChanged += QueryBuilder_VisibilityChanged;

            OutputPane = IoC.Get<OutputPaneViewModel>();// (_eventAggregator);
            QueryResultsPane = IoC.Get<QueryResultsPaneViewModel>();//(_eventAggregator,_host);

            MeasureExpressionEditor = new MeasureExpressionEditorViewModel(this, _eventAggregator, Options);

            var globalHistory = IoC.Get<GlobalQueryHistory>();

            QueryHistoryPane = new QueryHistoryPaneViewModel(globalHistory, _eventAggregator, this, Options);

            Document = new TextDocument();
            FindReplaceDialog = new FindReplaceDialogViewModel(_eventAggregator);
            _logger = LogManager.GetLog(typeof(DocumentViewModel));
            SelectedTarget = ribbon.SelectedTarget;
            SelectedWorksheet = Properties.Resources.DAX_Results_Sheet;

            var t = DaxFormatterProxy.PrimeConnectionAsync(Options, _eventAggregator);
            t.FireAndForget();
        }

        private void QueryBuilder_VisibilityChanged(object sender, EventArgs e)
        {
            NotifyOfPropertyChange(nameof(ShowQueryBuilder));
        }

        private void SizeUnitPropertyChanged(object sender, PropertyChangedEventArgs e)
        {
            if (e.PropertyName == "ScreenPoints")
                _eventAggregator.PublishOnUIThreadAsync(new SizeUnitsUpdatedEvent((UnitViewModel)sender));
        }

        internal void LoadAutoSaveFile(Guid autoSaveId)
        {
            _isLoadingFile = true;
            var text = AutoSaver.GetAutoSaveText(autoSaveId);
            // put contents in edit window
            var editor = GetEditor();

            editor.Dispatcher.Invoke(() => {
                editor.Document.BeginUpdate();
                editor.Document.Text = text;
                editor.Document.EndUpdate();
            });

            LoadState();

            State = DocumentState.Loaded;

            _eventAggregator.PublishOnUIThread(new RecoverNextAutoSaveFileEvent());
        }




        public override void TryClose(bool? dialogResult = null)
        {
            base.TryClose(dialogResult);
        }

        public Guid AutoSaveId { get; set; } = Guid.NewGuid();

        private DAXEditorControl.DAXEditor _editor;


        #region "Event Handlers"
        /// <summary>
        /// Initialization that requires a reference to the editor control needs to happen here
        /// </summary>
        /// <param name="view"></param>
        protected override void OnViewLoaded(object view)
        {
            base.OnViewLoaded(view);
            _editor = GetEditor();

            // TODO - if theme is dark increase brightness of syntax highlights
            //_editor.ChangeColorBrightness(1.25);
            _editor.SetSyntaxHighlightColorTheme(Options.Theme);

            IntellisenseProvider.Editor = _editor;
            UpdateSettings();
            if (_editor != null)
            {
                if (FindReplaceDialog != null) FindReplaceDialog.Editor = _editor;
                SetDefaultHighlightFunction();
                _editor.TextArea.Caret.PositionChanged += OnPositionChanged;
                _editor.TextChanged += OnDocumentChanged;
                _editor.PreviewDrop += OnDrop;
                _editor.PreviewDragEnter += OnDragEnterPreview;

                _editor.OnPasting += OnPasting;

            }
            switch (this.State)
            {
                case DocumentState.LoadPending:
                    OpenFile();
                    break;
                case DocumentState.RecoveryPending:
                    LoadAutoSaveFile(AutoSaveId);
                    break;
            }

            if (_sourceDocument != null)
            {
                var cnn = _sourceDocument.Connection;
                _eventAggregator.PublishOnUIThread(new ConnectEvent(
                    cnn.ConnectionStringWithInitialCatalog,
                    cnn.IsPowerPivot,
                    cnn.IsPowerPivot ? _sourceDocument.FileName : "",
                    "",
                    cnn.IsPowerPivot ? "" : cnn.FileName,
                    cnn.ServerType)
                { DatabaseName = cnn.Database.Name });

                _sourceDocument = null;

                _eventAggregator.PublishOnUIThreadAsync(new SetFocusEvent());
            }

        }

        private void OnPasting(object sender, DataObjectPastingEventArgs e)
        {
            try
            {
                // this check strips out unicode non-breaking spaces and replaces them
                // with a "normal" space. This is helpful when pasting code from other 
                // sources like web pages or word docs which may have non-breaking
                // which would normally cause the tabular engine to throw an error
<<<<<<< HEAD
                if (e.DataObject.GetData("UnicodeText", true) is string content)
                {
                    var dataObject = new DataObject(content.Replace('\u00A0', ' '));
                    e.DataObject = dataObject;
                }
=======
                string content = e.DataObject.GetData("UnicodeText", true) as string;

                if (content == null) return;

                var sm = new LongLineStateMachine(500);
                var newContent = sm.ProcessString(content);
                if (sm.SqlQueryCommentFound)
                {
                    if (MultipleQueriesDetectedDialogResult.RemoveDirectQuery ==
                        ShowStripDirectQueryDialog(sm.SqlQueryCommentPosition, newContent.Length))
                    {
                        // remove the direct query code from the text we are pasting in
                        newContent = newContent.Substring(0, sm.SqlQueryCommentPosition);
                    }
                }
                
                var dataObject = new DataObject(newContent);
                e.DataObject = dataObject;

>>>>>>> 6cbdeb98
            }
            catch (Exception ex)
            {
                Log.Error(ex, "Error while Pasting: {message}", ex.Message);
                OutputError($"Error while Pasting: {ex.Message}");
            }
        }

        private MultipleQueriesDetectedDialogResult ShowStripDirectQueryDialog(int commentPosition, int stringLength)
        {
            // check in options if we should prompt or return a default option
            if (Options.EditorMultipleQueriesDetectedOnPaste == MultipleQueriesDetectedOnPaste.AlwaysKeepOnlyDax)
                return MultipleQueriesDetectedDialogResult.RemoveDirectQuery;
            if (Options.EditorMultipleQueriesDetectedOnPaste == MultipleQueriesDetectedOnPaste.AlwaysKeepBoth)
                return MultipleQueriesDetectedDialogResult.KeepDirectQuery;

            // if we get here we should prompt the user
            const int commentLength = 12;
            var charactersAfterComment = stringLength - commentPosition - commentLength;
            
            var stripDirectQueryDialog = new MultipleQueriesDetectedDialogViewModel(Options)
            {
                CharactersBeforeComment = commentPosition,
                CharactersAfterComment = charactersAfterComment
            };

            _windowManager.ShowDialogBox(stripDirectQueryDialog, settings: new Dictionary<string, object>
            {
                { "WindowStyle", WindowStyle.None},
                { "ShowInTaskbar", false},
                { "ResizeMode", ResizeMode.NoResize},
                { "Background", Brushes.Transparent},
                { "AllowsTransparency",true}

            });

            return stripDirectQueryDialog.Result;
        }

        private void OnDrop(object sender, DragEventArgs e)
        {
            if (_editor.SelectionLength == 0)
            {

                e.Handled = true;

                if (e.Data.GetDataPresent(typeof(string)))
                {
                    var data = (string)e.Data.GetData(typeof(string));
                    InsertTextAtCaret(data);
                }

                if (!e.Data.GetDataPresent(DataFormats.FileDrop)) return;

                string[] files = (string[])e.Data.GetData(DataFormats.FileDrop);
                if (files == null) return;

                var file = files[0];

                if (file.EndsWith(".dax", StringComparison.InvariantCultureIgnoreCase) || file.EndsWith(".msdax", StringComparison.InvariantCultureIgnoreCase))
                {
                    _eventAggregator.PublishOnUIThread(new OpenDaxFileEvent(files[0]));
                    _eventAggregator.PublishOnUIThread(new FileOpenedEvent(files[0]));  // add this file to the recently used list
                } else
                {
                    _eventAggregator.PublishOnUIThread(new OutputMessage(MessageType.Warning, "You can only drop .dax or .msdax files"));
                }
                if (files.Length > 1)
                {
                    _eventAggregator.PublishOnUIThread(new OutputMessage(MessageType.Warning, "You can only drop a single file at a time"));
                }
            }
        }


        private void OnDocumentChanged(object sender, EventArgs e)
        {
            //Log.Debug("{Class} {Event} {@EventArgs}", "DocumentViewModel", "OnDocumentChanged", e);          
            _logger.Info("In OnDocumentChanged");
            IsDirty = this._editor.Text.Length > 0;
            LastModifiedUtcTime = DateTime.UtcNow;
            NotifyOfPropertyChange(() => IsDirty);
            NotifyOfPropertyChange(() => DisplayName);
        }

        private void OnPositionChanged(object sender, EventArgs e)
        {
            if (sender is Caret caret)
                _eventAggregator.PublishOnUIThread(new EditorPositionChangedMessage(caret.Column, caret.Line));
        }

        #endregion

        #region Properties
        public ImageSource IconSource { get; set; }

        private bool _isDirty;
        public bool IsDirty
        {
            get => _isDirty;

            set
            {
                _isDirty = value;
                NotifyOfPropertyChange(() => IsDirty);
                NotifyOfPropertyChange(() => DisplayName);
            }
        }


        private IQueryTrace _tracer;

        public IQueryTrace Tracer
        {
            get
            {
                return _tracer;
            }
        }

        public bool HighlightXmSqlCallbacks
        {
            get => Options.HighlightXmSqlCallbacks;
        }

        public bool SimplifyXmSqlSyntax
        {
            get => Options.SimplifyXmSqlSyntax;
        }

        public bool ReplaceXmSqlColumnNames
        {
            get => Options.ReplaceXmSqlColumnNames;
        }

        public bool WordWrap
        {
            get => Options.EditorWordWrap;
        }

        public bool ConvertTabsToSpaces
        {
            // TODO - bind to options
            get => Options.EditorConvertTabsToSpaces;
        }

        public int IndentationSize
        {
            // TODO - bind to options
            get => Options.EditorIndentationSize;
        }

        #endregion


        #region Methods
        public void CreateTracer()
        {
            try
            {
                if (!Connection.IsConnected)
                {
                    var msg = "Cannot start trace, the current window is not connected";
                    _eventAggregator.PublishOnUIThreadAsync(new OutputMessage(MessageType.Error, msg));
                    Log.Error(Common.Constants.LogMessageTemplate, nameof(DocumentViewModel), nameof(CreateTracer), msg);
                    return;
                }

                if (_tracer == null) // && _connection.Type != AdomdType.Excel)
                {
                    if (Connection.IsPowerPivot)
                    {
                        Log.Verbose("{class} {method} {event} ConnStr: {connectionString} Type: {type} port: {port}", "DocumentViewModel", "Tracer", "about to create RemoteQueryTrace", Connection.ConnectionString, Connection.Type.ToString(), Host.Proxy.Port);
                        _tracer = QueryTraceEngineFactory.CreateRemote(Connection, GetTraceEvents(TraceWatchers), Host.Proxy.Port, Options, ShouldFilterForCurrentSession(TraceWatchers));
                    }
                    else
                    {
                        Log.Verbose("{class} {method} {event} ConnStr: {connectionString} Type: {type} port: {port}", "DocumentViewModel", "Tracer", "about to create LocalQueryTrace", Connection.ConnectionString, Connection.Type.ToString());
                        _tracer = QueryTraceEngineFactory.CreateLocal(Connection, GetTraceEvents(TraceWatchers), Options, ShouldFilterForCurrentSession(TraceWatchers));
                    }
                    //_tracer.TraceEvent += TracerOnTraceEvent;
                    _tracer.TraceStarted += TracerOnTraceStarted;
                    _tracer.TraceCompleted += TracerOnTraceCompleted;
                    _tracer.TraceError += TracerOnTraceError;
                    _tracer.TraceWarning += TracerOnTraceWarning;
                }
            }
            catch (AggregateException ex)
            {
                foreach (var innerEx in ex.InnerExceptions)
                {
                    Log.Error("{class} {method} {message} {stackTrace}", "DocumentViewModel", "CreateTrace", innerEx.Message, innerEx.StackTrace);
                }
            }
            catch (Exception ex)
            {
                Log.Error("{class} {method} {message} {stackTrace}", "DocumentViewModel", "CreateTrace", ex.Message, ex.StackTrace);
            }
        }

        #endregion

        private bool ShouldFilterForCurrentSession(BindableCollection<ITraceWatcher> traceWatchers)
        {
            var w = traceWatchers.FirstOrDefault(tw => tw.IsChecked && tw.FilterForCurrentSession);
            if (w != null) return true;
            return false;
        }

        private void UpdateTraceEvents()
        {
            _eventAggregator.PublishOnUIThread(new TraceChangingEvent(QueryTraceStatus.Starting));
            OutputMessage("Reconfiguring Trace");
            var events = GetTraceEvents(TraceWatchers);
            var newEventCnt = 0;
            if (_tracer == null)
            {
                Log.Warning("{class} {method} {message}", nameof(DocumentViewModel), nameof(UpdateTraceEvents), "_trace field was null, calling CreateTracer()");
                CreateTracer();
            }
            else
            {
                _tracer.Events.Clear();
                _tracer.Events.Add(DaxStudioTraceEventClass.DiscoverBegin);
                _tracer.Events.Add(DaxStudioTraceEventClass.CommandBegin);
                _tracer.Events.Add(DaxStudioTraceEventClass.QueryEnd);
                foreach (var e in events)
                {
                    if (!_tracer.Events.Contains(e))
                    {
                        _tracer.Events.Add(e);
                        newEventCnt++;
                    }
                }
                _tracer.Update();
                Log.Debug("Trace Updated with {count} new events", newEventCnt);
            }
        }

        private void TracerOnTraceError(object sender, string e)
        {
            OutputError(e);
            _eventAggregator.PublishOnUIThread(new TraceChangedEvent(QueryTraceStatus.Error));
        }

        private void TracerOnTraceWarning(object sender, string e)
        {
            OutputWarning(e);
        }

        private List<DaxStudioTraceEventClass> GetTraceEvents(BindableCollection<ITraceWatcher> traceWatchers)
        {
            var events = new List<DaxStudioTraceEventClass>();
            foreach (var tw in traceWatchers.Where(t => t.IsChecked))
            {
                foreach (var e in tw.MonitoredEvents)
                {
                    // Don't add DirectQueryEvent if the server does not support direct query session filters 
                    // and the options has not been enabled in the options screen
                    if (e == DaxStudioTraceEventClass.DirectQueryEnd && !Options.TraceDirectQuery && !Connection.ServerVersion.SupportsDirectQueryFilters()) continue;

                    // if the server version does not support Aggregate Table Events do not add them
                    if (e == DaxStudioTraceEventClass.AggregateTableRewriteQuery && !Connection.ServerVersion.SupportsAggregateTables()) continue;

                    // Add the even to the collection if we don't already have it
                    if (!events.Contains(e))
                    {
                        events.Add(e);
                    }
                }
            }
            return events;
        }

        private void TracerOnTraceCompleted(object sender, IList<DaxStudioTraceEventArgs> capturedEvents)
        {
            var checkedTraceWatchers = from tw in TraceWatchers
                                       where tw.IsChecked
                                       select tw;

            foreach (var tw in checkedTraceWatchers)
            {
                tw.ProcessAllEvents(capturedEvents);
            }
            _eventAggregator.PublishOnUIThread(new QueryTraceCompletedEvent());
        }

        private void TracerOnTraceStarted(object sender, EventArgs e)
        {
            Log.Debug("{Class} {Event} {@TraceStartedEventArgs}", "DocumentViewModel", "TracerOnTraceStarted", e);

            Execute.OnUIThread(() => {
                OutputMessage("Query Trace Started");
                TraceWatchers.EnableAll();
                _eventAggregator.PublishOnUIThread(new TraceChangedEvent(QueryTraceStatus.Started));
            });
        }

        //private void TracerOnTraceEvent(object sender, TraceEventArgs traceEventArgs)
        //{
        //    var checkedTraceWatchers = from tw in TraceWatchers 
        //                               where tw.IsChecked == true
        //                               select tw;

        //    foreach (var tw in checkedTraceWatchers)
        //    {
        //        tw.ProcessEvent(traceEventArgs);
        //    }
        //}

        // Use MEF to give us a collection of TraceWatcher factory objects
        // used to create unique instances of each TraceWatcher type per document
        [ImportMany(typeof(ITraceWatcher))]
        public List<ExportFactory<ITraceWatcher>> TraceWatcherFactories { get; set; }

        public BindableCollection<ITraceWatcher> TraceWatchers
        {
            // we use the factory to make sure that each DocumentViewModel has it's
            // own set of TraceWatchers so that they can be enabled/disabled per
            // document
            get
            {
                if (_traceWatchers == null)
                {
                    _traceWatchers = new BindableCollection<ITraceWatcher>();
                    foreach (var fac in TraceWatcherFactories)
                    {
                        var tw = fac.CreateExport().Value;
                        _traceWatchers.Add(tw);
                    }
                }
                return _traceWatchers;
            }

        }


        /// <summary>
        /// Properties added to this collection populate the available tool windows inside the document pane
        /// </summary>
        public IObservableCollection<object> ToolWindows =>
            _toolWindows ?? (_toolWindows = new BindableCollection<object>
            {
                MetadataPane,
                FunctionPane,
                DmvPane,
                OutputPane,
                QueryResultsPane,
                QueryHistoryPane,
                QueryBuilder
            });

        public bool ShowQueryBuilder {
            get => QueryBuilder?.IsVisible ?? false;
            set {
                QueryBuilder.IsVisible = value;
                NotifyOfPropertyChange(nameof(ShowQueryBuilder));

            }
        }

        private DAXEditorControl.DAXEditor GetEditor()
        {
            if (ShowMeasureExpressionEditor)
            {
                // If we are showing the Expression editor return that as the edit control
                MeasureExpressionEditorView v = (MeasureExpressionEditorView)MeasureExpressionEditor.GetView();
                return v?.daxExpressionEditor;
            }
            else
            {
                DocumentView v = (DocumentView)GetView();
                return v?.daxEditor;
            }
        }

        private DockingManager GetDockManager()
        {
            DocumentView v = (DocumentView)GetView();
            return v?.Document;
        }

        public TextDocument Document { get; set; }

        public void ActivateResults()
        {
            ActivateResults(false);
        }

        public void ActivateResults(bool forceActivation)
        {
            if (!TraceWatchers.Any(tw => tw.IsChecked) || forceActivation)
            {
                // only activate if no trace watchers are active
                // otherwise we assume that the user will want to keep the
                QueryResultsPane.Activate();
            }
        }

        public void ActivateOutput()
        {
            OutputPane.Activate();
        }

        public void QueryCompleted()
        {
            QueryCompleted(false);
        }

        public void QueryCompleted(bool isCancelled)
        {
            _queryStopWatch?.Stop();
            IsQueryRunning = false;
            NotifyOfPropertyChange(() => CanRunQuery);
            QueryResultsPane.IsBusy = false;  // TODO - this should be some sort of collection of objects with a specific interface, not a hard coded object reference
            if (_currentQueryDetails != null)
            {
                _currentQueryDetails.ClientDurationMs = _queryStopWatch?.ElapsedMilliseconds ?? -1;
                _currentQueryDetails.RowCount = ResultsDataSet.RowCounts();
            }
            bool svrTimingsEnabled = false;
            foreach (var tw in TraceWatchers)
            {
                if (tw.IsChecked) tw.QueryCompleted(isCancelled, _currentQueryDetails);
                if (tw is ServerTimesViewModel ) { svrTimingsEnabled = true; }

            }
            if (!svrTimingsEnabled && _currentQueryDetails != null)
            {
                _eventAggregator.BeginPublishOnUIThread(_currentQueryDetails);
            }

        }

        public IDaxStudioHost Host => _host;

        private string _selectedWorksheet = "";
        public string SelectedWorksheet { get => _selectedWorksheet;
            set { _selectedWorksheet = value;
                NotifyOfPropertyChange(() => SelectedWorksheet);
            }
        }



        //public string ConnectionString { get { return _connection.ConnectionString; } }

        public string ConnectionStringWithInitialCatalog => Connection != null ? Connection.ConnectionStringWithInitialCatalog : string.Empty;

<<<<<<< HEAD
        public MetadataPaneViewModel MetadataPane { get; private set; }
=======
        public MetadataPaneViewModel MetadataPane { get; set; }
>>>>>>> 6cbdeb98

        public FunctionPaneViewModel FunctionPane { get; private set; }


        protected override void OnDeactivate(bool close)
        {
            Log.Debug("{Class} {Event} Close:{Value} Doc:{Document}", "DocumentViewModel", "OnDeactivated (close)", close, this.DisplayName);
            base.OnDeactivate(close);
            _eventAggregator.Unsubscribe(this);
            _eventAggregator.Unsubscribe(QueryResultsPane);
            _eventAggregator.Unsubscribe(MetadataPane);
            _eventAggregator.Unsubscribe(DmvPane);
            _eventAggregator.Unsubscribe(FunctionPane);
            _eventAggregator.Unsubscribe(Connection);
            _eventAggregator.Unsubscribe(IntellisenseProvider);
            foreach (var tw in this.TraceWatchers)
            {
                _eventAggregator.Unsubscribe(tw);
            }
            
        }

        internal void CloseIntellisenseWindows()
        {
            IntellisenseProvider?.CloseCompletionWindow();
        }

        protected override async void OnActivate()
        {
            Log.Debug("{Class} {Event} {Document}", "DocumentViewModel", "OnActivate", $"Activating {this.DisplayName}");
            _logger.Info("In OnActivate");
            base.OnActivate();
            try
            {
                _eventAggregator.Unsubscribe(this);

                _eventAggregator.Subscribe(this);
                _eventAggregator.Subscribe(QueryResultsPane);
                _eventAggregator.Subscribe(MetadataPane);
                _eventAggregator.Subscribe(DmvPane);
                _eventAggregator.Subscribe(FunctionPane);
                _eventAggregator.Subscribe(Connection);
                _eventAggregator.Subscribe(IntellisenseProvider);
                //this.ToolWindows.Apply(tool => _eventAggregator.Subscribe(tool));
                foreach (var tw in this.TraceWatchers)
                {
                    _eventAggregator.Subscribe(tw);
                }
                _ribbon.SelectedTarget = SelectedTarget;
                var loc = Document.GetLocation(0);
                //SelectedWorksheet = QueryResultsPane.SelectedWorksheet;

                // exit here if we are not in a state to run a query
                // means something is using the connection like
                // either a query is running or a trace is starting
                if (CanRunQuery)
                {
                    await CheckForMetadataUpdatesAsync();
                    // TODO - look at removing this as it breaks some connections
                    Connection.Ping();
                }

                try
                {
                    await _eventAggregator.PublishOnUIThreadAsync(new EditorPositionChangedMessage(loc.Column, loc.Line));
                    await _eventAggregator.PublishOnUIThreadAsync(new ActivateDocumentEvent(this));
                }
                catch (Exception ex)
                {
                    Log.Error("{Class} {Method} {Exception}", "DocumentViewModel", "OnActivate", ex);
                }
            }
            catch (Exception ex)
            {
                Log.Error(ex, Common.Constants.LogMessageTemplate, nameof(DocumentViewModel), nameof(OnActivate), ex.Message);
            }

        }

        public async Task CheckForMetadataUpdatesAsync()
        {
            try
            {
                if (await ShouldAutoRefreshMetadataAsync())
                {
                    OutputMessage("Updated Model Metadata detected");
                    if (Options.ShowMetadataRefreshPrompt)
                    {
                        MetadataPane.ShowMetadataRefreshPrompt = true;
                    }
                    else
                    {
                        RefreshMetadata();
                    }
                }
            }
            catch (Exception ex)
            {
                Log.Error("{Class} {Method} {Exception}", "DocumentViewModel", "OnActivate [Updating Metadata]", ex);
                OutputError($"Error Refreshing Metadata - {ex.Message}");
            }
        }

        public override void CanClose(Action<bool> callback)
        {
            DoCloseCheck(callback);
        }

        internal void SwapDelimiters()
        {
            try
            {
                var editor = GetEditor();
                if (editor.SelectionLength > 0)
                {
                    editor.SelectedText = SwapDelimiters(editor.SelectedText);
                }
                else
                {
                    editor.Document.BeginUpdate();
                    editor.Document.Text = SwapDelimiters(editor.Text);
                    editor.Document.EndUpdate();
                }
            }
            catch (Exception ex)
            {
                Log.Error(ex, "{class} {method} {message}", nameof(DocumentViewModel), nameof(SwapDelimiters), $"ERROR: {ex.Message}");
                OutputError($"The following error occurred attempting to swap delimiters: {ex.Message}");
            }
        }

        private string SwapDelimiters(string selectedText)
        {
            var dsm = new DelimiterStateMachine();
            return dsm.ProcessString(selectedText);
        }

        public bool Close()
        {
            // Close the document's connection 
            Connection.Close(true);

            var docTab = Parent as DocumentTabViewModel;
            docTab.CloseItem(this);
            docTab?.Items.Remove(this);
            return true;
        }

        public ConnectionManager Connection { get; } 
        


        private void UpdateConnections(ConnectEvent message)
        {
            _logger.Info("In UpdateConnections");
            OutputPane.AddInformation("Establishing Connection");
            Log.Debug("{Class} {Event} {Connection}", "DocumentViewModel", "UpdateConnections", message?.ConnectionString??"<null>");

            using (NewStatusBarMessage("Refreshing Metadata..."))
            {
                try
                {
                    if (message == null) return;
                    Connection.Connect(message) ;
                    NotifyOfPropertyChange(() => IsAdminConnection);
                    var activeTrace = TraceWatchers.FirstOrDefault(t => t.IsChecked);
                    // enable/disable traces depending on the current connection
                    foreach (var traceWatcher in TraceWatchers)
                    {
                        // on change of connection we need to disable traces as the will
                        // be pointing to the old connection
                        traceWatcher.IsChecked = false;
                        // then we need to check if the new connection can be traced
                        traceWatcher.CheckEnabled(this.Connection, activeTrace);
                    }

                    Execute.OnUIThread(() =>
                    {
                        try
                        {
                            if (_editor == null) _editor = GetEditor();
                        //    _editor.UpdateKeywordHighlighting(_connection.Keywords);
                        _editor.UpdateFunctionHighlighting(Connection.AllFunctions);
                            Log.Information("{class} {method} {message}", "DocumentViewModel", "UpdateConnections", "SyntaxHighlighting updated");
                        }
                        catch (Exception ex)
                        {
                            Log.Error(ex, "{class} {method} {message}", "DocumentViewModel", "UpdateConnections", "Error Updating SyntaxHighlighting: " + ex.Message);
                        }
                    });
                }
                catch (Exception ex)
                {
                    _eventAggregator.PublishOnUIThread(new ConnectFailedEvent());
                    var msg = $"The following error occurred while updating the connection: {ex.Message}";
                    Log.Error(ex, Common.Constants.LogMessageTemplate, nameof(DocumentViewModel), nameof(UpdateConnections), msg);
                    OutputError(msg);
                    ActivateOutput();
                }
            }
            if (Connection.Databases.Count == 0) {
                var msg = $"No Databases were found in the when connecting to {Connection.ServerName} ({Connection.ServerType})"
                + (Connection.ServerType == ServerType.PowerBIDesktop ? "\nIf your Power BI File is using a Live Connection please connect directly to the source model instead." : "");
                OutputWarning(msg);
            }
        }
        
        public string SelectedText { get {
                var editor = GetEditor();
                if (editor == null) return "";
                return editor.SelectedText;
            }
        }
        public string Text { get; set; }

        private string _fileName = String.Empty;
        public string FileName {
            get => _fileName;
            set { _fileName = value;
                NotifyOfPropertyChange(() => FileName);
                NotifyOfPropertyChange(() => FileAndExtension);
                NotifyOfPropertyChange(() => Title);
            }
        }

        public async void ChangeConnection()
        {

            await _eventAggregator.PublishOnUIThreadAsync(new ConnectionPendingEvent(this));
            Log.Debug("{class} {method} {event}", "DocumentViewModel", "ChangeConnection", "start");
            var connStr = Connection == null ? string.Empty : Connection.ConnectionString;
            var msg = NewStatusBarMessage("Checking for PowerPivot model...");
            Log.Debug("{class} {method} {Event} ", "DocumentViewModel", "ChangeConnection", "starting async call to check for a PowerPivot connection");

            await Task.Run(() => Host.Proxy.HasPowerPivotModel).ContinueWith((x) =>
            {

                // todo - should we be checking for exceptions in this continuation
                try
                {
                    
                    bool hasPowerPivotModel = x.Result;

                    Log.Information("{class} {method} Has PowerPivotModel: {hasPpvtModel} ", "DocumentViewModel", "ChangeConnection", hasPowerPivotModel);
                    msg.Dispose();

                    Execute.OnUIThread(() =>
                    {
                        var connDialog = new ConnectionDialogViewModel(connStr, _host, _eventAggregator, hasPowerPivotModel, this, SettingProvider, Options);

                        _windowManager.ShowDialogBox(connDialog, settings: new Dictionary<string, object>
                                        {
                                            {"Top", 40},
                                            { "WindowStyle", WindowStyle.None},
                                            { "ShowInTaskbar", false},
                                            { "ResizeMode", ResizeMode.NoResize},
                                            { "Background", Brushes.Transparent},
                                            { "AllowsTransparency",true}
                                        });

                        this.IsFocused = true;
                    });

                }
                catch (Exception ex)
                {
                    // if the task throws an exception the "real" exception is usually in the innerException
                    var innerMsg = ex.Message;
                    if (ex.InnerException != null) innerMsg = ex.InnerException.Message;
                    Log.Error("{class} {method} {message}", "DocumentViewModel", "ChangeConnection", innerMsg);
                    OutputError(innerMsg);
                }
                finally
                {
                    if (!msg.IsDisposed)
                    {
                        msg.Dispose(); // turn off the status bar message
                    }
                }
            }, TaskScheduler.Default);

        }

        public bool IsConnected => Connection.IsConnected;

        public bool IsQueryRunning
        {
            get => _queryRunning;
            set {
                _queryRunning = value;
                NotifyOfPropertyChange(() => IsQueryRunning);
                NotifyOfPropertyChange(() => CanRunQuery);
            }
        }

        public bool IsTraceChanging
        {
            get { return _traceChanging; }
            set
            {
                _traceChanging = value;
                NotifyOfPropertyChange(() => IsTraceChanging);
                NotifyOfPropertyChange(() => CanRunQuery);
            }
        }

        public DmvPaneViewModel DmvPane { get; private set; }
        public QueryBuilderViewModel QueryBuilder { get; private set; }
        public OutputPaneViewModel OutputPane { get; set; }

        public QueryResultsPaneViewModel QueryResultsPane { get; set; }
        public MeasureExpressionEditorViewModel MeasureExpressionEditor { get; private set; }
        public QueryInfo QueryInfo { get; set; }

        private DialogResult PreProcessQuery(bool injectEvaluate, bool injectRowFunction)
        {

            // merge in any parameters
            QueryInfo = new QueryInfo(EditorText, injectEvaluate, injectRowFunction, _eventAggregator);
            DialogResult paramDialogResult = DialogResult.Skip;
            if (QueryInfo.NeedsParameterValues)
            {
                var paramDialog = new QueryParametersDialogViewModel(this, QueryInfo);


                _windowManager.ShowDialogBox(paramDialog, settings: new Dictionary<string, object>
                        {
                            { "WindowStyle", WindowStyle.None},
                            { "ShowInTaskbar", false},
                            { "ResizeMode", ResizeMode.NoResize},
                            { "Background", Brushes.Transparent},
                            { "AllowsTransparency",true}

                        });
                paramDialogResult = paramDialog.DialogResult;
            }

            return paramDialogResult;
        }

        public string QueryText=> QueryInfo?.ProcessedQuery ?? string.Empty;

        public Dictionary<string, QueryParameter> QueryParameters => QueryInfo?.Parameters ?? new Dictionary<string, QueryParameter>();

        public string EditorText
        {
            get
            {
                string qry = string.Empty;
                if (!Dispatcher.CurrentDispatcher.CheckAccess())
                {
                    Dispatcher.CurrentDispatcher.Invoke(() =>
                    { qry = GetQueryTextFromEditor();

                        return qry;
                    });
                } else
                    qry = GetQueryTextFromEditor();


                // swap delimiters if not using default style
                if (Options.DefaultSeparator != DaxStudio.Interfaces.Enums.DelimiterType.Comma)
                {
                    qry = SwapDelimiters(qry);
                }
                return qry;

            }
        }

        #region Text Formatting Functions
        public void MergeParameters()
        {
            var editor = this.GetEditor();
            var txt = GetQueryTextFromEditor();
            var queryProcessor = new QueryInfo(txt, false, false, _eventAggregator);
            txt = queryProcessor.ProcessedQuery;
            if (editor.Dispatcher.CheckAccess())
            {
                if (editor.SelectionLength == 0)
                {
                    editor.Document.BeginUpdate();
                    editor.Document.Text = txt;
                    editor.Document.EndUpdate();
                }
                else
                {
                    editor.SelectedText = txt;
                }
            }
            else
            {
                editor.Dispatcher.Invoke(new System.Action(() =>
                {
                    if (editor.SelectionLength == 0)
                    {
                        editor.Document.BeginUpdate();
                        editor.Document.Text = txt;
                        editor.Document.EndUpdate();
                    }
                    else
                    {
                        editor.SelectedText = txt;
                    }
                }));
            }
        }

        public void Undo()
        {
            var editor = this.GetEditor();

            if (editor == null)
            {
                Log.Error("{class} {method} Unable to get a reference to the editor control", "DocumentViewModel", "Undo");
                _eventAggregator.PublishOnUIThread(new OutputMessage(MessageType.Error, "Undo: Unable to get a reference to the editor control"));
                return;
            }

            if (editor.Dispatcher.CheckAccess())
            {
                if (editor.CanUndo) editor.Undo();
            }
            else
            {
                editor.Dispatcher.Invoke(new System.Action(() =>
                {
                    if (editor.CanUndo) editor.Undo();
                }));
            }
        }

        public void Redo()
        {
            var editor = this.GetEditor();

            if (editor == null)
            {
                Log.Error("{class} {method} Unable to get a reference to the editor control", "DocumentViewModel", "Redo");
                _eventAggregator.PublishOnUIThread(new OutputMessage(MessageType.Error, "Redo: Unable to get a reference to the editor control"));
                return;
            }

            if (editor.Dispatcher.CheckAccess())
            {
                if (editor.CanRedo) editor.Redo();
            }
            else
            {
                editor.Dispatcher.Invoke(new System.Action(() =>
                {
                    if (editor.CanRedo) editor.Redo();
                }));
            }
        }
        private string GetQueryTextFromEditor()
        {
            var editor = GetEditor();
            string txt = "";
            if (editor.Dispatcher.CheckAccess())
            {
                txt = GetQueryTextFromEditorInternal(editor);
            }
            else
            {
                editor.Dispatcher.Invoke(new System.Action(() => { txt = GetQueryTextFromEditorInternal(editor); }));
            }
            return txt;
        }

        private void SelectedTextToUpperInternal(DAXEditorControl.DAXEditor editor)
        {
            if (editor.SelectionLength == 0) return;
            editor.SelectedText = editor.SelectedText.ToUpper();
        }

        private void SelectionToUpper()
        {
            var editor = GetEditor();
            if (editor.Dispatcher.CheckAccess())
            {
                SelectedTextToUpperInternal(editor);
            }
            else
            {
                editor.Dispatcher.Invoke(new System.Action(() => SelectedTextToUpperInternal(editor)));
            }
        }

        private void SelectedTextToLowerInternal(DAXEditorControl.DAXEditor editor)
        {
            if (editor.SelectionLength == 0) return;
            editor.SelectedText = editor.SelectedText.ToLower();
        }

        private void SelectionToLower()
        {
            var editor = GetEditor();
            if (editor.Dispatcher.CheckAccess())
            {
                SelectedTextToLowerInternal(editor);
            }
            else
            {
                editor.Dispatcher.Invoke(new System.Action(() => SelectedTextToLowerInternal(editor)));
            }
        }

        public void CommentSelection()
        {
            var editor = GetEditor();
            if (editor.Dispatcher.CheckAccess())
            {
                editor.CommentSelectedLines();
            }
            else
            {
                editor.Dispatcher.Invoke(new System.Action(() => editor.CommentSelectedLines()));
            }
        }

        public void UnCommentSelection()
        {
            var editor = GetEditor();
            if (editor.Dispatcher.CheckAccess())
            {
                editor.UncommentSelectedLines();
            }
            else
            {
                editor.Dispatcher.Invoke(new System.Action(() => editor.UncommentSelectedLines()));
            }
        }

        private string GetQueryTextFromEditorInternal(DAXEditorControl.DAXEditor editor)
        {
            var queryText = editor.SelectedText;
            if (editor.SelectionLength == 0)
            {
                queryText = editor.Text;
            }
            return queryText;
        }
        #endregion

        #region Execute Query
        private Stopwatch _queryStopWatch;

        public Stopwatch QueryStopWatch
        {
            get
            {
                if (_queryStopWatch == null) _queryStopWatch = new Stopwatch();
                return _queryStopWatch;
            }
        }

        public void RefreshElapsedTime()
        {
            try
            {
                NotifyOfPropertyChange(() => ElapsedQueryTime);
            }
            catch (Exception ex)
            {
                Log.Error(ex, Constants.LogMessageTemplate, nameof(DocumentViewModel), nameof(RefreshElapsedTime), "Error updating elapsed time");
            }
        }

        public async Task<DataTable> ExecuteDataTableQueryAsync(string daxQuery)
        {

            int row = 0;
            int col = 0;
            Timer _timer = new Timer(300);
            try
            {
                var editor = GetEditor();
                editor.Dispatcher.Invoke(() =>
                    {
                        // capture the row and column location for error reporting (if needed)
                        if (editor.SelectionLength > 0)
                        {
                            var loc = editor.Document.GetLocation(editor.SelectionStart);
                            row = loc.Line;
                            col = loc.Column;
                        }
                    }
                );

                var c = Connection;
                if (daxQuery != DaxStudio.Common.Constants.RefreshSessionQuery)
                {
                    foreach (var tw in TraceWatchers)
                    {
                        if (tw.IsChecked && !tw.IsPaused)
                        {
                            tw.IsBusy = true;
                        }
                    }
                }
                if (Options.DefaultSeparator != DaxStudio.Interfaces.Enums.DelimiterType.Comma) {
                    var dsm = new DelimiterStateMachine(DaxStudio.Interfaces.Enums.DelimiterType.Comma);
                    daxQuery = dsm.ProcessString(daxQuery);
                }
                _timer.Elapsed += _timer_Elapsed;
                _timer.Start();
                _queryStopWatch = new Stopwatch();
                _queryStopWatch.Start();
                DataTable dt;
                return await Task.Run(() => { 
                    dt = c.ExecuteDaxQueryDataTable(daxQuery);
                    dt.FixColumnNaming(daxQuery);
                    return dt;
                });
                
            }
            catch (Exception e)
            {
                Debug.WriteLine(e);
                OutputError(e.Message, row, col);
                ActivateOutput();
                return null;
            }
            finally
            {

                _queryStopWatch.Stop();
                _timer?.Stop();
                _timer.Elapsed -= _timer_Elapsed;
                _timer.Dispose();
                NotifyOfPropertyChange(() => ElapsedQueryTime);
                _eventAggregator.PublishOnUIThread(new UpdateTimerTextEvent(ElapsedQueryTime));


                // if this is an internal refresh session query don't  
                //if (!daxQuery.StartsWith(Constants.InternalQueryHeader))
                //{
                //    NotifyOfPropertyChange(() => ElapsedQueryTime);
                //    _eventAggregator.PublishOnUIThread(new UpdateTimerTextEvent(ElapsedQueryTime));
                //    QueryCompleted();
                //}
            }

        }

        public AdomdDataReader ExecuteDataReaderQuery(string daxQuery)
        {
            int row = 0;
            int col = 0;
            var editor = GetEditor();
            Timer _timer = new Timer(300);
            editor.Dispatcher.Invoke(() =>
            {
                if (editor.SelectionLength > 0)
                {
                    var loc = editor.Document.GetLocation(editor.SelectionStart);
                    row = loc.Line;
                    col = loc.Column;
                }
            });
            try
            {
                var c = Connection;
                foreach (var tw in TraceWatchers)
                {
                    if (tw.IsChecked && !tw.IsPaused)
                    {
                        tw.IsBusy = true;
                    }
                }
                _timer.Elapsed += _timer_Elapsed;
                _timer.Start();
                _queryStopWatch = new Stopwatch();
                _queryStopWatch.Start();
                var dr = c.ExecuteReader(daxQuery);

                return dr;
            }
            catch (Exception e)
            {
                Debug.WriteLine(e);
                OutputError(e.Message, row, col);
                ActivateOutput();
                return null;
            }
            finally
            {
                _queryStopWatch.Stop();
                _timer.Stop();
                _timer.Elapsed -= _timer_Elapsed;
                _timer.Dispose();
                NotifyOfPropertyChange(() => ElapsedQueryTime);
                _eventAggregator.PublishOnUIThread(new UpdateTimerTextEvent(ElapsedQueryTime));
                // Can't call query completed here as for a DataReader we still need to stream the results back
                // we can't marke the query as complete until we've finished processing the DataReader
                //QueryCompleted();

            }

        }

        public string ElapsedQueryTime => _queryStopWatch == null ? "" : _queryStopWatch.Elapsed.ToString(Common.Constants.StatusBarTimerFormat);

        void _timer_Elapsed(object sender, ElapsedEventArgs e)
        {
            NotifyOfPropertyChange(() => ElapsedQueryTime);
            _eventAggregator.PublishOnUIThread(new UpdateTimerTextEvent(ElapsedQueryTime));
        }

        private void CancelQuery()
        {
            try
            {
                using (NewStatusBarMessage("Cancelling Query..."))
                {
                    var c = Connection;
                    c.Cancel();
                    QueryCompleted(true);
                    OutputWarning("Cancel of running query requested");
                }
            }
            catch (Exception e)
            {
                OutputError(e.Message);
                ActivateOutput();
            }
        }

        public async void Handle(RunQueryEvent message)
        {
            // if we can't run the query then do nothing 
            // (ribbon button will be disabled, but the following check blocks hotkey requests)
            if (!CanRunQuery)
            {

                return;
            }

            // the benchmark run style will pop up it's own dialog
            if (message.IsBenchmark)
            {
                BenchmarkQuery();
                return;
            }

            IsQueryRunning = true;

            NotifyOfPropertyChange(() => CanRunQuery);
            if (message.RunStyle.ClearCache) await ClearDatabaseCacheAsync();

            // if the query provider is not set use the current document
            message.QueryProvider = message.QueryProvider ?? this;

            await RunQueryInternalAsync(message);

        }

        private void BenchmarkQuery()
        {

            try
            {
                IsBenchmarkRunning = true;

                var serverTimingsTrace = TraceWatchers.FirstOrDefault(tw => tw is ServerTimesViewModel);

                var serverTimingsInitialState = serverTimingsTrace?.IsChecked??false;
                
                //using (var dialog = new ExportDataDialogViewModel(_eventAggregator, ActiveDocument))
                using (var dialog = new BenchmarkViewModel(_eventAggregator, this, _ribbon))
                {

                    _windowManager.ShowDialogBox(dialog, settings: new Dictionary<string, object>
                    {
                        { "WindowStyle", WindowStyle.None},
                        { "ShowInTaskbar", false},
                        { "ResizeMode", ResizeMode.NoResize},
                        { "Background", System.Windows.Media.Brushes.Transparent},
                        { "AllowsTransparency",true}

                    });

                    if (dialog.IsCancelled) return;

                }

                // reset status of ServerTimings
                serverTimingsTrace.IsChecked = serverTimingsInitialState;

                // once the dialog closes we should activate the results pane
                this.ActivateResults(true);
            }
            catch (Exception ex)
            {
                Log.Error(ex, "{class} {method} {message}", nameof(DocumentViewModel), nameof(BenchmarkQuery), ex.Message);
                _eventAggregator.PublishOnUIThread(new OutputMessage(MessageType.Error, $"Error Running BenchmarkQuery: {ex.Message}"));
            }
            finally
            {
                IsBenchmarkRunning = false;
            }
        }

        private async Task RunQueryInternalAsync(RunQueryEvent message)
        {
            using (var msg = NewStatusBarMessage("Running Query..."))
            {
                // somehow people are getting into this method while the connection is not open
                // even though the CanRun state should be false so this is a double check
                //if (Connection.State != ConnectionState.Open)
                //{
                //    Log.Error("{class} {method} Attempting run a query on a connection which is not open", "DocumentViewMode", "RunQueryInternal");
                //    _eventAggregator.PublishOnUIThread(new OutputMessage(MessageType.Error, "You cannot run a query on a connection which is not open"));
                //    _eventAggregator.PublishOnUIThread(new ConnectionChangedEvent(Connection, this));
                //    return;
                //}


                try {

                    if (PreProcessQuery(message.RunStyle.InjectEvaluate, message.RunStyle.InjectRowFunction) == DialogResult.Cancel)
                    {
                        IsQueryRunning = false;
                    }
                    else
                    {
                        // if there is no query text in the editor and the QueryProvider is not the Query Builder check to 
                        // see if the query builder is active and try and use that to get the Query text.
                        if (QueryText.Trim().Length == 0 && !(message.QueryProvider is QueryBuilderViewModel))
                        {
                            if (ShowQueryBuilder && QueryBuilder.Columns.Count > 0 )
                            {
                                OutputMessage("There is no text in the editor, redirecting the run command to the Query Builder");
                                message.QueryProvider = QueryBuilder;
                            }
                            else
                            {
                                OutputWarning("There is no text in the edit window to execute.");
                                IsQueryRunning = false;
                                return;
                            }
                        }

                        await _eventAggregator.PublishOnUIThreadAsync(new QueryStartedEvent());

                        _currentQueryDetails = CreateQueryHistoryEvent(QueryText);

                        await message.ResultsTarget.OutputResultsAsync(this, message.QueryProvider);

                        // todo - should we be checking for exceptions in this continuation
                        IsQueryRunning = false;
                        NotifyOfPropertyChange(() => CanRunQuery);

                        // if the server times trace watcher is not active then just record client timings
                        if (!TraceWatchers.OfType<ServerTimesViewModel>().First().IsChecked && _currentQueryDetails != null)
                        {
                            _currentQueryDetails.ClientDurationMs = _queryStopWatch?.ElapsedMilliseconds ?? 0;
                            _currentQueryDetails.RowCount = ResultsDataSet?.RowCounts();
                            await _eventAggregator.PublishOnUIThreadAsync(_currentQueryDetails);
                        }
                        _queryStopWatch?.Reset();
                        await _eventAggregator.PublishOnUIThreadAsync(new QueryFinishedEvent());
                        msg.Dispose();
                       
                    }
                }
                catch (Exception ex)
                {
                    Log.Error(ex, "{class} {method} {message}", nameof(DocumentViewModel), nameof(RunQueryInternalAsync), ex.Message);
                    await _eventAggregator.PublishOnUIThreadAsync(new OutputMessage(MessageType.Error, $"Error running query: {ex.Message}"));

                }
            }
        }

        private IQueryHistoryEvent CreateQueryHistoryEvent(string queryText)
        {

            QueryHistoryEvent qhe = null;
            try
            {
                qhe = new QueryHistoryEvent(queryText
                    , DateTime.Now
                    , this.ServerName
                    , this.Connection.SelectedDatabaseName
                    , this.FileName) {Status = QueryStatus.Running};
            }
            catch (Exception ex)
            {
                Log.Error(ex, "Error creating QueryHistory details");
                OutputWarning("Error saving query details to history pane");
            }
            return qhe;
        }
        #endregion

        public StatusBarViewModel StatusBar { get; set; }


        public DataTable ResultsTable
        {
            get => QueryResultsPane.ResultsDataTable;
            set => QueryResultsPane.ResultsDataTable = value;
        }

        public DataSet ResultsDataSet
        {
            get => QueryResultsPane.ResultsDataSet;
            set => QueryResultsPane.ResultsDataSet = value;
        }

        public bool CanRunQuery =>
            // todo - do we need to track query traces changing?
            !IsQueryRunning && !IsTraceChanging && IsConnected && !ShowMeasureExpressionEditor;

        #region Output Messages
        public void OutputMessage(string message)
        {
            OutputPane?.AddInformation(message);
        }

        public void OutputMessage(string message, double duration)
        {
            OutputPane?.AddInformation(message, duration);
        }

        public void OutputWarning(string warning)
        {
            OutputPane?.AddWarning(warning);
        }

        public void OutputError(string error)
        {
            OutputError(error, double.NaN);
        }

        public void OutputError(string error, double durationMs)
        {

            //"Query ( , )"
            var m = _rexQueryError.Match(error);
            if (m.Success)
            {
                int.TryParse(m.Groups["line"].Value, out var line);
                int.TryParse(m.Groups["col"].Value, out var col);
                OutputError(error, line, col);
            }
            else
            {
                OutputPane?.AddError(error, durationMs);
            }
        }

        public void OutputError(string error, int row, int column)
        {
            int msgRow = 0;
            int msgCol = 0;
            //"Query ( , )"
            var m = _rexQueryError.Match(error);
            if (m.Success)
            {
                int.TryParse(m.Groups["line"].Value, out msgRow);
                int.TryParse(m.Groups["col"].Value, out msgCol);
                msgCol += column > 0 ? column - 1 : 0;
                msgRow += row > 0 ? row - 1 : 0;
            }
            var editor = GetEditor();
            editor.Dispatcher.Invoke(() =>
            {
                editor.DisplayErrorMarkings(msgRow, msgCol, 1, error);
            });

            OutputPane?.AddError(error, msgRow, msgCol);
        }

        #endregion

        private void InsertTextAtCaret(string text)
        {
            var editor = GetEditor();
            editor.Document.Insert(editor.CaretOffset, text);
            editor.Focus();
        }

        private void InsertTextAtSelection(string text, bool selectInsertedText)
        {

            var editor = GetEditor();
            if (editor == null)
            {
                Log.Error("{class} {method} {message}", "DocumentViewModel", "InsertTextAtSelection", "Unable to get a reference to the editor control");
                _eventAggregator.PublishOnUIThread(new OutputMessage(MessageType.Error, "Failed to insert text into the edit pane, please try the operation again. If this issue persists please post an issue on th"));
                return;
            }
            var startOffset = editor.CaretOffset;

            if (editor.SelectionLength == 0)
            {
                editor.Document.Insert(editor.SelectionStart, text);
            }
            else
            {
                editor.SelectedText = text;
                startOffset = editor.SelectionStart;
            }

            editor.Focus();

            if (selectInsertedText)
            {
                editor.Select(startOffset, text.Length);
            }

        }

        /*
        private int mTextEditorCaretOffset = 0;
        private int mTextEditorSelectionStart = 0;
        private int mTextEditorSelectionLength = 0;
        
        /// <summary>
        /// Get/set editor carret position
        /// for CTRL-TAB Support http://avalondock.codeplex.com/workitem/15079
        /// </summary>
        public int CaretOffset
        {
            get
            {
                return this.mTextEditorCaretOffset;
            }

            set
            {
                if (this.mTextEditorCaretOffset != value)
                {
                    this.mTextEditorCaretOffset = value;
                    this.NotifyOfPropertyChange(() => CaretOffset);
                }
            }
        }

        /// <summary>
        /// Get/set editor start of selection
        /// for CTRL-TAB Support http://avalondock.codeplex.com/workitem/15079
        /// </summary>
        public int TextEditorSelectionStart
        {
            get
            {
                return this.mTextEditorSelectionStart;
            }

            set
            {
                if (this.mTextEditorSelectionStart != value)
                {
                    this.mTextEditorSelectionStart = value;
                    this.NotifyOfPropertyChange(() => SelectionStart);
                }
            }
        }

        /// <summary>
        /// Get/set editor length of selection
        /// for CTRL-TAB Support http://avalondock.codeplex.com/workitem/15079
        /// </summary>
        public int TextEditorSelectionLength
        {
            get
            {
                return this.mTextEditorSelectionLength;
            }

            set
            {
                if (this.mTextEditorSelectionLength != value)
                {
                    this.mTextEditorSelectionLength = value;
                    this.NotifyOfPropertyChange(() => SelectionLength);
                }
            }
        }

        public int SelectionStart
        {
            get
            {
                int start = 0, length = 0;
                bool IsRectSelect = false;

                if (this.TxtControl != null)
                    this.TxtControl.CurrentSelection(out start, out length, out IsRectSelect);

                return start;
            }
        }

        public int SelectionLength
        {
            get
            {
                int start = 0, length = 0;
                bool IsRectSelect = false;

                if (this.TxtControl != null)
                    this.TxtControl.CurrentSelection(out start, out length, out IsRectSelect);

                return length;
            }
        }
        */

        public void Handle(SendTextToEditor message)
        {
            if (!string.IsNullOrEmpty(message.DatabaseName))
            {
                if (Databases.Contains(message.DatabaseName))
                    if (Connection.SelectedDatabaseName != message.DatabaseName)
                    {
                        try
                        {
                            MetadataPane.ChangeDatabase(message.DatabaseName);
                            OutputMessage($"Current Database changed to '{message.DatabaseName}'");
                        }
                        catch (Exception ex)
                        {
                            Log.Error(ex, "{class} {method} {message}", "DocumentViewModel", "Handle<SendTextToEditor>", ex.Message);
                            _eventAggregator.PublishOnUIThread(new OutputMessage(MessageType.Warning, $"The following error occurred while attempt to change to the '{message.DatabaseName}': {ex.Message}"));
                        }
                    }
                    else
                        OutputWarning($"Could not switch to the '{message.DatabaseName}' database");
            }
            InsertTextAtSelection(message.TextToSend, message.RunQuery);

            if (!message.RunQuery) return;  // exit here if we don't want to run the selected text

            //run the query
            _eventAggregator.PublishOnUIThread(new RunQueryEvent(SelectedTarget));

            // un-select text
            var editor = GetEditor();
            editor.SelectionLength = 0;
            editor.SelectionStart = editor.Text.Length;

        }

        public void Handle(DefineMeasureOnEditor message)
        {
            DefineMeasureOnEditor(message.MeasureName, message.MeasureExpression);
        }

        //RRomano: Should this be on DaxEditor?

        const string MODELMEASURES_BEGIN = "---- MODEL MEASURES BEGIN ----";
        const string MODELMEASURES_END = "---- MODEL MEASURES END ----";
        // private Regex defineMeasureRegex = new Regex(@"(?<=DEFINE)((.|\n)*?)(?=EVALUATE|\z)", RegexOptions.Compiled | RegexOptions.IgnoreCase);
        private readonly Regex defineMeasureRegex_ModelMeasures = new Regex(@"(?<=DEFINE)((.|\n)*?)(?=" + MODELMEASURES_END + @")", RegexOptions.Compiled | RegexOptions.IgnoreCase);
        private readonly Regex defineMeasureRegex_DefineOnly = new Regex(@"(?<=DEFINE([\s\t])*?)(\w(.|\n)*?)(?=\z)", RegexOptions.Compiled | RegexOptions.IgnoreCase);

        private void DefineMeasureOnEditor(string measureName, string measureExpression)
        {
            var editor = GetEditor();

            // TODO (Marco 2018-08-04)
            //
            // We include a section ---- MODEL MEASURES ----
            // where we include all the measures
            // the section ends with ---- END MODEL MEASURES ----
            // so we append the measures at the end of that section

            // Try to find the DEFINE statements

            var currentText = editor.Text;

            // if the default separator is not the default Comma style
            // then we should switch the separators to the SemiColon style
            if (Options.DefaultSeparator == DelimiterType.SemiColon)
            {
                var dsm = new DelimiterStateMachine(DelimiterType.SemiColon);
                measureExpression = dsm.ProcessString(measureExpression);
            }

            var measureDeclaration = $"MEASURE {measureName} = {measureExpression}";
            // TODO - expand measure expression and generate other measures here!!


            // If found then add the measure inside the DEFINE statement, if not then just paste the measure expression
            if (defineMeasureRegex_ModelMeasures.IsMatch(currentText))
            {
                currentText = defineMeasureRegex_ModelMeasures.Replace(currentText, (m) =>
                {
                    var measuresText = new StringBuilder(m.Groups[1].Value);

                    measuresText.AppendLine(measureDeclaration);

                    return measuresText.ToString();


                });
                editor.Document.BeginUpdate();
                editor.Document.Text = currentText;
                editor.Document.EndUpdate();

                editor.Focus();
            }
            else if (defineMeasureRegex_DefineOnly.IsMatch(currentText))
            {
                currentText = defineMeasureRegex_DefineOnly.Replace(currentText, (m) =>
                {

                    var newSection = new StringBuilder();
                    newSection.AppendLine();
                    newSection.AppendLine(MODELMEASURES_BEGIN);
                    newSection.AppendLine(measureDeclaration);
                    newSection.AppendLine(MODELMEASURES_END);
                    newSection.AppendLine();
                    newSection.Append(m.Groups[0].Value);

                    return newSection.ToString();

                });
                editor.Document.BeginUpdate();
                editor.Document.Text = currentText;
                editor.Document.EndUpdate();

                editor.Focus();
            }
            else
            {
                measureDeclaration =
                    $"DEFINE {Environment.NewLine}{measureDeclaration}{Environment.NewLine}";

                InsertTextAtSelection(measureDeclaration, false);
            }
        }

        //public void Handle(UpdateConnectionEvent message)
        //{
        //    _logger.Info("In Handle<UpdateConnectionEvent>");
        //    Log.Debug("{Class} {Event} {ConnectionString} DB: {Database}", "DocumentViewModel", "Handle:UpdateConnectionEvent", message.Connection == null ? "<null>" : message.Connection.ConnectionString);

        //    UpdateConnections(message.Connection);
        //    var activeTrace = TraceWatchers.FirstOrDefault(t => t.IsChecked);
        //    _eventAggregator.PublishOnUIThread(new DocumentConnectionUpdateEvent(this, Databases, activeTrace));
        //}


        public void Handle(TraceWatcherToggleEvent message)
        {
            Log.Verbose("{Class} {Event} TraceWatcher:{TraceWatcher} IsActive:{IsActive}", "DocumentViewModel", "Handle(TraceWatcherToggleEvent", message.TraceWatcher.ToString(), message.IsActive);
            TraceWatchers.DisableAll();

            if (message.IsActive)
            {
                EnableTrace(message.TraceWatcher);
            }
            else
            {
                DisableTrace(message.TraceWatcher);
            }

        }

        private void DisableTrace(ITraceWatcher watcher)
        {
            IsTraceChanging = true;
            var otherTracesRunning = false;

            foreach (var tw in TraceWatchers)
            {
                if (tw.IsChecked) otherTracesRunning = true;
            }
            if (otherTracesRunning)
            {
                UpdateTraceEvents();
                return;
            }

            // If we got here no traces are running so shut everything down
            _eventAggregator.PublishOnUIThread(new TraceChangingEvent(QueryTraceStatus.Stopping));
            OutputMessage("Stopping Trace");
            // spin down trace as no tracewatchers are active
            ResetTracer();
            OutputMessage("Trace Stopped");
            _eventAggregator.PublishOnUIThread(new TraceChangedEvent(QueryTraceStatus.Stopped));
            TraceWatchers.EnableAll();
            IsTraceChanging = false;
        }

        private void EnableTrace(ITraceWatcher watcher)
        {
            try
            {
                IsTraceChanging = true;
                if (!ToolWindows.Contains(watcher))
                    ToolWindows.Add(watcher);

                // synch the ribbon buttons and the server timings pane
                if (watcher is ServerTimesViewModel stvModel && watcher.IsChecked)
                {
                    stvModel.ServerTimingDetails = ServerTimingDetails;
                    stvModel.RemapColumnNames = this.Connection.DaxColumnsRemapInfo.RemapNames;
                }

                if (Tracer == null) CreateTracer();
                else UpdateTraceEvents();

                // spin up trace if one is not already running
                if (Tracer.Status != QueryTraceStatus.Started
                    && Tracer.Status != QueryTraceStatus.Starting)
                {
                    _eventAggregator.PublishOnUIThread(new TraceChangingEvent(QueryTraceStatus.Starting));
                    OutputMessage("Waiting for Trace to start");

                    var t = Tracer;
                    t.StartAsync(Options.TraceStartupTimeout).ContinueWith((p) =>
                    {
                        if (p.Exception != null)
                        {
                            p.Exception.Handle((x) =>
                            {
                                Log.Error("{class} {method} {message} {stacktrace}", "DocumentViewModel", "Handle<TraceWatcherToggleEvent>", x.Message, x.StackTrace);
                                OutputError("Error Starting Trace: " + x.Message);
                                return false;
                            });
                        };
                    }, TaskScheduler.Default);
                }
                // Disable other tracewatchers with different filter for current session values
                var activeTrace = TraceWatchers.FirstOrDefault(t => t.IsChecked);
                foreach (var tw in TraceWatchers)
                {
                    tw.CheckEnabled(this.Connection, activeTrace);
                }
            }
            catch (Exception ex)
            {
                Log.Error(ex, "{class} {method} {message}", "DocumentViewModel", "EnableTrace", "Error while enabling trace");
                _eventAggregator.PublishOnUIThread(new OutputMessage(MessageType.Error, "Error enabling Trace: " + ex.Message));
            }
            finally
            {
                IsTraceChanging = false;
            }
        }

        private void ResetTracer()
        {
            if (Dispatcher.CurrentDispatcher.CheckAccess())
            {
                ResetTracerInternal();
            }
            else
            {
                Dispatcher.CurrentDispatcher.BeginInvoke(DispatcherPriority.Normal, (System.Action)delegate { ResetTracerInternal(); });
            }

        }

        private void ResetTracerInternal()
        {
            if (Dispatcher.CurrentDispatcher.CheckAccess())
                if (Tracer != null)
                {
                    _tracer.TraceCompleted -= TracerOnTraceCompleted;
                    _tracer.TraceError -= TracerOnTraceError;
                    _tracer.TraceStarted -= TracerOnTraceStarted;
                    _tracer.TraceWarning -= TracerOnTraceWarning;
                    Tracer?.Stop();
                    Tracer?.Dispose();
                    _tracer = null;
                }
        }

        internal string AutoSaveFileName => Path.Combine(ApplicationPaths.AutoSavePath, $"{AutoSaveId}.dax");

        // writes the file out to a temp folder in case of crashes or unplanned restarts
        internal async Task AutoSave()
        {

            var fileName = AutoSaveFileName;
            AutoSaver.EnsureDirectoryExists(fileName);
            var editor = GetEditor();
            // if the editor is null that means that the view has not been loaded fully yet,
            // which means that this is a recovered autosave file and we don't need to re-save
            // it unless the user activates this document and makes a change
            if (editor == null) return;

            using (TextWriter tw = new StreamWriter(fileName, false, _defaultFileEncoding))
            {

                var text = string.Empty;
                editor.Dispatcher.Invoke(() =>
                {
                    text = editor.Text;
                });
                await tw.WriteAsync(text);
                tw.Close();
            }
            LastAutoSaveUtcTime = DateTime.UtcNow;
        }

        internal void DeleteAutoSave()
        {
            try
            {
                File.Delete(AutoSaveFileName);
                // trigger an autosave of the workspace to remove this file from the index
                _eventAggregator.PublishOnUIThreadAsync(new AutoSaveEvent());
            }
            catch { }
        }
        // this may be overkill, but we track UTC save and modified times just in case a user changes timezones
        public DateTime LastAutoSaveUtcTime { get; private set; }
        public DateTime LastModifiedUtcTime { get; private set; }

        public void Save()
        {
            if (!IsDiskFileName)
                SaveAs();
            else
            {
                try
                {
                    using (TextWriter tw = new StreamWriter(FileName, false, _defaultFileEncoding))
                    {
                        tw.Write(GetEditor().Text);
                        tw.Close();
                    }
                    // Save all visible TraceWatchers
                    foreach (var tw in ToolWindows)
                    {
                        var saver = tw as ISaveState;
                        if (saver != null)
                        {
                            saver.Save(FileName);
                        }
                    }
                    _eventAggregator.PublishOnUIThread(new FileSavedEvent(FileName));
                    IsDirty = false;
                    NotifyOfPropertyChange(() => DisplayName);
                    DeleteAutoSave();
                }
                catch (Exception ex)
                {
                    // catch and report any errors while trying to save
                    Log.Error(ex, "{class} {method} {message}", "DocumentViewModel", "Save", ex.Message);
                    _eventAggregator.PublishOnUIThread(new OutputMessage(MessageType.Error, $"Error saving: {ex.Message}"));
                }

            }
        }

        public async void PublishDaxFunctions() {
            if (!IsConnected)
            {
                MessageBoxEx.Show("The active query window is not connected to a data source. You need to be connected to a data source in order to use the publish functions option", "Publish DAX Functions", MessageBoxButton.OK, MessageBoxImage.Error);
                return;
            }

            Stopwatch publishStopWatch = new Stopwatch();
            publishStopWatch.Start();

            // Ping server to see whether the version is already there
            string ssasVersion = DaxMetadataInfo.Version.SSAS_VERSION;
            string metadataFilename = Path.GetTempFileName();
            try {
                Options.CanPublishDaxFunctions = false;
                using (var client = GetHttpClient()) {
                    client.Timeout = new TimeSpan(0, 0, 60); // set 30 second timeout
                    Log.Information("{class} {method} {message}", "DocumentViewModel", "PublishDaxFunctions", string.Format("Ping version {0} to DaxVersioning ", ssasVersion));
                    HttpResponseMessage response = await client.PostAsJsonAsync("api/v1/pingversion", new VersionRequest { SsasVersion = ssasVersion });  // responseTask.Result;
                    //HttpResponseMessage response = await client.PostStreamAsync("api/v1/pingversion", new VersionRequest { SsasVersion = ssasVersion });  // responseTask.Result;
                    if (!response.IsSuccessStatusCode) {
                        publishStopWatch.Stop();
                        string pingResult = $"Error from ping version: {response.StatusCode}";
                        Log.Information("{class} {method} {message}", "DocumentViewModel", "PublishDaxFunctions", pingResult);
                        OutputMessage(pingResult, publishStopWatch.ElapsedMilliseconds);
                        return;
                    }
                    response.EnsureSuccessStatusCode(); // probably redundant
                    string productFound = response.Content.ReadAsStringAsync().Result;
                    if (!(string.IsNullOrEmpty(productFound) || productFound == "null")) {
                        publishStopWatch.Stop();
                        string pingResult = string.Format("Result from ping version {0} : {1}", ssasVersion, productFound);
                        Log.Information("{class} {method} {message}", "DocumentViewModel", "PublishDaxFunctions", pingResult);
                        OutputMessage(pingResult, publishStopWatch.ElapsedMilliseconds);
                        return;
                    }
                    Log.Information("{class} {method} {message}", "DocumentViewModel", "PublishDaxFunctions", "No products from ping version - preparing metadata file");

                    // Always compress content
                    ExportDaxFunctions(metadataFilename, true);

                    var requestContent = new MultipartFormDataContent();
                    var fileContent = File.ReadAllBytes(metadataFilename);
                    var metadataContent = new ByteArrayContent(fileContent);

                    string uploadingMessage = string.Format("file {0} ({1} bytes)", metadataFilename, fileContent.Length);
                    Log.Information("{class} {method} {message}", "DocumentViewModel", "PublishDaxFunctions", string.Format("Uploading {0}", uploadingMessage));

                    metadataContent.Headers.ContentDisposition = new ContentDispositionHeaderValue("fileUpload") {
                        FileName = string.Format("DAX Functions {0}.zip", ssasVersion)
                    };
                    requestContent.Add(metadataContent);
                    await client.PostAsync("api/v1/uploadversion", requestContent);

                    Log.Information("{class} {method} {message}", "DocumentViewModel", "PublishDaxFunctions", "Upload completed");
                    publishStopWatch.Stop();
                    OutputMessage(string.Format("Uploaded DAX metadata v.{0}: {1}", ssasVersion, uploadingMessage), publishStopWatch.ElapsedMilliseconds);
                }
            }
            catch (Exception ex)
            {
                Log.Error(ex, "{class} {method} {message}", "DocumentViewModel", "PublishDaxFunctions", ex.Message);
                OutputError("Error Publishing DAX Functions: " + ex.Message);
            }
            finally {
                // Remove temporary filename
                if (File.Exists(metadataFilename)) {
                    File.Delete(metadataFilename);
                }
                Options.CanPublishDaxFunctions = true;
            }
        }
        public void ExportDaxFunctions() {
            if (!IsConnected)
            {
                MessageBoxEx.Show("The active query window is not connected to a data source. You need to be connected to a data source in order to use the export functions option", "Export DAX Functions", MessageBoxButton.OK, MessageBoxImage.Error);
                return;
            }
            // Configure save file dialog box
            var dlg = new Microsoft.Win32.SaveFileDialog {
                FileName = "DAX Functions " + DaxMetadataInfo.Version.SSAS_VERSION,
                DefaultExt = ".zip",
                Filter = "DAX metadata (ZIP)|*.zip|DAX metadata|*.json"
            };

            // Show save file dialog box
            var result = dlg.ShowDialog();

            // Process save file dialog box results 
            if (result == true) {
                // Save document 
                try
                {
                    ExportDaxFunctions(dlg.FileName);
                }
                catch (Exception ex)
                {
                    Log.Error(ex, "{class} {method} {message}", "DocumentViewModel", "ExportDaxFunctions", ex.Message);
                    OutputError($"Error Exporting Functions: {ex.Message}");
                }
            }
        }
        private void ExportDaxFunctions(string path) {
            string extension = Path.GetExtension(path).ToLower();
            bool compression = (extension == ".zip");
            ExportDaxFunctions(path, compression);
        }

        // Note we don't do exception handling in this private method as this is handled in the calling methods
        private void ExportDaxFunctions(string path, bool compression) {

            var info = DaxMetadataInfo;
            if (compression)
            {
                string pathJson = string.Format(@".\{0}.json", Path.GetFileNameWithoutExtension(path));
                Uri uri = PackUriHelper.CreatePartUri(new Uri(pathJson, UriKind.Relative));
                using (Package package = Package.Open(path, FileMode.Create))
                {
                    using (TextWriter tw = new StreamWriter(package.CreatePart(uri, "application/json", CompressionOption.Maximum).GetStream(), Encoding.Unicode))
                    {
                        tw.Write(JsonConvert.SerializeObject(info, Formatting.Indented));
                        tw.Close();
                    }
                    package.Close();
                }
            }
            else
            {
                using (TextWriter tw2 = new StreamWriter(path, false, Encoding.Unicode))
                {
                    tw2.Write(JsonConvert.SerializeObject(info, Formatting.Indented));
                    tw2.Close();
                }
            }

        }

        // TODO: move Versionrequest definition elsewhere?
        public class VersionRequest {
            public string SsasVersion { get; set; }
        }
        internal HttpClient GetHttpClient() {
            var client = new HttpClient();

            //Uri _baseUri = new Uri(string.Format("http://localhost:1941/"));
            Uri _baseUri = new Uri(string.Format("http://daxversioningservice.azurewebsites.net/"));
            client.BaseAddress = _baseUri;
            client.DefaultRequestHeaders.Accept.Clear();
            client.DefaultRequestHeaders.Accept.Add(new MediaTypeWithQualityHeaderValue("application/json"));
            return client;
        }

        //
        public void SaveAs()
        {
            // Configure save file dialog box
            var dlg = new Microsoft.Win32.SaveFileDialog
            {
                FileName = this.FileName ?? _displayName,
                DefaultExt = ".dax",
                Filter = "DAX documents|*.dax"
            };

            // Show save file dialog box
            var result = dlg.ShowDialog();

            // Process save file dialog box results 
            if (result == true)
            {
                // Save document 
                FileName = dlg.FileName;
                IsDiskFileName = true;
                _displayName = Path.GetFileName(FileName);
                Save();
            }

        }

        public bool IsDiskFileName { get; set; }

        public void OpenFile()
        {

            //LoadFile(FileName);
            //ChangeConnection();
            //IsDirty = false; 


            Execute.OnUIThread(() =>
                {
                    Task.Run(() =>
                    {
                        Execute.OnUIThread(() => { LoadFile(FileName); });
                    }).ContinueWith((previousOutput) =>
                    {
                    // todo - should we be checking for exceptions in this continuation
                    Execute.OnUIThread(() => { ChangeConnection(); });
                    }, TaskScheduler.Default).ContinueWith((previousOutput) =>
                 {
                    // todo - should we be checking for exceptions in this continuation
                    Execute.OnUIThread(() => { IsDirty = false; });
                    }, TaskScheduler.Default);
                });

        }

        private void LoadState()
        {
            if (!_isLoadingFile) return;
            // we can only load trace watchers if we are connected to a server
            //if (!this.IsConnected) return;

            foreach (var tw in TraceWatchers)
            {
                var loader = tw as ISaveState;
                if (loader == null) continue;
                loader.Load(FileName);
            }
            _isLoadingFile = false;
        }


        public void LoadFile(string fileName)
        {
            FileName = fileName;
            _isLoadingFile = true;
            _displayName = Path.GetFileName(FileName);
            IsDiskFileName = true;
            if (File.Exists(FileName))
            {
                try
                {
                    using (TextReader tr = new StreamReader(FileName, true))
                    {
                        // put contents in edit window
                        GetEditor().Text = tr.ReadToEnd();
                        tr.Close();
                    }
                }
                catch (Exception ex)
                {
                    // todo - need to test what happens if we enter this catch block
                    //        
                    _isLoadingFile = false;
                    Log.Error(ex, "{class} {method} {message}", "DocumentViewModel", "LoadFile", ex.Message);
                    OutputError($"Error opening file: {ex.Message}");
                }
            }
            else
            {
                Log.Warning("{class} {method} {message}", "DocumentViewModel", "LoadFile", $"File not found {FileName}");
                OutputError(string.Format("The file '{0}' was not found", FileName));
            }

            LoadState();

            IsDirty = false;
            State = DocumentState.Loaded;
        }

        public new string DisplayName
        {
            get { return _displayName; }
            set { _displayName = value;
                NotifyOfPropertyChange(() => DisplayName);
                NotifyOfPropertyChange(() => FileAndExtension);
                NotifyOfPropertyChange(() => Title);
            }
        }

        public void Handle(LoadFileEvent message)
        {
            FileName = message.FileName;
            IsDiskFileName = true;
            LoadFile(message.FileName);
        }

        public void Handle(CancelQueryEvent message)
        {
            CancelQuery();
        }


        public void Handle(ConnectEvent message)
        {
            _logger.Info("In Handle<ConnectEvent>");
            var msg = NewStatusBarMessage("Connecting...");

            Task.Run(() =>
                {

                    var cnn = message.PowerPivotModeSelected
                                     ? Host.Proxy.GetPowerPivotConnection(message.ConnectionType, string.Format("Location=\"{0}\";Workstation ID=\"{0}\";", message.WorkbookName))
                                     : new ADOTabularConnection(message.ConnectionString, AdomdType.AnalysisServices);
                    cnn.IsPowerPivot = message.PowerPivotModeSelected;
                    cnn.ServerType = message.ServerType;

                    if (message.PowerBIFileName.Length > 0)
                    {
                        cnn.FileName = message.PowerBIFileName;
                    }
                    if (message.WorkbookName.Length > 0)
                    {
                        cnn.FileName = message.WorkbookName;
                    }
                    if (Dispatcher.CurrentDispatcher.CheckAccess())
                    {
                        Dispatcher.CurrentDispatcher.Invoke(new System.Action(() => {
                            SetupConnection(message, cnn);
                        }));
                    }
                    else
                    {
                        SetupConnection(message, cnn);
                    }

                }).ContinueWith((taskResult) =>
                    {
                        if (taskResult.IsFaulted)
                        {
                            _eventAggregator.PublishOnUIThread(new OutputMessage(MessageType.Error, $"Error Connecting: {taskResult?.Exception?.InnerException?.Message}"));
                            Log.Error(taskResult?.Exception?.InnerException, "{class} {method} {message}", "DocumentViewModel", "Handle(ConnectEvent message)", taskResult?.Exception?.InnerException?.Message);
                        }
                        else
                        {
                            // todo - should we be checking for exceptions in this continuation
                            var activeTrace = TraceWatchers.FirstOrDefault(t => t.IsChecked);
                            _eventAggregator.PublishOnUIThread(new DocumentConnectionUpdateEvent(this.Connection, Databases, activeTrace));//,IsPowerPivotConnection));
                            _eventAggregator.PublishOnUIThread(new ActivateDocumentEvent(this));
                            //LoadState();
                        }
                        msg.Dispose(); //reset the status message

                    }, TaskScheduler.Default);

        }

        private void SetupConnection(ConnectEvent message, ADOTabularConnection cnn)
        {
            
            UpdateConnections(message);
            Log.Debug("{Class} {Event} {Connection}", "DocumentViewModel", "Publishing ConnectionChangedEvent", Connection == null ? "<null>" : Connection.ConnectionString);
            NotifyOfPropertyChange(() => IsConnected);
            NotifyOfPropertyChange(() => IsAdminConnection);
            _eventAggregator.PublishOnUIThread(new ConnectionChangedEvent( this, Connection.IsPowerBIorSSDT));

            

            this.Spid = Connection.SPID;
            //this.SelectedDatabase = cnn.Database.Name;
            CurrentWorkbookName = message.WorkbookName;

            //SelectedDatabase = message.DatabaseName;

            Databases = cnn.Databases.ToBindableCollection();


            if (Connection == null)
            { ServerName = "<Not Connected>"; }
            else
            {

                if (!Connection.IsConnected)
                {
                    ServerName = "<Not Connected>";
                }
                else
                {
                    if (Connection.IsPowerPivot)
                    {
                        ServerName = "<PowerPivot>";
                        ServerVersion = Connection.ServerVersion;
                    }
                    else
                    {
                        ServerName = Connection.ServerName;
                        ServerVersion = Connection.ServerVersion;
                    }

                    if (!string.IsNullOrEmpty(message.DatabaseName))
                    {
                        MetadataPane.ChangeDatabase(message.DatabaseName);
                    }
                    else
                    {
                        // Check that the selected database is set to the current database for the connection
                        // this prevents issues when changing the connection on an existing window where
                        // the database did not match the table list in the metadata pane
                        if (MetadataPane?.SelectedDatabase?.Caption != Connection.Database.Name)
                        {
                            MetadataPane.ChangeDatabase(Connection.Database.Name);
                        }
                    }


                }
            }
        }


        public BindableCollection<string> Databases { get; private set; }
        public async Task ClearDatabaseCacheAsync()
        {
            try
            {
                var sw = Stopwatch.StartNew();
                _currentQueryDetails = CreateQueryHistoryEvent(string.Empty);

                Connection.Database.ClearCache();
                OutputMessage(string.Format("Evaluating Calculation Script for Database: {0}", Connection.SelectedDatabaseName));
                await ExecuteDataTableQueryAsync(DaxStudio.Common.Constants.RefreshSessionQuery);

                sw.Stop();
                var duration = sw.ElapsedMilliseconds;
                OutputMessage(string.Format("Cache Cleared for Database: {0}", Connection.SelectedDatabaseName), duration);

            }
            catch (Exception ex)
            {
                Log.Error(ex, "{class} {method} {message}", nameof(DocumentViewModel), nameof(ClearDatabaseCacheAsync), ex.Message);
                OutputError(ex.Message);
            }
        }
        public void Handle(CancelConnectEvent message)
        {
            // make sure any other view models know that this document is the active one
            _eventAggregator.PublishOnUIThread(new ActivateDocumentEvent(this));

        }

        public IResult GetShutdownTask()
        {
            ShutDownTraces();
            
            return IsDirty ? new ApplicationCloseCheck(this, DoCloseCheck) : null;
        }

        private void ShutDownTraces()
        {
            ResetTracer();
        }

        protected virtual void DoCloseCheck(Action<bool> callback)
        {

            //    var res = MessageBoxEx.Show(Application.Current.MainWindow,
            //        string.Format("\"{0}\" has unsaved changes.\nAre you sure you want to close this document without saving?.",_displayName),
            //        "Unsaved Changes", MessageBoxButton.YesNo
            //        );
            // don't close if the file has unsaved changes
            callback(!IsDirty);
        }

        public void Handle(SelectionChangeCaseEvent message)
        {
            switch (message.ChangeType)
            {
                case ChangeCase.ToUpper: SelectionToUpper();
                    break;
                case ChangeCase.ToLower: SelectionToLower();
                    break;
            }
        }

        public UnitViewModel SizeUnitLabel { get; set; }

        public void Handle(CommentEvent message)
        {
            if (message.CommentSelection)
            {
                CommentSelection();
            }
            else
            {
                UnCommentSelection();
            }
        }

        private DocumentState _documentState;
        public DocumentState State { get { return _documentState; }
            set { _documentState = value;
                // if we are recovering an autosave file then we
                // know that it's already been autosaved before
                // so we can set the last saved time to UtcNow
                if (_documentState == DocumentState.RecoveryPending)
                    LastAutoSaveUtcTime = DateTime.UtcNow;
            }
        }

        public string CurrentWorkbookName { get; set; }

        public bool ConnectedToPowerPivot
        {
            get { return Connection?.IsPowerPivot ?? false; }
        }

        private string _statusBarMessage = "Ready";
        //private string _selectedDatabase;
        public string StatusBarMessage
        {
            get
            {
                return _statusBarMessage;
            }
        }
        public string ServerName
        { get; private set; }

        public IStatusBarMessage NewStatusBarMessage(string message)
        {
            return new StatusBarMessage(this, message);
        }

        internal void SetStatusBarMessage(string message)
        {
            try
            {
                _statusBarMessage = message;
                NotifyOfPropertyChange(() => StatusBarMessage);
            }
            catch (Exception ex)
            {
                Log.Error(ex, Constants.LogMessageTemplate, nameof(DocumentViewModel), nameof(SetStatusBarMessage), ex.Message);
            }
        }

        private int _spid = -1;
        public int Spid { get => _spid; 
            private set { 
                _spid = value;
                NotifyOfPropertyChange(nameof(Spid));
            } 
        }
        public bool IsAdminConnection => Connection?.IsAdminConnection??false;


        private bool _canCopy = true;
        public bool CanCopy {
            get { return _canCopy; }
            set { _canCopy = value;
                NotifyOfPropertyChange(() => CanCopy);
            }
        }
        public void Copy() { 
            try
            {
                this.GetEditor().Copy();
            }
            catch (Exception ex)
            {
                Log.Error(ex, Common.Constants.LogMessageTemplate, nameof(DocumentViewModel), nameof(Copy), ex.Message);
                OutputError($"The following error occurred while copying: {ex.Message}");
            }
        }

        private bool _canCut = true;
        public bool CanCut { get { return _canCut; }
            set { _canCut = value;
                NotifyOfPropertyChange(() => CanCut);
            } }
        public void Cut() { 
            try
            {
                this.GetEditor().Cut();
            }
            catch (Exception ex)
            {
                Log.Error(ex, Common.Constants.LogMessageTemplate, nameof(DocumentViewModel), nameof(Cut), ex.Message);
                OutputError($"The following error occurred while cutting: {ex.Message}");
            }
        }
        private bool _canPaste = true;
        private bool _isLoadingFile;
        public bool CanPaste
        {
            get { return _canPaste; }
            set
            {
                _canPaste = value;
                NotifyOfPropertyChange(() => CanPaste);
            }
        }
        public void Paste() {
            try
            {
                this.GetEditor().Paste();
            }
            catch (Exception ex)
            {
                Log.Error(ex, Common.Constants.LogMessageTemplate, nameof(DocumentViewModel), nameof(Paste), ex.Message);
                OutputError($"The following error occurred while pasting: {ex.Message}");
            }
        }

        public void SetResultsMessage(string message, OutputTarget icon)
        {
            QueryResultsPane.ResultsMessage = message;
            QueryResultsPane.ResultsIcon = icon;
        }

        public FindReplaceDialogViewModel FindReplaceDialog { get; set; }
        public GotoLineDialogViewModel GotoLineDialog { get; set; }

        #region Highlighting

        //private HighlightDelegate _defaultHighlightFunction;

        /// <summary>
        /// This function highlights all other occurances of the currently selected text in the editor
        /// </summary>
        /// <param name="text"></param>
        /// <param name="startOffset"></param>
        /// <param name="endOffset"></param>
        /// <returns></returns>
        private List<HighlightPosition> InternalDefaultHighlightFunction(string text, int startOffset, int endOffset)
        {
            var list = new List<HighlightPosition>();
            try
            {
                if (string.IsNullOrWhiteSpace(TextToHighlight)) return null; ;
                var editor = GetEditor();

                var start = 0;
                var selStart = editor.SelectionStart;
                var lineSelStart = -1;
                if (selStart >= startOffset && selStart <= endOffset)
                {
                    lineSelStart = selStart - startOffset;
                }
                while (true)
                {
                    var idx = -1;
                    try
                    {
                        idx = text.IndexOf(TextToHighlight, start, StringComparison.InvariantCultureIgnoreCase);
                    }
                    catch (Exception ex)
                    {
                        Log.Error(ex, "{class} {method} {message}", nameof(DocumentViewModel), nameof(InternalDefaultHighlightFunction), $"Error: {ex.Message} /n while finding text to highlight while searching for '{TextToHighlight}' in '{text}'");
                        _eventAggregator.PublishOnUIThread(new OutputMessage(MessageType.Warning, "An error occurred while trying to highlight search text"));
                        break;
                    }
                    if (idx == -1) break;              // stop search if we did not find any more occurances
                    start = idx + 1;
                    if (idx == lineSelStart) continue; // skip the currently selected text

                    // check that the index and length are inside the bounds of the text
                    if (idx >= 0 && idx + TextToHighlight.Length <= text.Length)
                        list.Add(new HighlightPosition() { Index = idx, Length = TextToHighlight.Length });
                }
            }
            catch (Exception ex)
            {
                Log.Error(ex, Common.Constants.LogMessageTemplate, nameof(DocumentViewModel), nameof(InternalDefaultHighlightFunction), ex.Message);
            }
            return list;
        }

        private void SetDefaultHighlightFunction()
        {
            SetHighlightFunction(InternalDefaultHighlightFunction);
        }

        private void SetHighlightFunction(HighlightDelegate highlightFunction)
        {
            var editor = GetEditor();
            editor.HighlightFunction = highlightFunction;
        }
        #endregion

        public string TextToHighlight { 
            get {
                var editor = GetEditor();
                return editor.SelectedText; 
            } 
        }

        public void GotoLine()
        {

            Log.Debug("{class} {method} {event}", "DocumentViewModel", "GotoLine", "start");

            try
            {
                // create a gotoLineDialog view model                     
                var gotoLineDialog = new GotoLineDialogViewModel(this.GetEditor());

                // show the dialog
                _windowManager.ShowDialogBox(gotoLineDialog, settings: new Dictionary<string, object>
                                {
                                    {"Top", 40},
                                    { "WindowStyle", WindowStyle.None},
                                    { "ShowInTaskbar", false},
                                    { "ResizeMode", ResizeMode.NoResize},
                                    { "Background", System.Windows.Media.Brushes.Transparent},
                                    { "AllowsTransparency",true}
                                });
            }
            catch (Exception ex)
            {
                // if the task throws an exception the "real" exception is usually in the innerException
                var innerMsg = ex.Message;
                if (ex.InnerException != null) innerMsg = ex.InnerException.Message;
                Log.Error("{class} {method} {message}", "DocumentViewModel", "GotoLine", innerMsg);
                OutputError(innerMsg);
            }
        }

        public void Find()
        {
            if (!string.IsNullOrWhiteSpace(SelectedText))
            {
                FindReplaceDialog.TextToFind = SelectedText;
            }
            FindReplaceDialog.ShowReplace = false;
            FindReplaceDialog.IsVisible = true;
        }
        public void Replace()
        {
            if (!string.IsNullOrWhiteSpace(SelectedText))
            {
                FindReplaceDialog.TextToFind = SelectedText;
            }
            FindReplaceDialog.ShowReplace = true;
            FindReplaceDialog.IsVisible = true;
        }

        public void Handle(OutputMessage message)
        {
            switch (message.MessageType)
            {
                case MessageType.Error:
                    OutputError(message.Text);
                    break;
                case MessageType.Warning:
                    OutputWarning(message.Text);
                    break;
                case MessageType.Information:
                    if (message.DurationMs > 0) OutputMessage(message.Text, message.DurationMs);
                    else OutputMessage(message.Text);
                    break;
            }
        }

        public void Handle(NavigateToLocationEvent message)
        {
            var lineOffset = 0;
            var colOffset = 0;
            var editor = GetEditor();

            if (editor.SelectionLength > 0)
            {
                // clear the selection
                editor.SelectionStart = 0;
                editor.SelectionLength = 0;
            }
            var caret = editor.TextArea.Caret;
            caret.Location = new TextLocation(message.Row + lineOffset, message.Column + colOffset);
            caret.BringCaretToView();


            editor.Dispatcher.BeginInvoke(new System.Threading.ThreadStart(() =>
          {
              editor.Focus();
              editor.TextArea.Focus();
              editor.TextArea.TextView.Focus();
              Keyboard.Focus(editor);
          }), DispatcherPriority.Input);

        }


        public void FormatQuery(bool formatAlternateStyle)
        {
            using (var msg = new StatusBarMessage(this, "Formatting Query..."))
            {

                Log.Verbose("{class} {method} {event}", "DocumentViewModel", "FormatQuery", "Start");
                int colOffset = 1;
                int rowOffset = 1;
                Log.Verbose("{class} {method} {event}", "DocumentViewModel", "FormatQuery", "Getting Query Text");
                // todo - do I want to disable the editor control while formatting is in progress???

                string qry;
                var editor = GetEditor();
                // if there is a selection send that to DocumentViewModel.com otherwise send all the text
                qry = editor.SelectionLength == 0 ? editor.Text : editor.SelectedText;
                if (editor.SelectionLength > 0)
                {
                    var loc = editor.Document.GetLocation(editor.SelectionStart);
                    colOffset = loc.Column;
                    rowOffset = loc.Line;
                }
                Log.Verbose("{class} {method} {event}", "DocumentViewModel", "FormatQuery", "About to Call daxformatter.com");


                ServerDatabaseInfo info = new Model.ServerDatabaseInfo();
                if (Connection.IsConnected)
                {
                    var serverName = Connection.IsPowerPivot | Connection.IsPowerBIorSSDT ? Connection.FileName : Connection.ServerName;
                    var databaseName = Connection.IsPowerPivot | Connection.IsPowerBIorSSDT ? Connection.FileName : Connection.Database?.Name;
                    try
                    {
                        info.ServerName = serverName ?? "";
                        info.ServerEdition = Connection.ServerEdition ?? "";
                        info.ServerType = Connection.ServerType.GetDescription() ?? "";
                        info.ServerMode = Connection.ServerMode ?? "";
                        info.ServerLocation = Connection.ServerLocation ?? "";
                        info.ServerVersion = Connection.ServerVersion ?? "";
                        info.DatabaseName = databaseName ?? "";
                        info.DatabaseCompatibilityLevel = Connection.Database?.CompatibilityLevel ?? "";
                    }
                    catch (Exception ex)
                    {
                        Log.Warning(ex, "{class} {method} Unable to get server details for daxformatter call", "DocumentViewModel", "FormatQuery");
                    }
                }

                if (qry.Trim().Length == 0) return; // no query text to format so exit here

                // if we are showing the ExpressionEditor we need to inject an = sign at the start of the query
                // so that DaxFormatter knows this is a scalar expression
                if (ShowMeasureExpressionEditor) { qry = "=" + qry; }

                DaxFormatterProxy.FormatDaxAsync(qry, info, Options, _eventAggregator, formatAlternateStyle).ContinueWith((res) =>
               {
                    // todo - should we be checking for exceptions in this continuation
                    Log.Verbose("{class} {method} {event}", "DocumentViewModel", "FormatQuery", "daxformatter.com call complete");

                   try
                   {
                       if ((res.Result.errors == null) || (res.Result.errors.Count == 0))
                       {
                           var formattedText = res.Result.FormattedDax.TrimEnd();

                           // if we are showing the ExpressionEditor we need to remove the = sign we injected at the start of the query
                           // so that DaxFormatter would know this was a scalar expression
                           if (ShowMeasureExpressionEditor) { formattedText = formattedText.TrimStart('=').Trim(); }

                           editor.Dispatcher.Invoke(() =>
                           {
                               editor.IsReadOnly = true;
                               if (editor.SelectionLength == 0)
                               {
                                   editor.IsEnabled = false;
                                   editor.Document.BeginUpdate();
                                   editor.Document.Text = formattedText;
                                   editor.Document.EndUpdate();
                                   editor.IsEnabled = true;
                               }
                               else
                               {

                                   editor.SelectedText = res.Result.FormattedDax.TrimEnd();
                               }
                               Log.Verbose("{class} {method} {event}", "DocumentViewModel", "FormatQuery", "Query Text updated");
                               OutputMessage("Query Formatted via daxformatter.com");
                           });
                       }
                       else
                       {

                           foreach (var err in res.Result.errors)
                           {
                               // write error 
                               // note: daxformatter.com returns 0 based coordinates so we add 1 to them
                               int errLine = err.line + 1;

                               // if we are showing the Expression Editor and the error is on Line 1 
                               // we don't add 1 to the column as we strip out the leading = symbol
                               int errColOffset = ShowMeasureExpressionEditor && errLine == 1 ? 0 : 1;
                               int errCol = err.column + errColOffset;

                               editor.Dispatcher.Invoke(() =>
                               {
                                    // if the error is past the last line of the document
                                    // move back to the last character of the last line
                                    if (errLine > editor.LineCount)
                                   {
                                       errLine = editor.LineCount;
                                       errCol = editor.Document.Lines[errLine - 1].TotalLength + 1;
                                   }
                                    // if the error is at the end of text then we need to move in 1 character
                                    var errOffset = editor.Document.GetOffset(errLine, errCol);
                                   if (errOffset == editor.Document.TextLength && !editor.Text.EndsWith(" ", StringComparison.InvariantCultureIgnoreCase))
                                   {
                                       editor.Document.Insert(errOffset, " ");
                                   }

                                    // TODO - need to figure out if more than 1 character should be highlighted

                                    OutputError(string.Format("Query ({0}, {1}) {2} ", errLine, errCol, err.message), rowOffset, colOffset);
                                   ActivateOutput();
                               });

                               Log.Verbose("{class} {method} {event}", "DocumentViewModel", "FormatQuery", "Error markings set");
                           }

                       }
                   }
                   catch (Exception ex)
                   {
                       var exMsg = ex.Message;
                       if (ex is AggregateException)
                       {
                           exMsg = ex.InnerException.Message;
                       }
                       Log.Error("{Class} {Event} {Exception}", "DocumentViewModel", "FormatQuery", ex.Message);
                       Dispatcher.CurrentDispatcher.Invoke(() =>
                       {
                           OutputError(string.Format("DaxFormatter.com Error: {0}", exMsg));
                       });
                   }
                   finally
                   {
                       editor.Dispatcher.Invoke(() =>
                       {
                           editor.IsReadOnly = false;
                       });
                       msg.Dispose();
                       Log.Verbose("{class} {method} {end}", "DocumentViewModel", "FormatDax:End");
                   }
               }, TaskScheduler.Default);
            }
        }


        private bool _isCheckForSchemaUpdateRunning;
        private object _checkForSchemaUpdateLock = new object();

        private async Task<bool> ShouldAutoRefreshMetadataAsync()
        {
            lock (_checkForSchemaUpdateLock)
            {
                if (_isCheckForSchemaUpdateRunning) return false;
                _isCheckForSchemaUpdateRunning = true;
            }

            try
            {
                if (IsQueryRunning) return false; // if query is running schema cannot have changed (and this connection will be busy with the query)
                if (IsBenchmarkRunning) return false;
                if (Connection == null) return false;
                if (!IsConnected && !string.IsNullOrWhiteSpace(ServerName))
                {
                    Log.Error("{class} {method} {message} ", nameof(DocumentViewModel), nameof(ShouldAutoRefreshMetadataAsync), "Connection is not open");
                    OutputError($"Error Connecting to server: {ServerName}");
                    ServerName = string.Empty; // clear the server name so that we don't throw this error again
                    ActivateOutput();
                    // need to reset ribbon buttons if there is an error on the connection
                    NotifyOfPropertyChange(() => IsConnected);
                    NotifyOfPropertyChange(() => CanRunQuery);
                    NotifyOfPropertyChange(() => IsQueryRunning);

                    _eventAggregator.PublishOnUIThread(new ConnectionClosedEvent());
                    return false;
                }

                if (!IsConnected) return false;
                if (Connection.IsConnecting) return false;
                if (Connection.Database == null) return false;
                if (!Connection.ShouldAutoRefreshMetadata(Options)) return false;

                Log.Information("{class} {method} {message}", nameof(DocumentViewModel), nameof(ShouldAutoRefreshMetadataAsync), "Starting call to HasSchemaChangedAsync");

                
                bool hasChanged = await Connection.HasSchemaChangedAsync();

                Log.Information("{class} {method} {message}", nameof(DocumentViewModel), nameof(ShouldAutoRefreshMetadataAsync), $"Finished call to HasSchemaChangedAsync: {hasChanged}");

                return hasChanged;
            }
            // AdomdConnectionException
            catch (Exception ex)
            {
                Log.Error("{class} {method} {message} {stacktrace}", nameof(DocumentViewModel), nameof(ShouldAutoRefreshMetadataAsync), ex.Message, ex.StackTrace);
                OutputError(string.Format("Error Connecting to server: {0}", ex.Message));
                ServerName = string.Empty; // clear the server name so that we don't throw this error again
                ActivateOutput();
                // need to reset ribbon buttons if there is an error on the connection
                NotifyOfPropertyChange(() => IsConnected);
                NotifyOfPropertyChange(() => CanRunQuery);
                NotifyOfPropertyChange(() => IsQueryRunning);

                _eventAggregator.PublishOnUIThread(new ConnectionClosedEvent());
                return false;
            }
            finally
            {
                _isCheckForSchemaUpdateRunning = false;
            }
        }

        internal void RefreshMetadata()
        {
            try
            {
                this.Connection.Refresh();
                this.MetadataPane.RefreshDatabases();// = CopyDatabaseList(this.Connection);
                this.Databases = MetadataPane.Databases;
                this.MetadataPane.ModelList = this.Connection.Database.Models;
                //this.MetadataPane.RefreshMetadata();
                //NotifyOfPropertyChange(() => MetadataPane.SelectedModel);
                OutputMessage("Metadata Refreshed");
            }
            catch (Exception ex)
            {
                string msg = ex.Message;
                while (ex.InnerException != null)
                {
                    ex = ex.InnerException;
                    msg = ex.Message;
                }
                OutputError("Error Refreshing Metadata: " + msg);
            }
        }
        private bool _isFocused;
        public bool IsFocused { 
            get => _isFocused;  
            set { 
                _isFocused = value;
                // Attempt to set the keyboard focus into the DaxEditor control
                var e = GetEditor();
                if (e != null && _isFocused)
                {
                    e.Focus();
                    //Dispatcher.CurrentDispatcher.BeginInvoke(
                    //    new System.Action(delegate () { e.Focus(); })
                    //    , DispatcherPriority.Background
                    //    , null
                    //);
                }

                NotifyOfPropertyChange(() => IsFocused); } }

        public void Handle(SetSelectedWorksheetEvent message)
        {
            SelectedWorksheet = message.Worksheet;
        }
        public IResultsTarget SelectedTarget { get; private set; }
        public void Handle(QueryResultsPaneMessageEvent message)
        {
            SelectedTarget = message.Target;
        }

        public bool ServerTimingsChecked
        {
            get {
                foreach (var tw in _traceWatchers)
                {
                    if (tw is ServerTimesViewModel)
                    {
                        return tw.IsChecked;
                    }
                }
                return false;
                //return _traceWatchers.Select(tw => tw.IsChecked && tw is ServerTimesViewModel).Count() > 0; 
            }
        }

        private ServerTimingDetailsViewModel _serverTimingDetails;
        public ServerTimingDetailsViewModel ServerTimingDetails {
            get { return _serverTimingDetails; }
            set { _serverTimingDetails = value;
                NotifyOfPropertyChange(() => ServerTimingDetails);
            }
        }

        public DaxIntellisenseProvider IntellisenseProvider { get; set; }

        public object UniqueID { get { return _uniqueId; } }

        private int _rowCount = -1;
        private string _serverVersion = "";
        public int RowCount {
            get { return _rowCount; }
            set { _rowCount = value; NotifyOfPropertyChange(() => RowCount); }

        }

        public void UpdateSettings()
        {
            var editor = GetEditor();

            if (editor == null) return;

            if (editor.ShowLineNumbers != Options.EditorShowLineNumbers)
            {
                editor.ShowLineNumbers = Options.EditorShowLineNumbers;
            }
            if (editor.FontFamily.Source != Options.EditorFontFamily)
            {
                editor.FontFamily = new System.Windows.Media.FontFamily(Options.EditorFontFamily);
            }
            if (editor.FontSize != Options.EditorFontSizePx)
            {
                editor.FontSize = Options.EditorFontSizePx;
                this.SizeUnitLabel.SetOneHundredPercentFontSize(Options.EditorFontSizePx);
                this.SizeUnitLabel.StringValue = "100";
            }

            if (Options.EditorEnableIntellisense)
            {
                editor.EnableIntellisense(IntellisenseProvider);
            }
            else
            {
                editor.DisableIntellisense();
            }


        }

        public QueryHistoryPaneViewModel QueryHistoryPane { get; set; }

        public string ServerVersion
        {
            get { return _serverVersion; }
            set
            {
                _serverVersion = value;
                NotifyOfPropertyChange(() => ServerVersion);
            }
        }

        public ADOTabular.MetadataInfo.DaxMetadata DaxMetadataInfo
        {
            get {
                return Connection?.DaxMetadataInfo;
            }
        }

        public ADOTabular.MetadataInfo.DaxColumnsRemap DaxColumnsRemapInfo
        {
            get
            {
                return Connection?.DaxColumnsRemapInfo;
            }
        }

        public void Handle(ExportDaxFunctionsEvent exportFunctions)
        {
            if (exportFunctions.AutoDelete) PublishDaxFunctions();
            else ExportDaxFunctions();
        }

        public void Handle(CloseTraceWindowEvent message)
        {
            message.TraceWatcher.IsChecked = false;
            ToolWindows.Remove(message.TraceWatcher);
        }

        public void Handle(ShowTraceWindowEvent message)
        {
            ToolWindows.Add(message.TraceWatcher);
        }

        public void Handle(DockManagerLoadLayout message)
        {
            try
            {
                var dm = this.GetDockManager();
                if (message.RestoreDefault)
                {
                    dm.RestoreDefaultLayout();
                    OutputMessage("Default Window Layout Restored");
                }
                else
                {
                    dm.LoadLayout();
                    OutputMessage("Window Layout Loaded");
                }
            }
            catch (Exception ex)
            {
                OutputError($"Error Loading Window Layout: {ex.Message}");
            }
        }

        public void Handle(DockManagerSaveLayout message)
        {
            try {
                var dm = this.GetDockManager();
                dm.SaveLayout();
                OutputMessage("Window Layout Saved.");
            }
            catch (Exception ex)
            {
                Log.Error(ex, Common.Constants.LogMessageTemplate, nameof(DocumentViewModel), "Handle<DockManagerSaveLayout>", ex.Message);
                OutputError($"Error Saving Window Layout: {ex.Message}");
            }
        }

        public void PreviewMouseLeftButtonUp()
        {
            // if it's open close the completion window when 
            // the left mouse button is clicked
            var editor = GetEditor();
            editor.DisposeCompletionWindow();
        }

        #region ISaveable 
        public FileIcons Icon { get {

                return !IsDiskFileName || Path.GetExtension(FileName).ToLower() == ".dax" ? FileIcons.Dax : FileIcons.Other; } }
        public string FileAndExtension { get {
                if (IsDiskFileName)
                    return Path.GetFileName(FileName);
                else
                    return DisplayName.TrimEnd('*');
            }
        }

        public IDaxDocument LayoutElement => this;
        public string Title => FileAndExtension;

        public string Folder { get { return IsDiskFileName ? Path.GetDirectoryName(FileName) : ""; } }
        private bool _shouldSave = true;
        private bool _traceChanging;

        public bool ShouldSave
        {
            get { return _shouldSave; }
            set { _shouldSave = value; NotifyOfPropertyChange(() => ShouldSave); }
        }
        public string ExtensionLabel {
            get {
                var ext = Path.GetExtension(DisplayName).TrimStart('.').TrimEnd('*').ToUpper();
                return ext == "DAX" ? "" : ext;
            }
        }

        //private Guid _autoSaveRecoveryId = Guid.Empty;
        //public Guid AutoSaveRecoveryId { get { return _autoSaveRecoveryId; } 
        //    set {
        //        _autoSaveRecoveryId = value;
        //        // we are recovering an autosave file, so it's already been autosaved
        //        LastAutoSaveUtcTime = DateTime.UtcNow;
        //    }
        //}
        #endregion
        #region Export/View Analysis Data (VertiPaq Analyzer)

        private bool _isVertipaqAnalyzerRunning;
        public bool IsVertipaqAnalyzerRunning { get { return _isVertipaqAnalyzerRunning; }
            private set {
                _isVertipaqAnalyzerRunning = value;
                NotifyOfPropertyChange(() => IsVertipaqAnalyzerRunning);
            }
        }

        private VertiPaqAnalyzerViewModel vpaView;

        public void ViewAnalysisData()
        {
            if (!IsConnected)
            {
                OutputError("The active query window is not connected to a data source. You need to be connected to a data source in order to use the export functions option");
                ActivateOutput();
                return;
            }

            if (!Connection.IsAdminConnection)
            {
                OutputError("You do not have admin rights on the current data model. Admin rights are required to view the metrics");
                ActivateOutput();
                return;
            }

            try
            {
                IsVertipaqAnalyzerRunning = true;

                var msg2 = new StatusBarMessage(this, "Analyzing Model Metrics");

                // check if PerfData Window is already open and use that
                //vpaView = this.ToolWindows.FirstOrDefault(win => (win as VertiPaqAnalyzerViewModel) != null) as VertiPaqAnalyzerViewModel;

                // var vpaView = new VertiPaqAnalyzerViewModel(viewModel, _eventAggregator, this, Options);
                if (vpaView != null)
                {
                    ToolWindows.Remove(vpaView);
                    vpaView = null;
                }

                vpaView = new VertiPaqAnalyzerViewModel( _eventAggregator, this, Options);
                ToolWindows.Add(vpaView);
                
                vpaView.IsBusy = true;
                vpaView.Activate();

                VpaModel viewModel = null;

                var task = new Task(() => {
                    // run Vertipaq Analyzer Async

                    Version version = System.Reflection.Assembly.GetExecutingAssembly().GetName().Version;
                    Dax.Metadata.Model model = Dax.Metadata.Extractor.TomExtractor.GetDaxModel(
                        this.Connection.ServerName, this.Connection.SelectedDatabaseName, 
                        "DaxStudio", version.ToString(), 
                        readStatisticsFromData: true, 
                        sampleRows: Options.VpaxSampleReferentialIntegrityViolations );

                    viewModel = new Dax.ViewModel.VpaModel(model);
                });
                task.ContinueWith(prevTask =>
                {

                    if (!prevTask.IsFaulted) {
                        try
                        {
                            
                            // update view model
                            vpaView.ViewModel = viewModel;
                            
                        }
                        catch (Exception ex)
                        {
                            Log.Error(ex, "{class} {method} {message}", nameof(DocumentViewModel), nameof(ViewAnalysisData), $"Error loading VPA view: {ex.Message}");
                            OutputError($"Error viewing metrics : {ex.Message}");
                            ActivateOutput();
                        }

                    } else
                    {
                        var ex = prevTask.Exception;
                        Log.Error(ex, "{class} {method} Error Getting Metrics", "DocumentViewModel", "ViewAnalysisData");
                        var exMsg = ex.GetAllMessages();
                        OutputError($"Error viewing metrics: {exMsg}");
                        ActivateOutput();
                    }

                    vpaView.IsBusy = false;
                    IsVertipaqAnalyzerRunning = false;
                    msg2.Dispose();
                    //if (prevTask.IsFaulted) throw prevTask.Exception;

                }, TaskScheduler.Default);
                task.Start(TaskScheduler.Default);
            }
            catch (Exception ex)
            {
                Log.Error(ex, "{class} {method} Error Getting Metrics", "DocumentViewModel", "ViewAnalysisData");
                var exMsg = ex.GetAllMessages();
                OutputError("Error viewing metrics: " + exMsg);
                ActivateOutput();
            }

        }


        public void ExportAnalysisData()
        {
            if (!IsConnected)
            {
                MessageBoxEx.Show("The active query window is not connected to a data source. You need to be connected to a data source in order to use the export functions option", "Export DAX Functions", MessageBoxButton.OK, MessageBoxImage.Error);
                return;
            }
            // Configure save file dialog box
            var dlg = new Microsoft.Win32.SaveFileDialog
            {
                FileName = this.Connection.SelectedDatabaseName,
                DefaultExt = ".vpax",
                Filter = "Analyzer Data (vpax)|*.vpax"
                //Filter = "Vertipaq Analyzer Data File (vpa)|*.vpa"
            };

            // Show save file dialog box
            var result = dlg.ShowDialog();

            // Process save file dialog box results 
            if (result == true)
            {
                // Save document 
                var task = new Task(() => {
                    try {
                        IsVertipaqAnalyzerRunning = true;
                        ExportAnalysisData(dlg.FileName);
                    }
                    finally
                    {
                        IsVertipaqAnalyzerRunning = false;
                    }
                });
                task.Start();
                task.ContinueWith(prevTask => {
                    if (prevTask.IsFaulted) throw prevTask.Exception;
                });
            }
        }

        public void ImportAnalysisData()
        {
            // TODO - FileOpen dialog
            var dlg = new Microsoft.Win32.OpenFileDialog
            {
                Multiselect = false,
                DefaultExt = ".vpax",
                Filter = "Analyzer Data (vpax)|*.vpax"
            };

            // Show save file dialog box
            var result = dlg.ShowDialog();

            if (result == true)
            {
                var filename = dlg.FileName;
                ImportAnalysisData(filename);
            }

        }

        private void ImportAnalysisData(string path)
        {

            try
            {
                VpaModel viewModel = ModelAnalyzer.ImportVPAX(path);

                // check if PerfData Window is already open and use that
                var vpaView = this.ToolWindows.FirstOrDefault(win => (win as VertiPaqAnalyzerViewModel) != null) as VertiPaqAnalyzerViewModel;

                // var vpaView = new VertiPaqAnalyzerViewModel(viewModel, _eventAggregator, this, Options);
                if (vpaView != null)
                {
                    ToolWindows.Remove(vpaView);
                    vpaView = null;
                }

                vpaView = new VertiPaqAnalyzerViewModel( _eventAggregator, this, Options);
                ToolWindows.Add(vpaView);
                
                // update view model
                vpaView.ViewModel = viewModel;
                
                vpaView.Activate();
            }
            catch (Exception ex)
            {
                Log.Error(ex, "{class} {method} {message}", nameof(DocumentViewModel), nameof(ImportAnalysisData), $"Error loading VPA view: {ex.Message}");
                OutputError($"Error opening metrics: {ex.Message}");
            }

        }

        public void ExportAnalysisData(string path)
        {
            using (var msg = new StatusBarMessage(this, "Exporting Model Metrics"))
            {
                try
                {

                    OutputMessage(String.Format("Saving {0}...", path));
                    // get current DAX Studio version
                    Version ver = Assembly.GetExecutingAssembly().GetName().Version;
                    string modelCaption = Connection.Database.Name;
                    switch (Connection.ServerType)
                    {
                        case ADOTabular.Enums.ServerType.PowerBIDesktop:
                            modelCaption = $"{Connection?.ShortFileName ?? "<unknown>"}.pbix";
                            break;
                        case ADOTabular.Enums.ServerType.PowerPivot:
                            modelCaption = $"{Connection?.ShortFileName ?? "<unknown>"}.xlsx";
                            break;
                        case ADOTabular.Enums.ServerType.SSDT:
                            modelCaption = $"{Connection?.ShortFileName ?? "<unknown>"} (SSDT)";
                            break;
                        case ADOTabular.Enums.ServerType.PowerBIReportServer:
                            modelCaption = $"{Connection?.ShortFileName ?? "<unknown>"} (PBIRS)";
                            break;
                        case ADOTabular.Enums.ServerType.AnalysisServices:
                            modelCaption = $"{Connection?.Database?.Name ?? "<unknown>"}";
                            break;
                    }
                    ModelAnalyzer.ExportVPAX(this.Connection.ServerName, this.Connection.SelectedDatabaseName, path, Options.VpaxIncludeTom, "DaxStudio", ver.ToString());
                    OutputMessage("Model Metrics exported successfully");
                }
                catch (Exception ex)
                {
                    Log.Error(ex, "{class} {method} Error Exporting Metrics", "DocumentViewModel", "ExportAnalysisData");
                    var exMsg = ex.GetAllMessages();
                    OutputError("Error exporting metrics: " + exMsg);
                }
            }
        }


        internal void AppendText(string paramXml)
        {
            var editor = this.GetEditor();

            if (editor.Dispatcher.CheckAccess())
            {
                editor.AppendText(paramXml);
            }
            else
            {
                editor.Dispatcher.Invoke(() => {
                    editor.AppendText(paramXml);
                });

            }

        }

        public void DragOver(IDropInfo dropInfo)
        {
            IntellisenseProvider?.CloseCompletionWindow();

            DataObject data = dropInfo.Data as DataObject;
            bool stringPresent = data?.GetDataPresent(DataFormats.StringFormat)??false;

            if (dropInfo.DragInfo?.DataObject is IADOTabularObject || stringPresent)
            {
                dropInfo.Effects = DragDropEffects.Move;
                var pt = dropInfo.DropPosition;
                var pos = _editor.GetPositionFromPoint(pt);
                if (!pos.HasValue) return;
                var off = _editor.Document.GetOffset(pos.Value.Location);
                _editor.CaretOffset = off;
                _editor.Focus();
            }
            else
            {
                dropInfo.Effects = DragDropEffects.None;
            }
        }

        public void Drop(IDropInfo dropInfo)
        {
            var obj = dropInfo.DragInfo?.DataObject as IADOTabularObject;
            var text = string.Empty;
            if (obj != null)
            {
                text = obj.DaxName;
            }

            DataObject data = dropInfo.Data as DataObject;
            bool stringPresent = data?.GetDataPresent(DataFormats.StringFormat) ?? false;

            if (stringPresent)
            {
                text = data.GetText();
            }
            InsertTextAtCaret(text);
        }

        public void OnDragEnterPreview(object sender, System.Windows.DragEventArgs e)
        {
            if (e.Data.GetDataPresent(DataFormats.FileDrop))
            {
                e.Effects = DragDropEffects.Copy;
                e.Handled = true;
            }

            IntellisenseProvider?.CloseCompletionWindow();
        }

        public void Handle(CopyConnectionEvent message)
        {
            _sourceDocument = message.SourceDocument;
        }

        public void Handle(UpdateGlobalOptions message)
        {
            NotifyOfPropertyChange(nameof(WordWrap));
            NotifyOfPropertyChange(nameof(ConvertTabsToSpaces));
            NotifyOfPropertyChange(nameof(IndentationSize));
            UpdateTheme();
        }


        public void UpdateTheme()
        {
            NotifyOfPropertyChange(() => AvalonDockTheme);
            _editor?.SetSyntaxHighlightColorTheme(Options.Theme);
        }

        public void Handle(SelectedModelChangedEvent message)
        {
            
            UpdateRunningTraces();
        }

        public void Handle(ReconnectEvent message)
        {
            UpdateRunningTraces();
            Spid = Connection.SPID;
        }

        private void UpdateRunningTraces()
        {
            // if there is not a running trace exit here
            if (_tracer == null) return;
            if (_tracer.Status != QueryTraceStatus.Started) return;

            // reconnect any running traces to pick up the initial catalog property
            try
            {
                _eventAggregator.PublishOnUIThread(new TraceChangingEvent(QueryTraceStatus.Starting));
                IsTraceChanging = true;
                _eventAggregator.PublishOnUIThreadAsync(new OutputMessage(MessageType.Information, $"Reconfiguring trace due to connection changes"));
                _tracer.Update(Connection.SelectedDatabaseName, Connection.SessionId);
            }
            finally
            {
                IsTraceChanging = false;
            }
        }


        #endregion



        public void Handle(ShowMeasureExpressionEditor message)
        {
            MeasureExpressionEditor.Column = message.Column;
            ShowMeasureExpressionEditor = true;
            QueryBuilder.IsEnabled = false;
        }

        public void Handle(SetFocusEvent message)
        {
            IsFocused = true;
        }

<<<<<<< HEAD
        public AvalonDock.Themes.Theme AvalonDockTheme { get {

                return new AvalonDock.Themes.GenericTheme();

                //if (Options.Theme == "Dark") return new Theme.MonotoneTheme();
                ////else return null; 
                ////else return new Xceed.Wpf.AvalonDock.Themes.GenericTheme();
                ////else return new Xceed.Wpf.AvalonDock.Themes.AeroTheme();
                //else return new Theme.DaxStudioLightTheme();
            }
        }
=======
        public Xceed.Wpf.AvalonDock.Themes.Theme AvalonDockTheme => new Xceed.Wpf.AvalonDock.Themes.GenericTheme();
>>>>>>> 6cbdeb98

        private bool _showMeasureExpressionEditor;
        public bool ShowMeasureExpressionEditor
        {
            get => _showMeasureExpressionEditor;
            set { 
                _showMeasureExpressionEditor = value;
                NotifyOfPropertyChange();
                NotifyOfPropertyChange(nameof(CanRunQuery));
            }
        }

        public IGlobalOptions Options { get; set; }
        public IAutoSaver AutoSaver { get; }

        IModelIntellisenseProvider IDaxDocument.Connection => Connection;

        public bool IsBenchmarkRunning {get;set;}

        public void CloseConnection()
        {
            Connection.Close();
        }

        public void OpenConnection()
        {
            Connection.Open();
        }

        public void Handle(ApplicationActivatedEvent message)
        {
            try
            {
                // TODO - this was running synchronously and was causing issues on slow connections (like AAS)

                // ping the connection to make sure we are connected and the session is active
                //if (Connection.IsConnected) Connection.Ping();
            }
            catch (Exception ex)
            {
                OutputError(ex.Message);
                Log.Error(ex, Common.Constants.LogMessageTemplate, nameof(DocumentViewModel), "Handle<ApplicationActivatedEvent>", ex.Message);
            }
        }
    }
}<|MERGE_RESOLUTION|>--- conflicted
+++ resolved
@@ -301,13 +301,6 @@
                 // with a "normal" space. This is helpful when pasting code from other 
                 // sources like web pages or word docs which may have non-breaking
                 // which would normally cause the tabular engine to throw an error
-<<<<<<< HEAD
-                if (e.DataObject.GetData("UnicodeText", true) is string content)
-                {
-                    var dataObject = new DataObject(content.Replace('\u00A0', ' '));
-                    e.DataObject = dataObject;
-                }
-=======
                 string content = e.DataObject.GetData("UnicodeText", true) as string;
 
                 if (content == null) return;
@@ -327,7 +320,6 @@
                 var dataObject = new DataObject(newContent);
                 e.DataObject = dataObject;
 
->>>>>>> 6cbdeb98
             }
             catch (Exception ex)
             {
@@ -777,11 +769,7 @@
 
         public string ConnectionStringWithInitialCatalog => Connection != null ? Connection.ConnectionStringWithInitialCatalog : string.Empty;
 
-<<<<<<< HEAD
         public MetadataPaneViewModel MetadataPane { get; private set; }
-=======
-        public MetadataPaneViewModel MetadataPane { get; set; }
->>>>>>> 6cbdeb98
 
         public FunctionPaneViewModel FunctionPane { get; private set; }
 
@@ -3864,21 +3852,7 @@
             IsFocused = true;
         }
 
-<<<<<<< HEAD
-        public AvalonDock.Themes.Theme AvalonDockTheme { get {
-
-                return new AvalonDock.Themes.GenericTheme();
-
-                //if (Options.Theme == "Dark") return new Theme.MonotoneTheme();
-                ////else return null; 
-                ////else return new Xceed.Wpf.AvalonDock.Themes.GenericTheme();
-                ////else return new Xceed.Wpf.AvalonDock.Themes.AeroTheme();
-                //else return new Theme.DaxStudioLightTheme();
-            }
-        }
-=======
         public Xceed.Wpf.AvalonDock.Themes.Theme AvalonDockTheme => new Xceed.Wpf.AvalonDock.Themes.GenericTheme();
->>>>>>> 6cbdeb98
 
         private bool _showMeasureExpressionEditor;
         public bool ShowMeasureExpressionEditor
