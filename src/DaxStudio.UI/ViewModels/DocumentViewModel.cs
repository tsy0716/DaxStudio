﻿using ADOTabular;
using ADOTabular.AdomdClientWrappers;
using Caliburn.Micro;
using DAXEditor;
using DaxStudio.Interfaces;
using DaxStudio.UI.Events;
using DaxStudio.UI.Model;
using DaxStudio.UI.Utils;
using DaxStudio.UI.Views;
using ICSharpCode.AvalonEdit.Document;
using ICSharpCode.AvalonEdit.Editing;
using Serilog;
using System;
using System.Collections.Generic;
using System.Collections.ObjectModel;
using System.ComponentModel.Composition;
using System.Data;
using System.Diagnostics;
using System.IO;
using System.IO.Packaging;
using System.Text;
using System.Threading.Tasks;
using System.Timers;
using System.Windows;
using System.Windows.Threading;
using UnitComboLib.Unit;
using UnitComboLib.Unit.Screen;
using UnitComboLib.ViewModel;
using System.Linq;
using System.Text.RegularExpressions;
using System.Windows.Input;
using DaxStudio.UI.Interfaces;
using DaxStudio.QueryTrace;
using DaxStudio.QueryTrace.Interfaces;
using DaxStudio.UI.Enums;
using DaxStudio.UI.Utils.DelimiterTranslator;
using DaxStudio.UI.Extensions;
using Newtonsoft.Json;
using System.Net.Http;
using System.Net.Http.Headers;
using System.IO.Compression;

namespace DaxStudio.UI.ViewModels
{
    [PartCreationPolicy(CreationPolicy.NonShared)]
    [Export(typeof (Screen))]
    [Export(typeof (DocumentViewModel))]
    public class DocumentViewModel : Screen
        , IHandle<CancelQueryEvent>
        , IHandle<CancelConnectEvent>
        , IHandle<CommentEvent>
        , IHandle<ConnectEvent>
        , IHandle<LoadFileEvent>
        , IHandle<RunQueryEvent>
        , IHandle<SelectionChangeCaseEvent>
        , IHandle<SendTextToEditor>
        , IHandle<DefineMeasureOnEditor>
        , IHandle<SetSelectedWorksheetEvent>
        , IHandle<TraceWatcherToggleEvent>
        , IHandle<UpdateConnectionEvent> 
        , IHandle<NavigateToLocationEvent>
        , IHandle<QueryResultsPaneMessageEvent>
        , IHandle<OutputMessage>
        , IHandle<ExportDaxFunctionsEvent>
        , IHandle<CloseTraceWindowEvent>
        , IHandle<ShowTraceWindowEvent>
        , IQueryRunner
        , IHaveShutdownTask
        , IConnection
        , ISaveable
    {
        private ADOTabularConnection _connection;
        private IWindowManager _windowManager;
        private IEventAggregator _eventAggregator;
        private MetadataPaneViewModel _metadataPane;
        private IObservableCollection<object> _toolWindows;
        private BindableCollection<ITraceWatcher> _traceWatchers;
        private bool _queryRunning;
        private readonly IDaxStudioHost _host;
        private string _displayName = "";
        private ILog _logger;
        private RibbonViewModel _ribbon;
        private Regex _rexQueryError;
        private Guid _uniqueId;
        private IGlobalOptions _options;
        private IQueryHistoryEvent currentQueryDetails;

        [ImportingConstructor]
        public DocumentViewModel(IWindowManager windowManager, IEventAggregator eventAggregator, IDaxStudioHost host, RibbonViewModel ribbon, ServerTimingDetailsViewModel serverTimingDetails , IGlobalOptions options)
        {
            _host = host;
            _eventAggregator = eventAggregator;
            _windowManager = windowManager;
            _ribbon = ribbon;
            ServerTimingDetails = serverTimingDetails;
            _rexQueryError = new Regex(@"^(?:Query \()(?<line>\d+)(?:\s*,\s*)(?<col>\d+)(?:\s*\))(?<err>.*)$|Line\s+(?<line>\d+),\s+Offset\s+(?<col>\d+),(?<err>.*)$", RegexOptions.Compiled);
            _uniqueId = Guid.NewGuid();
            _options = options;
            Init(_ribbon);
        }

        public void Init(RibbonViewModel ribbon)
        {
            
            State = DocumentState.New;        
            var items = new ObservableCollection<UnitComboLib.ViewModel.ListItem>( GenerateScreenUnitList());
            
            SizeUnitLabel = new UnitViewModel(items, new ScreenConverter(), 0);
            
            // Initialize default Tool Windows
            // HACK: could not figure out a good way of passing '_connection' and 'this' using IoC (MEF)
            MetadataPane =  new MetadataPaneViewModel(_connection, _eventAggregator, this, _options);
            FunctionPane = new FunctionPaneViewModel(_connection, _eventAggregator, this);
            DmvPane = new DmvPaneViewModel(_connection, _eventAggregator, this);
            OutputPane = IoC.Get<OutputPaneViewModel>();// (_eventAggregator);
            QueryResultsPane = IoC.Get<QueryResultsPaneViewModel>();//(_eventAggregator,_host);

            var globalHistory = IoC.Get<GlobalQueryHistory>();
            //var qryHistFactory = IoC.Get<Func<GlobalQueryHistory, IEventAggregator, DocumentViewModel, QueryHistoryPaneViewModel>>();
            QueryHistoryPane = new QueryHistoryPaneViewModel(globalHistory, _eventAggregator, this, _options);
            //QueryHistoryPane = IoC.Get<QueryHistoryPaneViewModel>();
            
            Document = new TextDocument();
            FindReplaceDialog = new FindReplaceDialogViewModel(this.GetEditor());
            _logger = LogManager.GetLog(typeof (DocumentViewModel));
            _selectedTarget = ribbon.SelectedTarget;
            SelectedWorksheet = Properties.Resources.DAX_Results_Sheet;

            var t = DaxFormatterProxy.PrimeConnectionAsync(_options, _eventAggregator);

        }

        /// <summary>
        /// Initialize Scale View with useful units in percent and font point size
        /// </summary>
        /// <returns></returns>
        private static IEnumerable<ListItem> GenerateScreenUnitList()
        {
            List<ListItem> unitList = new List<ListItem>();

            var percentDefaults = new ObservableCollection<string>() { "25", "50", "75", "100", "125", "150", "175", "200", "300", "400", "500" };
            var pointsDefaults = new ObservableCollection<string>() { "3", "6", "8", "9", "10", "12", "14", "16", "18", "20", "24", "26", "32", "48", "60" };

            unitList.Add(new ListItem(Itemkey.ScreenPercent, "percent", "%", percentDefaults));
            unitList.Add(new ListItem(Itemkey.ScreenFontPoints, "font size", "pt", pointsDefaults));

            return unitList;
        }


        public override void TryClose(bool? dialogResult = null)
        {
            base.TryClose(dialogResult);
        }
        

        private DAXEditor.DAXEditor _editor;
        /// <summary>
        /// Initialization that requires a reference to the editor control needs to happen here
        /// </summary>
        /// <param name="view"></param>
        protected override void OnViewLoaded(object view)
        {
            base.OnViewLoaded(view);
            _editor = GetEditor();

            IntellisenseProvider = new DaxIntellisenseProvider(this, _editor, _eventAggregator);
            UpdateSettings();
            if (_editor != null)
            {
                FindReplaceDialog.Editor = _editor;
                SetDefaultHighlightFunction(); 
                _editor.TextArea.Caret.PositionChanged += OnPositionChanged;
                _editor.TextChanged += OnDocumentChanged;
                _editor.PreviewDrop += OnDrop;
                
            }
            if (this.State == DocumentState.LoadPending)
            {
                OpenFile();
            }
        }


        private void OnDrop(object sender, DragEventArgs e)
        {
            if (_editor.SelectionLength == 0)
            {
                e.Handled = true;
                var data = (string)e.Data.GetData(typeof(string));
                InsertTextAtCaret(data);
            }
        }

        void OnEditorLostKeyboardFocus(object sender, System.Windows.Input.KeyboardFocusChangedEventArgs e)
        {
            this.CanCopy = false;
            this.CanPaste = false;
            this.CanCut = false;
        }

        void OnEditorGotKeyboardFocus(object sender, System.Windows.Input.KeyboardFocusChangedEventArgs e)
        {
            this.CanCopy = true;
            this.CanPaste = true;
            this.CanCut = true;
        }

        void OnDragOver(object sender, DragEventArgs e)
        {
            if (e.Data.Equals(string.Empty))
            {
                e.Effects = DragDropEffects.None;
            }
        }

        private void OnDocumentChanged(object sender, EventArgs e)
        {
            //Log.Debug("{Class} {Event} {@EventArgs}", "DocumentViewModel", "OnDocumentChanged", e);          
            _logger.Info("In OnDocumentChanged");
            IsDirty = true;
            NotifyOfPropertyChange(() => IsDirty);
            NotifyOfPropertyChange(() => DisplayName);
        }

        private void OnPositionChanged(object sender, EventArgs e)
        {
            var caret = sender as Caret;
            if (caret != null)
                _eventAggregator.PublishOnUIThread(new EditorPositionChangedMessage(caret.Column, caret.Line));
        }

        private bool _isDirty;

        public bool IsDirty
        {
            get { return _isDirty; }

            set
            {
                _isDirty = value;
                NotifyOfPropertyChange(()=>IsDirty);
                NotifyOfPropertyChange(()=>DisplayName);
            }
        }
    

        private IQueryTrace _tracer;

        public IQueryTrace Tracer
        {
            get
            {
                return _tracer;
            }
        }

        public void CreateTracer()
        {
            try
            {
                if (_connection == null) return;
                if (_tracer == null) // && _connection.Type != AdomdType.Excel)
                {
                    if (_connection.IsPowerPivot)
                    {
                        Log.Verbose("{class} {method} {event} ConnStr: {connectionstring} Type: {type} port: {port}", "DocumentViewModel", "Tracer", "about to create RemoteQueryTrace", _connection.ConnectionString, _connection.Type.ToString(), Host.Proxy.Port);
                        _tracer = QueryTraceEngineFactory.CreateRemote(_connection, GetTraceEvents(TraceWatchers), Host.Proxy.Port, _options, ShouldFilterForCurrentSession(TraceWatchers));
                    }
                    else
                    {
                        Log.Verbose("{class} {method} {event} ConnStr: {connectionstring} Type: {type} port: {port}", "DocumentViewModel", "Tracer", "about to create LocalQueryTrace", _connection.ConnectionString, _connection.Type.ToString());
                        _tracer = QueryTraceEngineFactory.CreateLocal(_connection, GetTraceEvents(TraceWatchers), _options, ShouldFilterForCurrentSession(TraceWatchers));
                    }
                    //_tracer.TraceEvent += TracerOnTraceEvent;
                    _tracer.TraceStarted += TracerOnTraceStarted;
                    _tracer.TraceCompleted += TracerOnTraceCompleted;
                    _tracer.TraceError += TracerOnTraceError;
                }
            }
            catch (AggregateException ex)
            {
                foreach (var innerEx in ex.InnerExceptions)
                {
                    Log.Error("{class} {method} {message} {stackTrace}", "DocumentViewModel", "CreateTrace", innerEx.Message, innerEx.StackTrace);
                }
            }
            catch (Exception ex)
            {
                Log.Error("{class} {method} {message} {stackTrace}", "DocumentViewModel", "CreateTrace", ex.Message, ex.StackTrace);
            }
        }

        private bool ShouldFilterForCurrentSession(BindableCollection<ITraceWatcher> traceWatchers)
        {
            var w = traceWatchers.FirstOrDefault(tw => tw.IsChecked && tw.FilterForCurrentSession);
            if (w != null) return true;
            return false;
        }

        private void UpdateTraceEvents()
        {
            _eventAggregator.PublishOnUIThread(new TraceChangingEvent(QueryTraceStatus.Starting));
            OutputMessage("Reconfiguring Trace");
            var events = GetTraceEvents(TraceWatchers);
            var newEventCnt = 0;
            _tracer.Events.Clear();
            _tracer.Events.Add(DaxStudioTraceEventClass.CommandBegin);
            _tracer.Events.Add(DaxStudioTraceEventClass.QueryEnd);
            foreach (var e in events)
            {
                if (!_tracer.Events.Contains(e))
                {
                    _tracer.Events.Add(e);
                    newEventCnt++;
                } 
            }
            _tracer.Update();
            Log.Debug("Trace Updated with {count} new events", newEventCnt);
        }

        private void TracerOnTraceError(object sender, string e)
        {
            OutputError(e);
            _eventAggregator.PublishOnUIThread(new TraceChangedEvent(QueryTraceStatus.Error));
        }

        private List<DaxStudioTraceEventClass> GetTraceEvents(BindableCollection<ITraceWatcher> traceWatchers)
        {
            var events = new List<DaxStudioTraceEventClass>();
            foreach (var tw in traceWatchers.Where(t => t.IsChecked == true))
            {
                foreach (var e in tw.MonitoredEvents)
                {
                    // Don't add DirectQueryEvent if we are not interested in tracing it
                    if (e == DaxStudioTraceEventClass.DirectQueryEnd && !_options.TraceDirectQuery) continue;
                    // Add the even to the collection if we don't already have it
                    if (!events.Contains(e) )
                    {
                        events.Add(e);
                    }
                }
            }
            return events;
        }

        private void TracerOnTraceCompleted(object sender, IList<DaxStudioTraceEventArgs> capturedEvents)
        {
            var checkedTraceWatchers = from tw in TraceWatchers
                                       where tw.IsChecked == true
                                       select tw;

            foreach (var tw in checkedTraceWatchers)
            {
                tw.ProcessAllEvents(capturedEvents);
            }
            _eventAggregator.PublishOnUIThread(new QueryTraceCompletedEvent());
        }

        private void TracerOnTraceStarted(object sender, EventArgs e)
        {
            Log.Debug("{Class} {Event} {@TraceStartedEventArgs}", "DocumentViewModel", "TracerOnTraceStarted", e);
            Execute.OnUIThread(() => { 
                OutputMessage("Query Trace Started");
                TraceWatchers.EnableAll();
                _eventAggregator.PublishOnUIThread(new TraceChangedEvent(QueryTraceStatus.Started));
            }); 
        }

        //private void TracerOnTraceEvent(object sender, TraceEventArgs traceEventArgs)
        //{
        //    var checkedTraceWatchers = from tw in TraceWatchers 
        //                               where tw.IsChecked == true
        //                               select tw;
                
        //    foreach (var tw in checkedTraceWatchers)
        //    {
        //        tw.ProcessEvent(traceEventArgs);
        //    }
        //}

        // Use MEF to give us a collection of TraceWatcher factory objects
        // used to create unique instances of each TraceWatcher type per document
        [ImportMany(typeof(ITraceWatcher))]
        public List<ExportFactory<ITraceWatcher>> TraceWatcherFactories { get; set; }
        
        public BindableCollection<ITraceWatcher> TraceWatchers
        {
            // we use the factory to make sure that each DocumentViewModel has it's
            // own set of TraceWatchers so that they can be enabled/disabled per
            // document
            get
            {
                if (_traceWatchers == null)
                {
                    _traceWatchers = new BindableCollection<ITraceWatcher>();
                    foreach( var fac in TraceWatcherFactories)
                    {
                        var tw = fac.CreateExport().Value;
                        _traceWatchers.Add(tw);
                    }
                }
                return _traceWatchers;
            }
            
        }

        
        /// <summary>
        /// Properties added to this collection populate the available tool windows inside the document pane
        /// </summary>
        public IObservableCollection<object> ToolWindows
        {
            get
            {
                return _toolWindows ?? (_toolWindows = new BindableCollection<object>
                    {
                        MetadataPane,
                        FunctionPane,
                        DmvPane,
                        OutputPane,
                        QueryResultsPane,
                        QueryHistoryPane
                    });
            }
        }

        private DAXEditor.DAXEditor GetEditor()
        {
            DocumentView v = (DocumentView)GetView();
            return v != null ? v.daxEditor : null;
        }

        public TextDocument Document { get; set; }

        public void ActivateResults()
        {
            if (!TraceWatchers.Any(tw => tw.IsChecked))
            {
                // only activate if no trace watchers are active
                // otherwise we assume that the user will want to keep the
                QueryResultsPane.Activate();
            }
        }

        public void ActivateOutput()
        {
            OutputPane.Activate();
        }

        public void QueryCompleted()
        {
            QueryCompleted(false);
        }

        public void QueryCompleted(bool isCancelled)
        {
            _queryStopWatch.Stop();
            IsQueryRunning = false;
            NotifyOfPropertyChange(() => CanRunQuery);
            QueryResultsPane.IsBusy = false;  // TODO - this should be some sort of collection of objects with a specific interface, not a hard coded object reference
            currentQueryDetails.ClientDurationMs = _queryStopWatch.ElapsedMilliseconds;
            currentQueryDetails.RowCount = ResultsDataSet.RowCounts();

            bool svrTimingsEnabled = false;
            foreach (var tw in TraceWatchers)
            {
                if (tw.IsChecked) tw.QueryCompleted(isCancelled, currentQueryDetails);
                var svrTimings = tw as ServerTimesViewModel;
                if (svrTimings != null) { svrTimingsEnabled = true; }

            }
            if (!svrTimingsEnabled)
            {
                _eventAggregator.BeginPublishOnUIThread(currentQueryDetails);
            }
        }

        public IDaxStudioHost Host { get { return _host; } }

        private string _selectedWorksheet = "";
        public string SelectedWorksheet { get { return _selectedWorksheet; } 
            set { _selectedWorksheet = value; 
                NotifyOfPropertyChange(() => SelectedWorksheet); 
            } 
        }
        public string SelectedDatabase { get {
            if (_selectedDatabase == null && IsConnected)
            {
                _selectedDatabase = Connection.Database.Name;
            }
            return _selectedDatabase; }
            set
            {
                if (value != _selectedDatabase)
                {
                    _selectedDatabase = value;
                    Connection.ChangeDatabase(value);
                    var activeTrace = TraceWatchers.FirstOrDefault(t => t.IsChecked);
                    _eventAggregator.PublishOnUIThread(new DocumentConnectionUpdateEvent(this, Databases,activeTrace));
                    NotifyOfPropertyChange(() => SelectedDatabase);
                    
                }
            }
        }

        //public string ConnectionString { get { return _connection.ConnectionString; } }

        public string ConnectionStringWithInitialCatalog {
            get {
                //var cubeEquals = this.Connection.IsMultiDimensional ? $";Cube={this.Sele}: "";
                //return string.Format("{0};Initial Catalog={1}", _connection.ConnectionString , SelectedDatabase );
                return Connection.ConnectionStringWithInitialCatalog;
            }
        }

        public MetadataPaneViewModel MetadataPane
        {
            get { return _metadataPane; }
            set { _metadataPane = value; }
        }

        public FunctionPaneViewModel FunctionPane { get; private set; }


        protected override void OnDeactivate(bool close)
        {
            Log.Debug("{Class} {Event} Close:{Value} Doc:{Document}", "DocumentViewModel", "OnDeactivated (close)", close, this.DisplayName);          
            base.OnDeactivate(close);
            _eventAggregator.Unsubscribe(this);
            _eventAggregator.Unsubscribe(QueryResultsPane);
            foreach (var tw in this.TraceWatchers)
            {
                _eventAggregator.Unsubscribe(tw);
            }
        }

        protected override void OnActivate()
        {
            Log.Debug("{Class} {Event} {Document}", "DocumentViewModel", "OnActivate", this.DisplayName);
            _logger.Info("In OnActivate");
            base.OnActivate();
            _eventAggregator.Subscribe(this);
            _eventAggregator.Subscribe(QueryResultsPane);
            foreach (var tw in this.TraceWatchers)
            {
                _eventAggregator.Subscribe(tw);
            }
            _ribbon.SelectedTarget = _selectedTarget;
            var loc = Document.GetLocation(0);
            //SelectedWorksheet = QueryResultsPane.SelectedWorksheet;
            try
            {
                if (HasDatabaseSchemaChanged())
                {
                    RefreshMetadata();
                    OutputMessage("Model schema change detected - Metadata refreshed");
                }
            }
            catch (Exception ex)
            {
                Log.Error("{Class} {Method} {Exception}", "DocumentViewModel", "OnActivate [Updating Metadata]", ex);
                OutputError(string.Format("Error Refreshing Metadata - {0}", ex.Message));
            }

            try
            {
                _eventAggregator.PublishOnUIThread(new EditorPositionChangedMessage(loc.Column, loc.Line));
                _eventAggregator.PublishOnUIThread(new ActivateDocumentEvent(this));
            }
            catch (Exception ex)
            {
                Log.Error("{Class} {Method} {Exception}", "DocumentViewModel", "OnActivate", ex);
            }

        }

        public override void CanClose(Action<bool> callback)
        {
            DoCloseCheck(callback);
        }

        internal void SwapDelimiters()
        {
            if (_editor.SelectionLength > 0)
            {
                _editor.SelectedText = SwapDelimiters(_editor.SelectedText);
            }
            else
            {
                _editor.Text = SwapDelimiters(_editor.Text);
            }
        }

        private string SwapDelimiters(string selectedText)
        {
            var dsm = new DelimiterStateMachine();
            return dsm.ProcessString(selectedText);
        }

        public bool Close()
        {
            // Close the document's connection 
            if (Connection != null)
            {
                if (Connection.State != ConnectionState.Closed && Connection.State != ConnectionState.Broken)
                {
                    Connection.Close();
                }
            }

            var docTab = Parent as DocumentTabViewModel;
            docTab.CloseItem(this);
            if (docTab != null) docTab.Items.Remove(this);
            return true;
        }

        internal ADOTabularConnection Connection
        {
            get { return _connection; }
            set
            {
                if (_connection == value)
                    return;
                
                UpdateConnections(value,"");
                Log.Debug("{Class} {Event} {Connection}", "DocumentViewModel", "Publishing ConnectionChangedEvent", _connection==null? "<null>": _connection.ConnectionString);
                NotifyOfPropertyChange(() => IsConnected);
                NotifyOfPropertyChange(() => IsAdminConnection);
                _eventAggregator.PublishOnUIThread(new ConnectionChangedEvent(_connection, this)); 
            } 
        }

        
        private void UpdateConnections(ADOTabularConnection value,string selectedDatabase)
        {
            _logger.Info("In UpdateConnections");
            OutputPane.AddInformation("Establishing Connection");
            Log.Debug("{Class} {Event} {Connection} {selectedDatabase}", "DocumentViewModel", "UpdateConnections"
                , value == null ? "<null>" : value.ConnectionString
                , selectedDatabase);          
            if (value != null && value.State != ConnectionState.Open)
            {
                OutputPane.AddWarning(string.Format("Connection for server {0} is not open",value.ServerName));
                return;
            }
            using (NewStatusBarMessage("Refreshing Metadata..."))
            {
                if (value == null) return;
                _connection = value;
                NotifyOfPropertyChange(() => IsAdminConnection);
                var activeTrace = TraceWatchers.FirstOrDefault(t => t.IsChecked);
                // enable/disable traces depending on the current connection
                foreach (var traceWatcher in TraceWatchers)
                {
                    // on change of connection we need to disable traces as the will
                    // be pointing to the old connection
                    traceWatcher.IsChecked = false;
                    // then we need to check if the new connection can be traced
                    traceWatcher.CheckEnabled(this,activeTrace);   
                }
                MetadataPane.Connection = _connection;
                FunctionPane.Connection = _connection;
                DmvPane.Connection = _connection;
                Execute.OnUIThread(() =>
               {
                   try
                   {
                       if (_editor == null) _editor = GetEditor();
                   //    _editor.UpdateKeywordHighlighting(_connection.Keywords);
                       _editor.UpdateFunctionHighlighting(_connection.AllFunctions);
                       Log.Information("{class} {method} {message}", "DocumentViewModel", "UpdateConnections", "SyntaxHighlighting updated");
                   }
                   catch (Exception ex)
                   {
                       Log.Error(ex, "{class} {method} {message}", "DocumentViewModel","UpdateConnections", "Error Updating SyntaxHighlighting: " + ex.Message);
                   }
               });
            }
        }

        private Task UpdateConnectionsAsync(ADOTabularConnection value, string selectedDatabase)
        {
            Log.Debug("{Class} {Event} {Connection} {selectedDatabase}", "DocumentViewModel", "UpdateConnectionsAsync", value.ConnectionString,selectedDatabase);          
            return Task.Run(() =>
                {
                    UpdateConnections(value,selectedDatabase);
                });
        }

        public void ContentRendered()
        {
            if (Connection == null)
            {
                ChangeConnection();
            }
        }


        public string SelectedText { get; set; }
        public string Text { get; set; }
        public string FileName { get; set; }

        public void ChangeConnection()
        {
            _eventAggregator.PublishOnUIThread(new ConnectionPendingEvent(this));
            Log.Debug("{class} {method} {event}", "DocumentViewModel", "ChangeConnection", "start");          
            var connStr = Connection == null ? string.Empty : Connection.ConnectionString;
            var msg = NewStatusBarMessage("Checking for PowerPivot model...");
            Log.Debug("{class} {method} {Event} ", "DocumentViewModel", "ChangeConnection", "starting async call to Excel");          
                
            Task.Run(() => Host.Proxy.HasPowerPivotModel).ContinueWith((x) =>
            {
                // todo - should we be checking for exceptions in this continuation
                try
                {
                    Log.Debug("{class} {method} {Event} ", "DocumentViewModel", "ChangeConnection", "recieved async result from Excel");
                    bool hasPpvtModel = x.Result;
                            
                    Log.Debug("{class} {method} Has PowerPivotModel: {hasPpvtModel} ", "DocumentViewModel", "ChangeConnection", hasPpvtModel);
                    msg.Dispose();

                    Execute.OnUIThread(() =>
                    {
                        var connDialog = new ConnectionDialogViewModel(connStr, _host, _eventAggregator, hasPpvtModel, this);

                        _windowManager.ShowDialogBox(connDialog, settings: new Dictionary<string, object>
                                        {
                                            {"Top", 40},
                                            { "WindowStyle", WindowStyle.None},
                                            { "ShowInTaskbar", false},
                                            { "ResizeMode", ResizeMode.NoResize},
                                            { "Background", System.Windows.Media.Brushes.Transparent},
                                            { "AllowsTransparency",true}
                                        });
                    });
                    
                }
                catch (Exception ex)
                {
                    // if the task throws an exception the "real" exception is usually in the innerException
                    var innerMsg = ex.Message;
                    if (ex.InnerException != null) innerMsg = ex.InnerException.Message;
                    Log.Error("{class} {method} {message}", "DocumentViewModel", "ChangeConnection", innerMsg);
                    OutputError(innerMsg);
                }
                finally
                {
                    if (!msg.IsDisposed)
                    {
                        msg.Dispose(); // turn off the status bar message
                    }
                }
            }, TaskScheduler.Default);
            
        }

        public async Task<bool> HasPowerPivotModelAsync()
        {
           return await Task.Run(() => Host.Proxy.HasPowerPivotModel );
        }

        public string ConnectionError { get; set; }

        public bool IsConnected
        {
            get { 
                if (Connection == null) return false;
                return Connection.State != ConnectionState.Closed && Connection.State != ConnectionState.Broken;
            }
        }

        public bool IsQueryRunning 
        {
            get { return _queryRunning; }
            set {
                _queryRunning = value;
                NotifyOfPropertyChange(() => IsQueryRunning);
                NotifyOfPropertyChange(() => CanRunQuery);
            }
        }

        public DmvPaneViewModel DmvPane { get; private set; }

        public OutputPaneViewModel OutputPane { get; set; }

        public QueryResultsPaneViewModel QueryResultsPane { get; set; }

        public string QueryText
        {
            get
            {
                string qry;
                if (!Dispatcher.CurrentDispatcher.CheckAccess())
                {
                    Dispatcher.CurrentDispatcher.Invoke(new Func<string>(() =>
                        { qry = GetQueryTextFromEditor();
                        qry = DaxHelper.PreProcessQuery(qry);
                        return qry;
                        }));
                }
                qry = GetQueryTextFromEditor();
                // merge in any parameters
                qry = DaxHelper.PreProcessQuery(qry);
                // swap delimiters if not using default style
                if (_options.DefaultSeparator != DaxStudio.Interfaces.Enums.DelimiterType.Comma)
                {
                    qry = SwapDelimiters(qry);
                }
                return qry;
            }
        }

        #region Text Formatting Functions
        public void MergeParameters()
        {
            var editor = this.GetEditor();
            var txt = GetQueryTextFromEditor();
            txt = DaxHelper.PreProcessQuery(txt);
            if (editor.Dispatcher.CheckAccess())
            {
                if (editor.SelectionLength == 0)
                { editor.Text = txt; }
                else
                { editor.SelectedText = txt; }
            }
            else
            {
                editor.Dispatcher.Invoke(new System.Action(() => 
                {
                    if (editor.SelectionLength == 0)
                    { editor.Text = txt; }
                    else
                    { editor.SelectedText = txt; }
                }));
            }
        }

        public void Undo()
        {
            var editor = this.GetEditor();
            
            if (editor == null)
            {
                Log.Error("{class} {method} Unable to get a reference to the editor control", "DocumentViewModel", "Undo");
                _eventAggregator.PublishOnUIThread(new OutputMessage(MessageType.Error, "Undo: Unable to get a reference to the editor control"));
                return;
            }

            if (editor.Dispatcher.CheckAccess())
            {
                if (editor.CanUndo) editor.Undo();
            }
            else
            {
                editor.Dispatcher.Invoke(new System.Action(() =>
                {
                    if (editor.CanUndo) editor.Undo();
                }));
            }
        }

        public void Redo()
        {
            var editor = this.GetEditor();

            if (editor == null)
            {
                Log.Error("{class} {method} Unable to get a reference to the editor control", "DocumentViewModel", "Redo");
                _eventAggregator.PublishOnUIThread(new OutputMessage(MessageType.Error, "Redo: Unable to get a reference to the editor control"));
                return;
            }

            if (editor.Dispatcher.CheckAccess())
            {
                if (editor.CanRedo) editor.Redo();
            }
            else
            {
                editor.Dispatcher.Invoke(new System.Action(() =>
                {
                    if (editor.CanRedo) editor.Redo();
                }));
            }
        }
        private string GetQueryTextFromEditor()
        {
            var editor = GetEditor();
            string txt = "";
            if (editor.Dispatcher.CheckAccess())
            {
                txt = GetQueryTextFromEditorInternal(editor);
            }
            else
            {
                editor.Dispatcher.Invoke(new System.Action(()=> { txt = GetQueryTextFromEditorInternal(editor); }));
            }
            return txt;
        }

        private void SelectedTextToUpperInternal(DAXEditor.DAXEditor editor)
        {
            if (editor.SelectionLength == 0) return;
            editor.SelectedText = editor.SelectedText.ToUpper();   
        }

        private void SelectionToUpper()
        {
            var editor = GetEditor();
            if (editor.Dispatcher.CheckAccess())
            {
                SelectedTextToUpperInternal(editor);
            }
            else
            {
                editor.Dispatcher.Invoke(new System.Action(() => SelectedTextToUpperInternal(editor)));
            }
        }

        private void SelectedTextToLowerInternal(DAXEditor.DAXEditor editor)
        {
            if (editor.SelectionLength == 0) return;
            editor.SelectedText = editor.SelectedText.ToLower();
        }

        private void SelectionToLower()
        {
            var editor = GetEditor();
            if (editor.Dispatcher.CheckAccess())
            {
                SelectedTextToLowerInternal(editor);
            }
            else
            {
                editor.Dispatcher.Invoke(new System.Action(() => SelectedTextToLowerInternal(editor)));
            }
        }

        public void CommentSelection()
        {
            var editor = GetEditor();
            if (editor.Dispatcher.CheckAccess())
            {
                editor.CommentSelectedLines();
            }
            else
            {
                editor.Dispatcher.Invoke(new System.Action(() => editor.CommentSelectedLines()));
            }
        }

        public void UnCommentSelection()
        {
            var editor = GetEditor();
            if (editor.Dispatcher.CheckAccess())
            {
                editor.UncommentSelectedLines();
            }
            else
            {
                editor.Dispatcher.Invoke(new System.Action(() => editor.UncommentSelectedLines()));
            }
        }

        private string GetQueryTextFromEditorInternal(DAXEditor.DAXEditor editor)
        {
            var queryText = editor.SelectedText;
            if (editor.SelectionLength == 0)
            {
                queryText = editor.Text;
            }
            return queryText;
        }
        #endregion

        #region Execute Query
        private Timer _timer;
        private Stopwatch _queryStopWatch;
        public DataTable ExecuteDataTableQuery(string daxQuery)
        {
            int row = 0;
            int col = 0;
            this._editor.Dispatcher.Invoke(() =>
            {
                if (_editor.SelectionLength > 0) { 
                    var loc = this._editor.Document.GetLocation(this._editor.SelectionStart);
                    row = loc.Line;
                    col = loc.Column;
                }
            });
            try
            {
                var c = Connection;
                foreach (var tw in TraceWatchers)
                {
                    if (tw.IsChecked && !tw.IsPaused)
                    {
                        tw.IsBusy = true;
                    }
                }
                if (_options.DefaultSeparator != DaxStudio.Interfaces.Enums.DelimiterType.Comma) {
                    var dsm = new DelimiterStateMachine(DaxStudio.Interfaces.Enums.DelimiterType.Comma);
                    daxQuery = dsm.ProcessString(daxQuery);
                } 
                _timer = new Timer(300);
                _timer.Elapsed += _timer_Elapsed;
                _timer.Start();
                _queryStopWatch = new Stopwatch();
                _queryStopWatch.Start();
                var dt = c.ExecuteDaxQueryDataTable(daxQuery);
                dt.FixColumnNaming(daxQuery);
                return dt;
            }
            catch (Exception e)
            {
                Debug.WriteLine(e);
                OutputError(e.Message,row,col);
                ActivateOutput();
                return null;
            }
            finally
            {
                _timer.Stop();
                _timer.Elapsed -= _timer_Elapsed;
                _timer.Dispose();
                NotifyOfPropertyChange(() => ElapsedQueryTime);
                _eventAggregator.PublishOnUIThread(new UpdateTimerTextEvent(ElapsedQueryTime));
                QueryCompleted();

            }

        }

        public AdomdDataReader ExecuteDataReaderQuery(string daxQuery)
        {
            int row = 0;
            int col = 0;
            this._editor.Dispatcher.Invoke(() =>
            {
                if (_editor.SelectionLength > 0)
                {
                    var loc = this._editor.Document.GetLocation(this._editor.SelectionStart);
                    row = loc.Line;
                    col = loc.Column;
                }
            });
            try
            {
                var c = Connection;
                foreach (var tw in TraceWatchers)
                {
                    if (tw.IsChecked && !tw.IsPaused)
                    {
                        tw.IsBusy = true;
                    }
                }
                _timer = new Timer(300);
                _timer.Elapsed += _timer_Elapsed;
                _timer.Start();
                _queryStopWatch = new Stopwatch();
                _queryStopWatch.Start();
                var dr = c.ExecuteReader(daxQuery);

                return dr;
            }
            catch (Exception e)
            {
                Debug.WriteLine(e);
                OutputError(e.Message, row, col);
                ActivateOutput();
                return null;
            }
            finally
            {
                _queryStopWatch.Stop();
                _timer.Stop();
                _timer.Elapsed -= _timer_Elapsed;
                _timer.Dispose();
                NotifyOfPropertyChange(() => ElapsedQueryTime);
                _eventAggregator.PublishOnUIThread(new UpdateTimerTextEvent(ElapsedQueryTime));
                // Can't call query completed here as for a DataReader we still need to stream the results back
                // we can't marke the query as complete until we've finished processing the DataReader
                //QueryCompleted();

            }

        }

        public string ElapsedQueryTime
        {
            get { return _queryStopWatch == null ? "" : _queryStopWatch.Elapsed.ToString("mm\\:ss\\.f"); }
            
        }

        void _timer_Elapsed(object sender, ElapsedEventArgs e)
        {
            NotifyOfPropertyChange(() => ElapsedQueryTime);
            _eventAggregator.PublishOnUIThread(new UpdateTimerTextEvent(ElapsedQueryTime));
        }

        private void CancelQuery()
        {
            try
            {
                using (NewStatusBarMessage("Cancelling Query..."))
                {
                    var c = Connection;
                    c.Cancel();
                    QueryCompleted(true);
                    OutputWarning("Cancel of running query requested");
                }
            }
            catch (Exception e)
            {
                OutputError(e.Message);
                ActivateOutput();
            }
        }

        public Task CancelQueryAsync()
        {
            return Task.Run(()=>CancelQuery());
        }

        public Task<DataTable> ExecuteQueryAsync(string daxQuery)
        {
            return Task.Run(() => ExecuteDataTableQuery(daxQuery));
        }

        public async void Handle(RunQueryEvent message)
        {
            // if we can't run the query then do nothing 
            // (ribbon button will be disabled, but the following check blocks hotkey requests)
            if (!CanRunQuery) return;

            IsQueryRunning = true;
            
            NotifyOfPropertyChange(()=>CanRunQuery);
            if (message.ClearCache) await ClearDatabaseCacheAsync();
            RunQueryInternal(message);
        }

        private void RunQueryInternal(RunQueryEvent message)
        {
            var msg = NewStatusBarMessage("Running Query...");
            _eventAggregator.PublishOnUIThread(new QueryStartedEvent());
            // todo - something is causing crashes in the following line
            currentQueryDetails = new QueryHistoryEvent(this.QueryText, DateTime.Now, this.ServerName, this.SelectedDatabase, this.FileName);
            currentQueryDetails.Status = QueryStatus.Running;
            message.ResultsTarget.OutputResultsAsync(this).ContinueWith((antecendant) =>
            {
                // todo - should we be checking for exceptions in this continuation
                IsQueryRunning = false;
                NotifyOfPropertyChange(() => CanRunQuery);

                // if the server times trace watcher is not active then just record client timings
                if (!TraceWatchers.OfType<ServerTimesViewModel>().First().IsChecked)
                {
                    currentQueryDetails.ClientDurationMs = _queryStopWatch.ElapsedMilliseconds;
                    currentQueryDetails.RowCount = ResultsDataSet.RowCounts();
                    _eventAggregator.PublishOnUIThreadAsync(currentQueryDetails);
                }

                _eventAggregator.PublishOnUIThread(new QueryFinishedEvent());
                msg.Dispose();               
            },TaskScheduler.Default);
        }
        #endregion

        public StatusBarViewModel StatusBar { get; set; }
        

        public DataTable ResultsTable
        {
            get { return QueryResultsPane.ResultsDataTable; }
            set { QueryResultsPane.ResultsDataTable = value; }
        }

        public DataSet ResultsDataSet
        {
            get { return QueryResultsPane.ResultsDataSet; }
            set { QueryResultsPane.ResultsDataSet = value; }
        }

        public bool CanRunQuery
        {
            // todo - do we need to track query traces changing?
            get { return !IsQueryRunning && IsConnected; }
        }

        #region Output Messages
        public void OutputMessage(string message)
        {
            OutputPane.AddInformation(message);
        }

        public void OutputMessage(string message, double duration)
        {
            OutputPane.AddInformation(message, duration);
        }

        public void OutputWarning(string warning)
        {
            OutputPane.AddWarning(warning);
        }

        public void OutputError(string error)
        {

            //"Query ( , )"
            var m = _rexQueryError.Match(error);
            if (m.Success)
            {
                int line = 0;
                int.TryParse(m.Groups["line"].Value, out line);
                int col = 0;
                int.TryParse(m.Groups["col"].Value, out col);
                OutputError(error , line, col);
            }
            else
            {
                OutputPane.AddError(error);
            }
        }

        public void OutputError(string error, int row, int column)
        {
            int msgRow = 0;
            int msgCol = 0;
            //"Query ( , )"
            var m = _rexQueryError.Match(error);
            if (m.Success)
            {
                int.TryParse(m.Groups["line"].Value, out msgRow);   
                int.TryParse(m.Groups["col"].Value, out msgCol);
                msgCol += column > 0 ? column -1 : 0;
                msgRow += row > 0 ? row -1 : 0;
            }
            _editor.Dispatcher.Invoke(() =>
            {
                _editor.DisplayErrorMarkings(msgRow, msgCol, 1, error);
            });
                
            OutputPane.AddError(error,msgRow,msgCol);
        }

        #endregion

        private void InsertTextAtCaret(string text)
        {
            var editor = GetEditor();
            editor.Document.Insert(editor.CaretOffset, text);
            editor.Focus();
        }

        private void InsertTextAtSelection(string text)
        {
            
            var editor = GetEditor();
            if (editor.SelectionLength == 0)
            {
                editor.Document.Insert(editor.SelectionStart, text);
            }
            else
            {
                editor.SelectedText = text;
            }
            editor.Focus();
              
        }

        /*
        private int mTextEditorCaretOffset = 0;
        private int mTextEditorSelectionStart = 0;
        private int mTextEditorSelectionLength = 0;
        
        /// <summary>
        /// Get/set editor carret position
        /// for CTRL-TAB Support http://avalondock.codeplex.com/workitem/15079
        /// </summary>
        public int CaretOffset
        {
            get
            {
                return this.mTextEditorCaretOffset;
            }

            set
            {
                if (this.mTextEditorCaretOffset != value)
                {
                    this.mTextEditorCaretOffset = value;
                    this.NotifyOfPropertyChange(() => CaretOffset);
                }
            }
        }

        /// <summary>
        /// Get/set editor start of selection
        /// for CTRL-TAB Support http://avalondock.codeplex.com/workitem/15079
        /// </summary>
        public int TextEditorSelectionStart
        {
            get
            {
                return this.mTextEditorSelectionStart;
            }

            set
            {
                if (this.mTextEditorSelectionStart != value)
                {
                    this.mTextEditorSelectionStart = value;
                    this.NotifyOfPropertyChange(() => SelectionStart);
                }
            }
        }

        /// <summary>
        /// Get/set editor length of selection
        /// for CTRL-TAB Support http://avalondock.codeplex.com/workitem/15079
        /// </summary>
        public int TextEditorSelectionLength
        {
            get
            {
                return this.mTextEditorSelectionLength;
            }

            set
            {
                if (this.mTextEditorSelectionLength != value)
                {
                    this.mTextEditorSelectionLength = value;
                    this.NotifyOfPropertyChange(() => SelectionLength);
                }
            }
        }

        public int SelectionStart
        {
            get
            {
                int start = 0, length = 0;
                bool IsRectSelect = false;

                if (this.TxtControl != null)
                    this.TxtControl.CurrentSelection(out start, out length, out IsRectSelect);

                return start;
            }
        }

        public int SelectionLength
        {
            get
            {
                int start = 0, length = 0;
                bool IsRectSelect = false;

                if (this.TxtControl != null)
                    this.TxtControl.CurrentSelection(out start, out length, out IsRectSelect);

                return length;
            }
        }
        */

        public void Handle(SendTextToEditor message)
        {
            if (!string.IsNullOrEmpty(message.DatabaseName))
            {
                if (Databases.Contains(message.DatabaseName))
                    if (SelectedDatabase != message.DatabaseName)
                    {
                        SelectedDatabase = message.DatabaseName;
                        OutputMessage($"Current Database changed to '{message.DatabaseName}'");
                    }
                    else
                        OutputWarning($"Could not switch to the '{message.DatabaseName}' database");
            }
            InsertTextAtSelection(message.TextToSend);
        }

        public void Handle(DefineMeasureOnEditor message)
        {
            DefineMeasureOnEditor(message.MeasureName, message.MeasureExpression);
        }

        //RRomano: Should this be on DaxEditor?

        private Regex defineMeasureRegex = new Regex(@"(?<=DEFINE)((.|\n)*?)(?=EVALUATE|\z)", RegexOptions.Compiled | RegexOptions.IgnoreCase);

        private void DefineMeasureOnEditor(string measureName, string measureExpression)
        {
            var editor = GetEditor();

            // Try to find the DEFINE statements

            var currentText = editor.Text;                      
            
            var measureDeclaration = string.Format("MEASURE {0} = {1}", measureName, measureExpression);
            // TODO - expand measure expression and generate other measures here!!


            // If found then add the measure inside the DEFINE statement, if not then just paste the measure expression
            if (defineMeasureRegex.IsMatch(currentText))
            {                
                currentText = defineMeasureRegex.Replace(currentText, (m) =>
                {
                    var measuresText = new StringBuilder(m.Groups[1].Value);

                    measuresText.AppendLine(measureDeclaration);

                    return measuresText.ToString();

                });

                editor.Text = currentText;

                editor.Focus();
            }
            else
            {
                measureDeclaration = string.Format("DEFINE {1}{0}{1}", measureDeclaration, System.Environment.NewLine);

                InsertTextAtSelection(measureDeclaration);
            }                        
        }

        public void Handle(UpdateConnectionEvent message)
        {
            _logger.Info("In Handle<UpdateConnectionEvent>");
            Log.Debug("{Class} {Event} {ConnectionString} DB: {Database}", "DocumentViewModel", "Handle:UpdateConnectionEvent", message.Connection == null? "<null>":message.Connection.ConnectionString, message.DatabaseName);
            
            UpdateConnections(message.Connection, message.DatabaseName);
            var activeTrace = TraceWatchers.FirstOrDefault(t => t.IsChecked);
            _eventAggregator.PublishOnUIThread(new DocumentConnectionUpdateEvent(this,Databases,activeTrace));     
        }


        public void Handle(TraceWatcherToggleEvent message)
        {
            Log.Verbose("{Class} {Event} TraceWatcher:{TraceWatcher} IsActive:{IsActive}", "DocumentViewModel", "Handle(TraceWatcherToggleEvent", message.TraceWatcher.ToString(), message.IsActive);
            TraceWatchers.DisableAll();

            if (message.IsActive)
            {
                EnableTrace(message.TraceWatcher);
            }
            else
            {
                DisableTrace(message.TraceWatcher);
            }

        }

        private void DisableTrace(ITraceWatcher watcher)
        {
            var otherTracesRunning = false;
           
            foreach (var tw in TraceWatchers)
            {
                if (tw.IsChecked) otherTracesRunning = true;
            }
            if (otherTracesRunning)
            {
                UpdateTraceEvents();
                return;
            }

            // If we got here no traces are running so shut everything down
            _eventAggregator.PublishOnUIThread(new TraceChangingEvent(QueryTraceStatus.Stopping));
            OutputMessage("Stopping Trace");
            // spin down trace as no tracewatchers are active
            ResetTracer();
            OutputMessage("Trace Stopped");
            _eventAggregator.PublishOnUIThread(new TraceChangedEvent(QueryTraceStatus.Stopped));
            TraceWatchers.EnableAll();
        }

        private void EnableTrace(ITraceWatcher watcher)
        {
            if (!ToolWindows.Contains(watcher))
                ToolWindows.Add(watcher);

            // synch the ribbon buttons and the server timings pane
            if (watcher is ServerTimesViewModel && watcher.IsChecked)
            {
                ((ServerTimesViewModel)watcher).ServerTimingDetails = ServerTimingDetails;
            }

            if (Tracer == null) CreateTracer();
            else UpdateTraceEvents();

            // spin up trace if one is not already running
            if (Tracer.Status != QueryTraceStatus.Started
                && Tracer.Status != QueryTraceStatus.Starting)
            {
                _eventAggregator.PublishOnUIThread(new TraceChangingEvent(QueryTraceStatus.Starting));
                OutputMessage("Waiting for Trace to start");

                var t = Tracer;
                t.StartAsync().ContinueWith((p) =>
                {
                    if (p.Exception != null)
                    {
                        p.Exception.Handle((x) =>
                        {
                            Log.Error("{class} {method} {message} {stacktrace}", "DocumentViewModel", "Handle<TraceWatcherToggleEvent>", x.Message, x.StackTrace);
                            OutputError("Error Starting Trace: " + x.Message);
                            return false;
                        });
                    };
                }, TaskScheduler.Default);
            }
            // Disable other tracewatchers with different filter for current session values
            var activeTrace = TraceWatchers.FirstOrDefault(t => t.IsChecked);
            foreach (var tw in TraceWatchers)
            {
                tw.CheckEnabled(this, activeTrace);
            }
        }

        private void ResetTracer()
        {
            if (Tracer != null)
            {
                Tracer.Stop();
                Tracer.Dispose();
                _tracer = null;
            }
        }

        public void Save()
        {
            if (!IsDiskFileName)
                SaveAs();
            else
            {
                using (TextWriter tw = new StreamWriter(FileName, false, Encoding.Unicode))
                {
                    tw.Write(GetEditor().Text);
                    tw.Close();
                }
                // Save all visible TraceWatchers
                foreach (var tw in ToolWindows)
                {
                    var saver = tw as ISaveState;
                    if (saver != null)
                    {
                        saver.Save(FileName);
                    }
                }
                _eventAggregator.PublishOnUIThread(new FileSavedEvent(FileName));
                IsDirty = false;
                NotifyOfPropertyChange(() => DisplayName);
            }
        }

        public async void PublishDaxFunctions() {
            if (!IsConnected)
            {
                MessageBoxEx.Show("The active query window is not connected to a data source. You need to be connected to a data source in order to use the publish functions option", "Publish DAX Functions", MessageBoxButton.OK, MessageBoxImage.Error);
                return;
            }
            
            Stopwatch publishStopWatch = new Stopwatch();
            publishStopWatch.Start();

            // Ping server to see whether the version is already there
            string ssasVersion = DaxMetadataInfo.Version.SSAS_VERSION;
            string metadataFilename = Path.GetTempFileName(); 
            try {
                _options.CanPublishDaxFunctions = false;
                using (var client = GetHttpClient()) {
                    client.Timeout = new TimeSpan(0, 0, 60); // set 30 second timeout
                    Log.Information("{class} {method} {message}", "DocumentViewModel", "PublishDaxFunctions", string.Format("Ping version {0} to DaxVersioning ", ssasVersion));
                    HttpResponseMessage response = await client.PostAsJsonAsync("api/v1/pingversion", new VersionRequest { SsasVersion = ssasVersion });  // responseTask.Result;
                    if (!response.IsSuccessStatusCode) {
                        publishStopWatch.Stop();
                        string pingResult = string.Format("Error from ping version: ", response.StatusCode.ToString());
                        Log.Information("{class} {method} {message}", "DocumentViewModel", "PublishDaxFunctions", pingResult);
                        OutputMessage(pingResult, publishStopWatch.ElapsedMilliseconds);
                        return;
                    }
                    response.EnsureSuccessStatusCode(); // probably redundant
                    string productFound = response.Content.ReadAsStringAsync().Result;
                    if (!(string.IsNullOrEmpty(productFound) || productFound == "null")) {
                        publishStopWatch.Stop();
                        string pingResult = string.Format("Result from ping version {0} : {1}", ssasVersion, productFound);
                        Log.Information("{class} {method} {message}", "DocumentViewModel", "PublishDaxFunctions", pingResult);
                        OutputMessage(pingResult, publishStopWatch.ElapsedMilliseconds);
                        return;
                    }
                    Log.Information("{class} {method} {message}", "DocumentViewModel", "PublishDaxFunctions", "No products from ping version - preparing metadata file");

                    // Always compress content
                    ExportDaxFunctions(metadataFilename, true);

                    var requestContent = new MultipartFormDataContent();
                    var fileContent = File.ReadAllBytes(metadataFilename);
                    var metadataContent = new ByteArrayContent(fileContent);

                    string uploadingMessage = string.Format("file {0} ({1} bytes)", metadataFilename, fileContent.Count());
                    Log.Information("{class} {method} {message}", "DocumentViewModel", "PublishDaxFunctions", string.Format("Uploading {0}", uploadingMessage));

                    metadataContent.Headers.ContentDisposition = new ContentDispositionHeaderValue("fileUpload") {
                        FileName = string.Format("DAX Functions {0}.zip", ssasVersion)
                    };
                    requestContent.Add(metadataContent);
                    await client.PostAsync("api/v1/uploadversion", requestContent);

                    Log.Information("{class} {method} {message}", "DocumentViewModel", "PublishDaxFunctions", "Upload completed");
                    publishStopWatch.Stop();
                    OutputMessage(string.Format("Uploaded DAX metadata v.{0}: {1}", ssasVersion, uploadingMessage), publishStopWatch.ElapsedMilliseconds);
                }
            }
            finally {
                // Remove temporary filename
                if (File.Exists(metadataFilename)) {
                    File.Delete(metadataFilename);
                }
                _options.CanPublishDaxFunctions = true;
            }
        }
        public void ExportDaxFunctions() {
            if (!IsConnected)
            {
                MessageBoxEx.Show("The active query window is not connected to a data source. You need to be connected to a data source in order to use the export functions option", "Export DAX Functions", MessageBoxButton.OK, MessageBoxImage.Error);
                return;
            }
            // Configure save file dialog box
            var dlg = new Microsoft.Win32.SaveFileDialog {
                FileName = "DAX Functions " + DaxMetadataInfo.Version.SSAS_VERSION,
                DefaultExt = ".zip",
                Filter = "DAX metadata (ZIP)|*.zip|DAX metadata|*.json"
            };

            // Show save file dialog box
            var result = dlg.ShowDialog();

            // Process save file dialog box results 
            if (result == true) {
                // Save document 
                ExportDaxFunctions(dlg.FileName);
            }
        }
        public void ExportDaxFunctions(string path) {
            string extension = Path.GetExtension(path).ToLower();
            bool compression = (extension == ".zip");
            ExportDaxFunctions(path, compression);
        }

        public void ExportDaxFunctions(string path, bool compression) {
            var info = DaxMetadataInfo;
            if (compression) {
                string pathJson = string.Format( @".\{0}.json", Path.GetFileNameWithoutExtension(path) );
                Uri uri = PackUriHelper.CreatePartUri(new Uri(pathJson, UriKind.Relative));
                using (Package package = Package.Open(path, FileMode.Create)) {
                    using (TextWriter tw = new StreamWriter(package.CreatePart(uri, "application/json", CompressionOption.Maximum).GetStream(),Encoding.Unicode)) {
                        tw.Write(JsonConvert.SerializeObject(info, Formatting.Indented));
                        tw.Close();
                    }
                    package.Close();
                }
            }
            else {
                using (TextWriter tw = new StreamWriter(path, false, Encoding.Unicode)) {
                    tw.Write(JsonConvert.SerializeObject(info, Formatting.Indented));
                    tw.Close();
                }
            }
        }

        // TODO: move Versionrequest definition elsewhere?
        public class VersionRequest {
            public string SsasVersion { get; set; }
        }
        internal HttpClient GetHttpClient() {
            var client = new HttpClient();
            
            //Uri _baseUri = new Uri(string.Format("http://localhost:1941/"));
            Uri _baseUri = new Uri(string.Format("http://daxversioningservice.azurewebsites.net/"));
            client.BaseAddress = _baseUri;
            client.DefaultRequestHeaders.Accept.Clear();
            client.DefaultRequestHeaders.Accept.Add(new MediaTypeWithQualityHeaderValue("application/json"));
            return client;
        }

        //
        public void SaveAs()
        {
            // Configure save file dialog box
            var dlg = new Microsoft.Win32.SaveFileDialog
                {
                    FileName = this.FileName?? _displayName ,
                    DefaultExt = ".dax",
                    Filter = "DAX documents|*.dax"
                };

            // Show save file dialog box
            var result = dlg.ShowDialog();

            // Process save file dialog box results 
            if (result == true)
            {
                // Save document 
                FileName = dlg.FileName;
                IsDiskFileName = true;
                _displayName = Path.GetFileName(FileName); 
                Save();
            }
            
        }

        public bool IsDiskFileName { get; set; }

        public void OpenFile()
        {    
            Execute.OnUIThread(() =>
            {
                Task.Run(() =>
                {
                    Execute.OnUIThread(() => { LoadFile(); });
                }).ContinueWith((previousOutput) =>
                {
                    // todo - should we be checking for exceptions in this continuation
                    Execute.OnUIThread(() => { ChangeConnection(); });
                },TaskScheduler.Default).ContinueWith((previousOutput) =>
                {
                    // todo - should we be checking for exceptions in this continuation
                    Execute.OnUIThread(() => { IsDirty = false; });
                },TaskScheduler.Default);
            }) ;
            
        }

        private void LoadState()
        {
            if (!_isLoadingFile) return;
            // we can only load trace watchers if we are connected to a server
            //if (!this.IsConnected) return;

            foreach (var tw in TraceWatchers)
            {
                var loader = tw as ISaveState;
                if (loader == null) continue;
                loader.Load(FileName);
            }
            _isLoadingFile = false;
        }

        
        public void LoadFile()
        {
            _isLoadingFile = true;
            _displayName = Path.GetFileName(FileName);
            IsDiskFileName = true;
            if (File.Exists(FileName))
            {
                using (TextReader tr = new StreamReader(FileName, true))
                {
                    // put contents in edit window
                    GetEditor().Text = tr.ReadToEnd();
                    tr.Close();
                }
            }
            else
            {
                OutputError(string.Format("The file '{0}' was not found",FileName));
            }

            LoadState();

            IsDirty = false;
            State = DocumentState.Loaded;
        }
        
        public new string DisplayName
        {
            get { return _displayName + (IsDirty?"*":"") ; }
            set { _displayName = value; }
        }
        
        public void Handle(LoadFileEvent message)
        {
            FileName = message.FileName;
            IsDiskFileName = true;
        }

        public void Handle(CancelQueryEvent message)
        {
            CancelQuery();
        }
        

        public void Handle(ConnectEvent message)
        {
            _logger.Info("In Handle<ConnectEvent>");
            var msg = NewStatusBarMessage("Connecting...");
            
            Task.Run(() =>
                {
                    
                    var cnn = message.PowerPivotModeSelected
                                     ? Host.Proxy.GetPowerPivotConnection(message.ConnectionType,string.Format("Location={0};Extended Properties=\"Location={0}\";Workstation ID={0}", message.WorkbookName))
                                     : new ADOTabularConnection(message.ConnectionString, AdomdType.AnalysisServices);
                    cnn.IsPowerPivot = message.PowerPivotModeSelected;
                    if (message.PowerBIFileName.Length > 0)
                    {
                        cnn.PowerBIFileName = message.PowerBIFileName;
                    }
                    if (Dispatcher.CurrentDispatcher.CheckAccess())
                    {
                        Dispatcher.CurrentDispatcher.Invoke(new System.Action(() => {
                            SetupConnection(message, cnn);
                        }));
                    }
                    else
                    {
                        SetupConnection(message, cnn);
                    }
                    
                }).ContinueWith((antecendant) =>
                    {
                        // todo - should we be checking for exceptions in this continuation
                        var activeTrace = TraceWatchers.FirstOrDefault(t => t.IsChecked);
                        _eventAggregator.PublishOnUIThread(new DocumentConnectionUpdateEvent(this,Databases,activeTrace));//,IsPowerPivotConnection));
                        _eventAggregator.PublishOnUIThread(new ActivateDocumentEvent(this));
                        //LoadState();
                        msg.Dispose(); //reset the status message
                    }, TaskScheduler.Default);
            
        }

        private void SetupConnection(ConnectEvent message, ADOTabularConnection cnn)
        {
            if (Connection != null && Connection.State == ConnectionState.Open)
            {
                Connection.Close();
                Connection.Dispose();
            }

            if (cnn != null && cnn.State != ConnectionState.Open) cnn.Open();

            Connection = cnn;
            this.IsPowerPivot = message.PowerPivotModeSelected;
            this.Spid = cnn.SPID;
            this.SelectedDatabase = cnn.Database.Name;
            CurrentWorkbookName = message.WorkbookName;
            Databases = cnn.Databases.ToBindableCollection();

            if (Connection == null)
            { ServerName = "<Not Connected>"; }
            else
            {

                if (Connection.State == ConnectionState.Broken || Connection.State == ConnectionState.Closed)
                {
                    ServerName = "<Not Connected>";
                    Connection = null;
                }
                else
                {
                    if (Connection.IsPowerPivot)
                    {
                        ServerName = "<PowerPivot>";
                        ServerVersion = Connection.ServerVersion;
                    }
                    else
                    {
                        ServerName = Connection.ServerName;
                        ServerVersion = Connection.ServerVersion;
                    }
                }
            }
        }
        

        public BindableCollection<string> Databases { get; private set; }
        public async Task ClearDatabaseCacheAsync()
        {
            try
            {
                var sw = Stopwatch.StartNew();
                currentQueryDetails = new QueryHistoryEvent("", DateTime.Now, this.ServerName, this.SelectedDatabase, this.FileName);
                currentQueryDetails.Status = QueryStatus.Running;
                Connection.Database.ClearCache();
                OutputMessage(string.Format("Evaluating Calculation Script for Database: {0}", SelectedDatabase));
                await ExecuteQueryAsync("EVALUATE ROW(\"BLANK\",0)").ContinueWith((ascendant) =>
                {
                    // todo - should we be checking for exceptions in this continuation
                    sw.Stop();
                    var duration = sw.ElapsedMilliseconds;
                    OutputMessage(string.Format("Cache Cleared for Database: {0}", SelectedDatabase), duration);
                },TaskScheduler.Default);
            }
            catch (Exception ex)
            {
                OutputError(ex.Message);
            }
        }
        public void Handle(CancelConnectEvent message)
        {
            if (Connection == null) return;
            // refresh the other views with the existing connection details
            if (Connection.State == ConnectionState.Open) _eventAggregator.PublishOnUIThread(new UpdateConnectionEvent(Connection));//,IsPowerPivotConnection));
        }

        public IResult GetShutdownTask()
        {
            //if (!IsDirty)
            //{
                ShutDownTraces();
            //}
            return IsDirty ? new ApplicationCloseCheck(this, DoCloseCheck) : null;
        }

        private void ShutDownTraces()
        {
            ResetTracer();
            //foreach (var tw in TraceWatchers)
            //{
            //    if (tw.IsChecked) { tw.IsChecked = false; }
            //}
        }

        protected virtual void DoCloseCheck( Action<bool> callback)
        {
            
        //    var res = MessageBoxEx.Show(Application.Current.MainWindow,
        //        string.Format("\"{0}\" has unsaved changes.\nAre you sure you want to close this document without saving?.",_displayName),
        //        "Unsaved Changes", MessageBoxButton.YesNo
        //        );
            // don't close if the file has unsaved changes
            callback(!IsDirty);
        }

        public void Handle(SelectionChangeCaseEvent message)
        {
            switch (message.ChangeType)
            {
                case ChangeCase.ToUpper: SelectionToUpper();
                    break;
                case ChangeCase.ToLower: SelectionToLower();
                    break;
            }
        }

        public UnitViewModel SizeUnitLabel { get; set; }

        public void Handle(CommentEvent message)
        {
            if (message.CommentSelection)
            {
                CommentSelection();
            }
            else
            {
                UnCommentSelection();
            }
        }

        public DocumentState State { get; set; }

        public string CurrentWorkbookName { get; set; }

        public bool ConnectedToPowerPivot
        {
            get { return Connection.IsPowerPivot; } 
        }

        private string _statusBarMessage = "Ready";
        private string _selectedDatabase;
        public string StatusBarMessage
        {
            get
            { 
                return _statusBarMessage; 
            }
        }
        public string ServerName
        { get; private set;  }

        public IStatusBarMessage NewStatusBarMessage(string message)
        {
            return new StatusBarMessage(this, message);
        }

        internal void SetStatusBarMessage(string message)
        {
            _statusBarMessage = message;
            NotifyOfPropertyChange(() => StatusBarMessage);
        }

        public int Spid { get; private set; }
        public bool IsAdminConnection { get { return Spid != -1 || Connection.ConnectionString.Contains("Roles=") ; } }
        public bool IsPowerPivot {get; private set; }

        private bool _canCopy = true;
        public bool CanCopy { 
            get { return _canCopy; } 
            set { _canCopy = value;
                NotifyOfPropertyChange(() => CanCopy);
            } 
        }
        public void Copy() { this.GetEditor().Copy(); }
        private bool _canCut = true;
        public bool CanCut {get { return _canCut; } 
            set { _canCut = value;
                NotifyOfPropertyChange(() => CanCut);
            } }
        public void Cut() { this.GetEditor().Cut(); }
        private bool _canPaste = true;
        private bool _isLoadingFile;
        public bool CanPaste
        {
            get { return _canPaste; }
            set
            {
                _canPaste = value;
                NotifyOfPropertyChange(() => CanPaste);
            }
        }
        public void Paste() { this.GetEditor().Paste(); }

        public void SetResultsMessage(string message, OutputTargets icon)
        {
            QueryResultsPane.ResultsMessage = message;
            QueryResultsPane.ResultsIcon = icon;
        }

        public FindReplaceDialogViewModel FindReplaceDialog { get; set; }

        #region Highlighting

        //private HighlightDelegate _defaultHighlightFunction;

        private List<HighlightPosition> InternalDefaultHighlightFunction(string text, int startOffset, int endOffset)
        {
            if (string.IsNullOrWhiteSpace(TextToHighlight)) return null; ;
            var list = new List<HighlightPosition>();
            var start = 0;
            var selStart = _editor.SelectionStart;
            var lineSelStart = -1;
            if (selStart >= startOffset && selStart <= endOffset)
            {
                lineSelStart = selStart - startOffset;
            }
            while (true)
            {
                var idx = text.IndexOf(TextToHighlight,start,StringComparison.InvariantCultureIgnoreCase);
                if (idx == -1) break;
                start = idx + 1;
                if (idx == lineSelStart) continue; // skip the currently selected text
                list.Add(new HighlightPosition() { Index = idx, Length = TextToHighlight.Length });
            }
            return list;
        }

        private void SetDefaultHighlightFunction()
        {
            SetHighlightFunction(InternalDefaultHighlightFunction );
        }

        private void SetHighlightFunction(HighlightDelegate highlightFunction)
        {
            _editor.HighlightFunction = highlightFunction;
        }
        #endregion

        public string TextToHighlight { get { return _editor.SelectedText; } }

        public void Find()
        {
            if (!string.IsNullOrWhiteSpace(SelectedText))
            {
                FindReplaceDialog.TextToFind = SelectedText;
            }
            FindReplaceDialog.ShowReplace = false;
            FindReplaceDialog.IsVisible = true;
        }
        public void Replace()
        {
            if (!string.IsNullOrWhiteSpace(SelectedText))
            {
                FindReplaceDialog.TextToFind = SelectedText;
            }
            FindReplaceDialog.ShowReplace = true;
            FindReplaceDialog.IsVisible = true;
        }

        public void Handle(OutputMessage message)
        {
            switch (message.MessageType)
            {
                case MessageType.Error:
                        OutputError(message.Text);
                        break;
                case MessageType.Warning:
                        OutputWarning(message.Text);
                        break;
                case MessageType.Information:
                        OutputMessage(message.Text);
                        break;
            }
        }

        public void Handle(NavigateToLocationEvent message)
        {
            var lineOffset = 0;
            var colOffset = 0;
            var editor = GetEditor();

            if (editor.SelectionLength > 0)
            {
                // clear the selection
                editor.SelectionStart = 0;
                editor.SelectionLength = 0;
            }
            var caret = editor.TextArea.Caret;
            caret.Location = new TextLocation(message.Row + lineOffset, message.Column + colOffset);
            caret.BringCaretToView();

            
            editor.Dispatcher.BeginInvoke( new System.Threading.ThreadStart( () =>
            {
                editor.Focus();
                editor.TextArea.Focus();
                editor.TextArea.TextView.Focus();
                Keyboard.Focus(editor);
            }), DispatcherPriority.Input);
            
        }


        public void FormatQuery()
        {
            var msg = new StatusBarMessage(this, "Formatting Query...");

            Log.Verbose("{class} {method} {event}", "DocumentViewModel", "FormatQuery", "Start");
            int colOffset = 1;
            int rowOffset = 1;
            Log.Verbose("{class} {method} {event}", "DocumentViewModel", "FormatQuery", "Getting Query Text");
            // todo - do I want to disable the editor control while formatting is in progress???
            string qry;
            // if there is a selection send that to DocumentViewModel.com otherwise send all the text
            qry = _editor.SelectionLength == 0 ? _editor.Text : _editor.SelectedText;
            if (_editor.SelectionLength > 0)
            {
                var loc = _editor.Document.GetLocation(_editor.SelectionStart);
                colOffset = loc.Column;
                rowOffset = loc.Line;
            }
            Log.Verbose("{class} {method} {event}", "DocumentViewModel", "FormatQuery", "About to Call daxformatter.com");

<<<<<<< HEAD
            DaxFormatterProxy.FormatDaxAsync(qry, Connection, _options, _eventAggregator).ContinueWith((res) => {
=======
            ServerDatabaseInfo info = new Model.ServerDatabaseInfo();
            if (_connection != null)
            {
                info.ServerName = _connection.ServerName;
                info.ServerEdition = null; // TODO: Set server edition info
                info.ServerType = null; // TODO: Set server type
                info.ServerMode = _connection.ServerMode;
                info.ServerLocation = null; // TODO: Set server location
                info.ServerVersion = _connection.ServerVersion;
                info.DatabaseName = _connection.Database.Name;
                info.DatabaseCompatibilityLevel = null; // TODO: Set database compatibility level
            }

            DaxFormatterProxy.FormatDaxAsync(qry, info, _options, _eventAggregator).ContinueWith((res) => {
>>>>>>> fa8c74a0
                // todo - should we be checking for exceptions in this continuation
                Log.Verbose("{class} {method} {event}", "DocumentViewModel", "FormatQuery", "daxformatter.com call complete");

                try
                {
                    if ((res.Result.errors == null) || (res.Result.errors.Count == 0))
                    {

                        _editor.Dispatcher.Invoke(()=>{
                            _editor.IsReadOnly = true;
                            if (_editor.SelectionLength == 0)
                            {
                                _editor.IsEnabled = false;
                                _editor.Document.BeginUpdate();
                                _editor.Document.Text = res.Result.FormattedDax.TrimEnd();
                                _editor.Document.EndUpdate();
                                _editor.IsEnabled = true;
                            }
                            else
                            {
                    
                                _editor.SelectedText = res.Result.FormattedDax.TrimEnd();
                            }
                            Log.Verbose("{class} {method} {event}", "DocumentViewModel", "FormatQuery", "Query Text updated");
                            OutputMessage("Query Formatted via daxformatter.com");
                        });
                    }
                    else
                    {

                        foreach (var err in res.Result.errors)
                        {
                            // write error 
                            // note: daxformatter.com returns 0 based coordinates so we add 1 to them
                            int errLine = err.line + 1;
                            int errCol = err.column + 1;

                            _editor.Dispatcher.Invoke(() => { 
                                // if the error is at the end of text then we need to move in 1 character
                                var errOffset = _editor.Document.GetOffset(errLine, errCol);
                                if (errOffset == _editor.Document.TextLength && !_editor.Text.EndsWith(" "))
                                {
                                    _editor.Document.Insert(errOffset, " ");
                                }

                                // TODO - need to figure out if more than 1 character should be highlighted
                            
                                OutputError(string.Format("Query ({0}, {1}) {2} ", errLine, errCol, err.message), rowOffset , colOffset);
                                ActivateOutput();
                            });
                            
                            Log.Verbose("{class} {method} {event}", "DocumentViewModel", "FormatQuery", "Error markings set");
                        }
                        
                    }
                }
                catch (Exception ex)
                {
                    var exMsg = ex.Message;
                    if (ex is AggregateException)
                    {
                        exMsg = ex.InnerException.Message;
                    }
                    Log.Error("{Class} {Event} {Exception}", "DocumentViewModel", "FormatQuery", ex.Message);
                    Dispatcher.CurrentDispatcher.Invoke(() => { 
                        OutputError(string.Format("DaxFormatter.com Error: {0}", exMsg)); 
                    });
                }
                finally
                {
                    _editor.Dispatcher.Invoke(() => { 
                        _editor.IsReadOnly = false;
                    });
                    msg.Dispose();
                    Log.Verbose("{class} {method} {end}", "DocumentViewModel", "FormatDax:End");
                }
            },TaskScheduler.Default);
        
        }


        public bool HasDatabaseSchemaChanged()
        {
            try
            {
                if (IsQueryRunning) return false; // if query is running schema cannot have changed (and this connection will be busy with the query)
                if (Connection == null) return false;
                if (!IsConnected && !string.IsNullOrWhiteSpace(ServerName ))
                {
                    Log.Error("{class} {method} {message} ", "DocumentViewModel", "HasDatabaseSchemaChanged", "Connection is not open");
                    OutputError(string.Format("Error Connecting to server: {0}", ServerName));
                    ServerName = string.Empty; // clear the server name so that we don't throw this error again
                    ActivateOutput();
                    // need to reset ribbon buttons if there is an error on the connection
                    NotifyOfPropertyChange(() => IsConnected);
                    NotifyOfPropertyChange(() => CanRunQuery);
                    NotifyOfPropertyChange(() => IsQueryRunning);

                    _eventAggregator.PublishOnUIThread(new ConnectionClosedEvent());
                    return false;
                }
                if (!IsConnected) return false;
                if (Connection.Database == null) return false;
                return Connection.Database.HasSchemaChanged();
            }
            catch (Exception ex)
            {
                Log.Error("{class} {method} {message} {stacktrace}", "DocumentViewModel", "HasDatabaseSchemaChanged", ex.Message, ex.StackTrace);
                OutputError(string.Format("Error Connecting to server: {0}", ex.Message));
                ServerName = string.Empty; // clear the server name so that we don't throw this error again
                ActivateOutput();
                // need to reset ribbon buttons if there is an error on the connection
                NotifyOfPropertyChange(() => IsConnected);
                NotifyOfPropertyChange(() => CanRunQuery);
                NotifyOfPropertyChange(() => IsQueryRunning);

                _eventAggregator.PublishOnUIThread(new ConnectionClosedEvent());
                return false;
            }
        }

        internal void RefreshMetadata()
        {
            this.Connection.Refresh();
            this.MetadataPane.RefreshDatabases();// = CopyDatabaseList(this.Connection);
            this.Databases = MetadataPane.Databases;
            this.MetadataPane.ModelList = this.Connection.Database.Models;
            this.MetadataPane.RefreshMetadata();
            //NotifyOfPropertyChange(() => MetadataPane.SelectedModel);
            OutputMessage("Metadata Refreshed");
        }
        private bool _isFocused;
        public bool IsFocused { get { return _isFocused; } set { _isFocused = value;  NotifyOfPropertyChange(()=>IsFocused); } }

        public void Handle(SetSelectedWorksheetEvent message)
        {
            SelectedWorksheet = message.Worksheet;
        }

        private IResultsTarget _selectedTarget;
        public IResultsTarget SelectedTarget
        {
            get { return _selectedTarget; }
        }
        public void Handle(QueryResultsPaneMessageEvent message)
        {
            _selectedTarget = message.Target;
        }

        public bool ServerTimingsChecked
        {
            get { 
                foreach (var tw in _traceWatchers)
                {
                    if (tw is ServerTimesViewModel)
                    {
                        return tw.IsChecked;
                    }
                }
                return false;
                //return _traceWatchers.Select(tw => tw.IsChecked && tw is ServerTimesViewModel).Count() > 0; 
            }
        }

        private ServerTimingDetailsViewModel _serverTimingDetails;
        public ServerTimingDetailsViewModel ServerTimingDetails { 
            get { return _serverTimingDetails; } 
            set { _serverTimingDetails = value;
            NotifyOfPropertyChange(() => ServerTimingDetails);
                } 
        }

        private DaxIntellisenseProvider _intellisenseProvider;
        
        public DaxIntellisenseProvider IntellisenseProvider
        {
            get { return _intellisenseProvider; }
            set
            {
                _intellisenseProvider = value;
            }
        }

        public object UniqueID { get { return _uniqueId; } }

        private int _rowCount = -1;
        private  string _serverVersion = "";
        public int RowCount { 
            get {return _rowCount;} 
            set {_rowCount = value;  NotifyOfPropertyChange(()=>RowCount);}

        }

        public void UpdateSettings()
        {
            var editor = GetEditor();
            if (editor.ShowLineNumbers != _options.EditorShowLineNumbers)
            {
                editor.ShowLineNumbers = _options.EditorShowLineNumbers;
            }
            if (editor.FontFamily.Source != _options.EditorFontFamily)
            {
                editor.FontFamily = new System.Windows.Media.FontFamily( _options.EditorFontFamily);
            }
            if (editor.FontSize != _options.EditorFontSize)
            {
                editor.FontSize = _options.EditorFontSize;
                this.SizeUnitLabel.SetOneHundredPercentFontSize(_options.EditorFontSize);
                this.SizeUnitLabel.StringValue = "100";
            }
            if (_options.EditorEnableIntellisense)
            {
                _editor.EnableIntellisense(IntellisenseProvider);
            }
            else
            {
                _editor.DisableIntellisense();
            }
        }

        public QueryHistoryPaneViewModel QueryHistoryPane { get; set; }

        public string ServerVersion
        {
            get { return _serverVersion; }
            set
            {
                _serverVersion = value;
                NotifyOfPropertyChange(() => ServerVersion);
            }
        }

        public ADOTabular.MetadataInfo.DaxMetadata DaxMetadataInfo
        {
            get {
                return _connection.DaxMetadataInfo;
            }
        }

        public void Handle(ExportDaxFunctionsEvent exportFunctions)
        {
            if (exportFunctions.AutoDelete) PublishDaxFunctions();
            else ExportDaxFunctions();
        }

        public void Handle(CloseTraceWindowEvent message)
        {
            message.TraceWatcher.IsChecked = false;
            ToolWindows.Remove(message.TraceWatcher);
        }

        public void Handle(ShowTraceWindowEvent message)
        {
            ToolWindows.Add(message.TraceWatcher);
        }

        #region ISaveable 
        public FileIcons Icon { get { 
            
            return  !IsDiskFileName || Path.GetExtension(FileName).ToLower() == ".dax" ? FileIcons.Dax : FileIcons.Other; } }
        public string FileAndExtension { get { 
            if (IsDiskFileName)
                return Path.GetFileName(FileName); 
            else
                return DisplayName.TrimEnd('*');
            } 
        }
        public string Folder { get { return IsDiskFileName ? Path.GetDirectoryName(FileName) : ""; } }
        private bool _shouldSave = true;
        public bool ShouldSave
        {
            get { return _shouldSave; }
            set { _shouldSave = value; NotifyOfPropertyChange(() => ShouldSave); }
        }
        public string ExtensionLabel { 
            get {
                var ext = Path.GetExtension(DisplayName).TrimStart('.').TrimEnd('*').ToUpper();
                return ext == "DAX" ? "" : ext;
            } 
        }
        #endregion

        #region Export Analysis Data

        public void ExportAnalysisData()
        {
            if (!IsConnected)
            {
                MessageBoxEx.Show("The active query window is not connected to a data source. You need to be connected to a data source in order to use the export functions option", "Export DAX Functions", MessageBoxButton.OK, MessageBoxImage.Error);
                return;
            }
            // Configure save file dialog box
            var dlg = new Microsoft.Win32.SaveFileDialog
            {
                FileName = "DaxStudioModelAnalyzer_" + this.SelectedDatabase,
                DefaultExt = ".zip",
                Filter = "Analyzer Data (ZIP)|*.zip|Analyzer Data|*.json"
            };

            // Show save file dialog box
            var result = dlg.ShowDialog();

            // Process save file dialog box results 
            if (result == true)
            {
                // Save document 
                ExportAnalysisData(dlg.FileName);
            }
        }
        public void ExportAnalysisData(string path)
        {
            string extension = Path.GetExtension(path).ToLower();
            bool compression = (extension == ".zip");
            ExportAnalysisData(path, compression);
        }

        public void ExportAnalysisData(string path, bool compression)
        {
            var info = ModelAnalyzer.Create(_connection);
            if (compression)
            {
                string pathJson = string.Format(@".\{0}.json", Path.GetFileNameWithoutExtension(path));
                Uri uri = PackUriHelper.CreatePartUri(new Uri(pathJson, UriKind.Relative));
                using (Package package = Package.Open(path, FileMode.Create))
                {
                    using (TextWriter tw = new StreamWriter(package.CreatePart(uri, "application/json", CompressionOption.Maximum).GetStream(), Encoding.Unicode))
                    {
                        tw.Write(JsonConvert.SerializeObject(info, Formatting.Indented));
                        tw.Close();
                    }
                    package.Close();
                }

                // create gz file
                var gzfile = Path.Combine( Path.GetDirectoryName(path), string.Format(@".\{0}.json.gz", Path.GetFileNameWithoutExtension(path)));

                using (FileStream fs = new FileStream(gzfile, FileMode.Create))
                using (GZipStream zipStream = new GZipStream(fs, CompressionMode.Compress, false))
                using (MemoryStream ms = new MemoryStream(Encoding.UTF8.GetBytes(JsonConvert.SerializeObject(info, Formatting.Indented) ?? "")))
                {
                    ms.Position = 0;
                    ms.CopyTo(zipStream);
                }

            }
            else
            {
                using (TextWriter tw = new StreamWriter(path, false, Encoding.Unicode))
                {
                    tw.Write(JsonConvert.SerializeObject(info, Formatting.Indented));
                    tw.Close();
                }
            }
        }
        #endregion
    }
}<|MERGE_RESOLUTION|>--- conflicted
+++ resolved
@@ -2155,9 +2155,7 @@
             }
             Log.Verbose("{class} {method} {event}", "DocumentViewModel", "FormatQuery", "About to Call daxformatter.com");
 
-<<<<<<< HEAD
-            DaxFormatterProxy.FormatDaxAsync(qry, Connection, _options, _eventAggregator).ContinueWith((res) => {
-=======
+
             ServerDatabaseInfo info = new Model.ServerDatabaseInfo();
             if (_connection != null)
             {
@@ -2172,7 +2170,6 @@
             }
 
             DaxFormatterProxy.FormatDaxAsync(qry, info, _options, _eventAggregator).ContinueWith((res) => {
->>>>>>> fa8c74a0
                 // todo - should we be checking for exceptions in this continuation
                 Log.Verbose("{class} {method} {event}", "DocumentViewModel", "FormatQuery", "daxformatter.com call complete");
 
