--- conflicted
+++ resolved
@@ -288,12 +288,9 @@
                 // sources like web pages or word docs which may have non-breaking
                 // which would normally cause the tabular engine to throw an error
                 string content = e.DataObject.GetData("UnicodeText", true) as string;
-<<<<<<< HEAD
+
                 if (content == null) return;
-                var dataObject = new DataObject(content.Replace('\u00A0', ' '));
-=======
                 var dataObject = new DataObject(ClipboardHelper.FixupString(content));
->>>>>>> 266df1be
                 e.DataObject = dataObject;
 
             }
