--- conflicted
+++ resolved
@@ -80,7 +80,6 @@
             DefaultDaxFormatStyle = (DaxFormatStyle)SettingProvider.GetValue<int>(nameof(DefaultDaxFormatStyle),(int)DaxFormatStyle.LongLine);
             ScaleResultsFontWithEditor = SettingProvider.GetValue<bool>("ScaleResultsFontWithEditor", true);
             // Preview Feature Toggles
-<<<<<<< HEAD
             ShowExportMetrics = RegistryHelper.GetValue<bool>(nameof(ShowExportMetrics), false);
             ShowExternalTools = RegistryHelper.GetValue<bool>(nameof(ShowExternalTools), false);
             ShowExportAllData = RegistryHelper.GetValue<bool>(nameof(ShowExportAllData), false);
@@ -89,13 +88,6 @@
             ResultAutoFormat = RegistryHelper.GetValue<bool>("ResultAutoFormat", false);
             CodeCompletionWindowWidthIncrease = RegistryHelper.GetValue<int>("CodeCompletionWindowWidthIncrease", 100);
             KeepMetadataSearchOpen = RegistryHelper.GetValue<bool>("KeepMetadataSearchOpen", false);
-=======
-            ShowExportMetrics = SettingProvider.GetValue<bool>(nameof(ShowExportMetrics), false);
-            ShowExternalTools = SettingProvider.GetValue<bool>(nameof(ShowExternalTools), false);
-            ShowExportAllData = SettingProvider.GetValue<bool>(nameof(ShowExportAllData), false);
-            ShowAggregationRewritesInAllQueries = SettingProvider.GetValue<bool>("ShowAggregationRewritesInAllQueries", false);
-            ResultAutoFormat = SettingProvider.GetValue<bool>("ResultAutoFormat", false);
->>>>>>> 4dea80ff
         }
 
         public ISettingProvider SettingProvider { get; }
