--- conflicted
+++ resolved
@@ -85,14 +85,11 @@
             ShowExportAllData = SettingProvider.GetValue<bool>(nameof(ShowExportAllData), false);
             Theme = SettingProvider.GetValue<string>("Theme", "Light");
             ResultAutoFormat = SettingProvider.GetValue<bool>("ResultAutoFormat", false);
-<<<<<<< HEAD
             CodeCompletionWindowWidthIncrease = SettingProvider.GetValue<int>("CodeCompletionWindowWidthIncrease", 100);
             KeepMetadataSearchOpen = SettingProvider.GetValue<bool>("KeepMetadataSearchOpen", false);
-=======
             AutoRefreshMetadataLocalMachine = SettingProvider.GetValue<bool>("AutoRefreshMetadataLocalMachine", true);
             AutoRefreshMetadataLocalNetwork = SettingProvider.GetValue<bool>("AutoRefreshMetadataLocalNetwork", true);
             AutoRefreshMetadataCloud = SettingProvider.GetValue<bool>("AutoRefreshMetadataCloud", false);
->>>>>>> 833df801
         }
 
         public ISettingProvider SettingProvider { get; }
@@ -550,7 +547,6 @@
                 NotifyOfPropertyChange(() => ScaleResultsFontWithEditor);
             } }
 
-<<<<<<< HEAD
         public int CodeCompletionWindowWidthIncrease { get => _codeCompletionWindowWidthIncrease;
             set {
                 if (value < 100) value = 100; // value should not be less than 100% of the default size
@@ -570,11 +566,9 @@
                 NotifyOfPropertyChange(() => KeepMetadataSearchOpen);
             }
         }
-=======
         public bool AutoRefreshMetadataLocalMachine { get ; set ; }
         public bool AutoRefreshMetadataLocalNetwork { get; set; }
         public bool AutoRefreshMetadataCloud { get; set; }
->>>>>>> 833df801
 
         #endregion
 
