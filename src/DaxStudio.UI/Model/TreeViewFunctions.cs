﻿using ADOTabular;
using System;
using System.Collections.Generic;
using System.Linq;
using System.Text;
using System.Threading.Tasks;
using Caliburn.Micro;
using DaxStudio.Interfaces;
using DaxStudio.UI.Events;
using ADOTabular.Utils;
using DaxStudio.UI.Interfaces;
using Serilog;
using ADOTabular.Interfaces;

namespace DaxStudio.UI.Model
{

    public static class ADOTabularFunctionsExtensions
    {

        public static List<FilterableTreeViewItem> TreeViewFunctions(this IFunctionProvider funcProvider, IGlobalOptions options, IEventAggregator eventAggregator, IMetadataPane metadataPane)
        {
            var lst = new List<FilterableTreeViewItem>();
            var grps = funcProvider.FunctionGroups;
<<<<<<< HEAD
            if (grps == null) return lst;
            foreach (var fg in funcProvider.FunctionGroups)
=======
            if (grps == null) return null;
            foreach (var fg in grps)
>>>>>>> 7b11d0c3
            {
                
                lst.Add(new TreeViewFunctionGroup(fg, fg.TreeViewFunctions, options, eventAggregator, metadataPane));
            }
            return lst;
        }

        public static IEnumerable<FilterableTreeViewItem> TreeViewFunctions(this ADOTabularFunctionGroup group, IADOTabularObject tabularObject,  IGlobalOptions options, IEventAggregator eventAggregator, IMetadataPane metadataPane)
        {
            var lst = new SortedList<string, FilterableTreeViewItem>();
            foreach (var f in group.Functions)
            {

                var fun = new TreeViewFunction(f, null, options, eventAggregator, metadataPane);

                var lstItem = lst.FirstOrDefault(x => x.Value.Name == fun.Name).Value;
                if (lstItem != null && lstItem.ObjectType == lstItem.ObjectType)
                {
                    // todo add this col as a child of lstItem
                    throw new NotSupportedException();
                }
                else
                {
                    lst.Add(f.Caption, fun);
                }
            }



            return lst.Values;
        }


        public delegate IEnumerable<FilterableTreeViewItem> GetFunctionsDelegate(ADOTabularFunctionGroup group, IGlobalOptions options, IEventAggregator eventAggregator, IMetadataPane metadataPane);


        public class TreeViewFunctionGroup : FilterableTreeViewItem, IADOTabularObject
        {
            private ADOTabularFunctionGroup _functionGroup;

            public TreeViewFunctionGroup(ADOTabularFunctionGroup functionGroup, GetChildrenDelegate getChildren, IGlobalOptions options, IEventAggregator eventAggregator, IMetadataPane metadataPane) : base(getChildren, options, eventAggregator, metadataPane)
            {
                _functionGroup = functionGroup;
            }


            public MetadataImages MetadataImage { get { return MetadataImages.Folder; } }

            // the Caption is affected by translations, it is visible in resultsets, but is not used in queries
            public string Caption => _functionGroup.Caption;
            // the Name property is the untranslated object name used in queries and DAX expressions
            public override string Name => _functionGroup.Caption;
            public override ADOTabularObjectType ObjectType => ADOTabularObjectType.Table;
            public string Description { get { return _functionGroup.Caption; } }
            public override bool IsVisible => true;
            public override bool IsCriteriaMatched(string criteria)
            {
                //    if (!this.MetadataPane.ShowHiddenObjects && !this.IsVisible) return false;
                return String.IsNullOrEmpty(criteria) || Caption.IndexOf(criteria, StringComparison.InvariantCultureIgnoreCase) >= 0;
            }

            // this the fully qualified (and possibly quoted)
            // so for a column it would be something like 'table name'[column name]
            // but for a table it would be 'table name'
            public string DaxName => string.Empty;

        }

        public class TreeViewFunction : FilterableTreeViewItem, IADOTabularObject
        {

            #region Constructors
            public TreeViewFunction(ADOTabularFunction function, GetChildrenDelegate getChildren, IGlobalOptions options, IEventAggregator eventAggregator, IMetadataPane metadataPane) : base(function, getChildren, options, eventAggregator, metadataPane)
            {
                _eventAggregator = eventAggregator;
                Function = function;
                Options = options;
                Description = function.Description;
                MetadataImage = function.MetadataImage;
            }

            #endregion

            public MetadataImages MetadataImage { get; set; }

            private string _caption = string.Empty;
            public string Caption => Function?.Caption ?? _caption;
            public override string Name => Function?.Name ?? _caption;
            public override ADOTabularObjectType ObjectType => Function.ObjectType;
            public string Description { get; private set; }
            public string DaxName => Function?.DaxName ?? string.Empty;



            public IADOTabularObject Function { get; }

            public override bool IsVisible { get; }   // TODO - implement IsVisible

            public override bool IsCriteriaMatched(string criteria)
            {
                if (!this.MetadataPane.ShowHiddenObjects && !this.IsVisible) return false;
                return String.IsNullOrEmpty(criteria) || Caption.IndexOf(criteria, StringComparison.InvariantCultureIgnoreCase) >= 0;
            }

        }
    }
}<|MERGE_RESOLUTION|>--- conflicted
+++ resolved
@@ -22,13 +22,9 @@
         {
             var lst = new List<FilterableTreeViewItem>();
             var grps = funcProvider.FunctionGroups;
-<<<<<<< HEAD
+
             if (grps == null) return lst;
-            foreach (var fg in funcProvider.FunctionGroups)
-=======
-            if (grps == null) return null;
             foreach (var fg in grps)
->>>>>>> 7b11d0c3
             {
                 
                 lst.Add(new TreeViewFunctionGroup(fg, fg.TreeViewFunctions, options, eventAggregator, metadataPane));
