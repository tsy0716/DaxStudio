--- conflicted
+++ resolved
@@ -431,38 +431,14 @@
             }
         }
 
-<<<<<<< HEAD
+
         public override bool IsVisible => _column?.IsVisible ?? true;
-=======
-        public bool IsColumnOrMeasure
-        {
-            get
-            {
-                return this.MetadataImage == MetadataImages.Column
-                    || this.MetadataImage == MetadataImages.HiddenColumn
-                    || this.MetadataImage == MetadataImages.Measure
-                    || this.MetadataImage == MetadataImages.HiddenMeasure;
-            }
-        }
-
-        public bool IsColumn
-        {
-            get
-            {
-                return this.MetadataImage == MetadataImages.Column
-                    || this.MetadataImage == MetadataImages.HiddenColumn;
-            }
-        }
-
-        public bool IsMeasure
-        {
-            get
-            {
-                return this.MetadataImage == MetadataImages.Measure 
-                    || this.MetadataImage == MetadataImages.HiddenMeasure;
-            }
-        }
->>>>>>> e69e9e40
+
+        public bool IsColumnOrMeasure => IsColumn || IsMeasure;
+
+        public bool IsColumn =>  this.MetadataImage == MetadataImages.Column
+                              || this.MetadataImage == MetadataImages.HiddenColumn;
+ 
 
         public bool IsMeasure => MetadataImage == MetadataImages.Measure 
                               || MetadataImage == MetadataImages.HiddenMeasure;
