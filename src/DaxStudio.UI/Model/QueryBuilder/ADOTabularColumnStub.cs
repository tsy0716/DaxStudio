--- conflicted
+++ resolved
@@ -38,9 +38,7 @@
         [JsonConverter(typeof(QueryBuilderColumnDataTypeConverter ))]
         public DataType DataType { get; set; }
 
-<<<<<<< HEAD
         public string ImageResource { get; set; }
-=======
         static Dictionary<DataType, Type> DataTypeLookup = new Dictionary<DataType, Type>()
         {
             {DataType.String, typeof(String) },
@@ -63,6 +61,5 @@
                 SystemType = type??typeof(object);
             } 
         }
->>>>>>> 0842bc0b
     }
 }