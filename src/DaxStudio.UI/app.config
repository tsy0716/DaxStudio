﻿<?xml version="1.0" encoding="utf-8"?>
<configuration>
  <configSections />
  <appSettings>
    <!--
    <add key="NewRelic.AppName" value="DaxStudio" />

    <add key="serilog:using" value="Serilog.Sinks.Loggly" />
    <add key="serilog:minimum-level" value="Information" />
    <add key="serilog:write-to:Loggly.minimumLevel" value="Information" />
    -->
    <add key="serilog:minimum-level" value="Debug" />
    <add key="serilog:write-to:RollingFile.minimumLevel" value="Debug" />
    <add key="serilog:write-to:RollingFile.pathFormat" value="D:\temp\DaxStudio-{Date}.txt" />
    <add key="serilog:write-to:RollingFile.retainedFileCountLimit" value="10" />
    <add key="ClientSettingsProvider.ServiceUri" value="" />
  </appSettings>
  <runtime>
    <assemblyBinding xmlns="urn:schemas-microsoft-com:asm.v1">
      <dependentAssembly>
        <assemblyIdentity name="ICSharpCode.AvalonEdit" publicKeyToken="9cc39be672370310" culture="neutral" />
        <bindingRedirect oldVersion="0.0.0.0-5.0.3.0" newVersion="5.0.3.0" />
      </dependentAssembly>
      <dependentAssembly>
        <assemblyIdentity name="ControlzEx" PublicKeyToken="null" culture="neutral" />
        <bindingRedirect oldVersion="0.0.0.0-3.0.2.4" newVersion="3.0.2.4" />
      </dependentAssembly>
      <dependentAssembly>
        <assemblyIdentity name="Mono.Cecil" publicKeyToken="0738eb9f132ed756" culture="neutral" />
        <bindingRedirect oldVersion="0.0.0.0-0.9.6.0" newVersion="0.9.6.0" />
      </dependentAssembly>
      <dependentAssembly>
        <assemblyIdentity name="Xceed.Wpf.AvalonDock" publicKeyToken="3e4669d2f30244f4" culture="neutral" />
        <bindingRedirect oldVersion="0.0.0.0-2.1.0.0" newVersion="2.1.0.0" />
      </dependentAssembly>
      <dependentAssembly>
        <assemblyIdentity name="Newtonsoft.Json" publicKeyToken="30ad4fe6b2a6aeed" culture="neutral" />
        <bindingRedirect oldVersion="0.0.0.0-9.0.0.0" newVersion="9.0.0.0" />
      </dependentAssembly>
      <dependentAssembly>
        <assemblyIdentity name="System.Windows.Interactivity" publicKeyToken="31bf3856ad364e35" culture="neutral" />
        <bindingRedirect oldVersion="0.0.0.0-4.5.0.0" newVersion="4.5.0.0" />
      </dependentAssembly>
      <dependentAssembly>
        <assemblyIdentity name="Microsoft.AnalysisServices.Tabular.Json" publicKeyToken="89845dcd8080cc91" culture="neutral" />
        <bindingRedirect oldVersion="0.0.0.0-15.0.2.0" newVersion="15.0.2.0" />
      </dependentAssembly>
      <dependentAssembly>
        <assemblyIdentity name="Microsoft.AnalysisServices.SPClient.Interfaces" publicKeyToken="89845dcd8080cc91" culture="neutral" />
        <bindingRedirect oldVersion="0.0.0.0-15.15.0.0" newVersion="15.15.0.0" />
<<<<<<< HEAD
      </dependentAssembly>
      <dependentAssembly>
        <assemblyIdentity name="System.ValueTuple" publicKeyToken="cc7b13ffcd2ddd51" culture="neutral" />
        <bindingRedirect oldVersion="0.0.0.0-4.0.3.0" newVersion="4.0.3.0" />
=======
>>>>>>> 09da752f
      </dependentAssembly>
    </assemblyBinding>
  </runtime>
  <startup>
    <supportedRuntime version="v4.0" sku=".NETFramework,Version=v4.5" />
  </startup>
  <system.web>
    <membership defaultProvider="ClientAuthenticationMembershipProvider">
      <providers>
        <add name="ClientAuthenticationMembershipProvider" type="System.Web.ClientServices.Providers.ClientFormsAuthenticationMembershipProvider, System.Web.Extensions, Version=4.0.0.0, Culture=neutral, PublicKeyToken=31bf3856ad364e35" serviceUri="" />
      </providers>
    </membership>
    <roleManager defaultProvider="ClientRoleProvider" enabled="true">
      <providers>
        <add name="ClientRoleProvider" type="System.Web.ClientServices.Providers.ClientRoleProvider, System.Web.Extensions, Version=4.0.0.0, Culture=neutral, PublicKeyToken=31bf3856ad364e35" serviceUri="" cacheTimeout="86400" />
      </providers>
    </roleManager>
  </system.web>
</configuration><|MERGE_RESOLUTION|>--- conflicted
+++ resolved
@@ -48,13 +48,6 @@
       <dependentAssembly>
         <assemblyIdentity name="Microsoft.AnalysisServices.SPClient.Interfaces" publicKeyToken="89845dcd8080cc91" culture="neutral" />
         <bindingRedirect oldVersion="0.0.0.0-15.15.0.0" newVersion="15.15.0.0" />
-<<<<<<< HEAD
-      </dependentAssembly>
-      <dependentAssembly>
-        <assemblyIdentity name="System.ValueTuple" publicKeyToken="cc7b13ffcd2ddd51" culture="neutral" />
-        <bindingRedirect oldVersion="0.0.0.0-4.0.3.0" newVersion="4.0.3.0" />
-=======
->>>>>>> 09da752f
       </dependentAssembly>
     </assemblyBinding>
   </runtime>
