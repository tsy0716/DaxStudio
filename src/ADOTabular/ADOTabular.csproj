﻿<?xml version="1.0" encoding="utf-8"?>
<Project ToolsVersion="12.0" DefaultTargets="Build" xmlns="http://schemas.microsoft.com/developer/msbuild/2003">
  <PropertyGroup>
    <Configuration Condition=" '$(Configuration)' == '' ">Debug</Configuration>
    <Platform Condition=" '$(Platform)' == '' ">AnyCPU</Platform>
    <ProductVersion>8.0.30703</ProductVersion>
    <SchemaVersion>2.0</SchemaVersion>
    <ProjectGuid>{DC91C987-2AEB-4F82-B8BA-3FF6A5614ED7}</ProjectGuid>
    <OutputType>Library</OutputType>
    <AppDesignerFolder>Properties</AppDesignerFolder>
    <RootNamespace>ADOTabular</RootNamespace>
    <AssemblyName>ADOTabular</AssemblyName>
    <TargetFrameworkVersion>v4.6.2</TargetFrameworkVersion>
    <FileAlignment>512</FileAlignment>
    <TargetFrameworkProfile>
    </TargetFrameworkProfile>
    <SccProjectName>SAK</SccProjectName>
    <SccLocalPath>SAK</SccLocalPath>
    <SccAuxPath>SAK</SccAuxPath>
    <SccProvider>SAK</SccProvider>
    <NuGetPackageImportStamp>
    </NuGetPackageImportStamp>
  </PropertyGroup>
  <PropertyGroup Condition=" '$(Configuration)|$(Platform)' == 'Debug|AnyCPU' ">
    <DebugSymbols>true</DebugSymbols>
    <DebugType>full</DebugType>
    <Optimize>false</Optimize>
    <OutputPath>..\bin\Debug\</OutputPath>
    <DefineConstants>DEBUG;TRACE</DefineConstants>
    <ErrorReport>prompt</ErrorReport>
    <WarningLevel>4</WarningLevel>
    <Prefer32Bit>false</Prefer32Bit>
    <LangVersion>8.0</LangVersion>
    <EnableNETAnalyzers>true</EnableNETAnalyzers>
    <AnalysisMode>AllEnabledByDefault</AnalysisMode>
    <AnalysisLevel>latest</AnalysisLevel>
    <EnforceCodeStyleInBuild>true</EnforceCodeStyleInBuild>
  </PropertyGroup>
  <PropertyGroup Condition=" '$(Configuration)|$(Platform)' == 'Release|AnyCPU' ">
    <DebugType>none</DebugType>
    <Optimize>true</Optimize>
    <OutputPath>..\..\Release\bin\</OutputPath>
    <DefineConstants>TRACE</DefineConstants>
    <ErrorReport>prompt</ErrorReport>
    <WarningLevel>4</WarningLevel>
    <Prefer32Bit>false</Prefer32Bit>
    <LangVersion>8.0</LangVersion>
    <EnableNETAnalyzers>true</EnableNETAnalyzers>
    <AnalysisMode>AllEnabledByDefault</AnalysisMode>
    <AnalysisLevel>latest</AnalysisLevel>
    <EnforceCodeStyleInBuild>true</EnforceCodeStyleInBuild>
  </PropertyGroup>
  <PropertyGroup Condition="'$(Configuration)|$(Platform)' == 'Debug Exel 2013|AnyCPU'">
    <DebugSymbols>true</DebugSymbols>
    <OutputPath>bin\Debug Excel 2013\</OutputPath>
    <DefineConstants>DEBUG;TRACE</DefineConstants>
    <DebugType>full</DebugType>
    <PlatformTarget>AnyCPU</PlatformTarget>
    <CodeAnalysisLogFile>bin\Debug\ADOTabular.dll.CodeAnalysisLog.xml</CodeAnalysisLogFile>
    <CodeAnalysisUseTypeNameInSuppression>true</CodeAnalysisUseTypeNameInSuppression>
    <CodeAnalysisModuleSuppressionsFile>GlobalSuppressions.cs</CodeAnalysisModuleSuppressionsFile>
    <ErrorReport>prompt</ErrorReport>
    <CodeAnalysisRuleSet>MinimumRecommendedRules.ruleset</CodeAnalysisRuleSet>
    <CodeAnalysisRuleSetDirectories>;C:\Program Files\Microsoft Visual Studio 10.0\Team Tools\Static Analysis Tools\\Rule Sets</CodeAnalysisRuleSetDirectories>
    <CodeAnalysisIgnoreBuiltInRuleSets>true</CodeAnalysisIgnoreBuiltInRuleSets>
    <CodeAnalysisRuleDirectories>;C:\Program Files\Microsoft Visual Studio 10.0\Team Tools\Static Analysis Tools\FxCop\\Rules</CodeAnalysisRuleDirectories>
    <CodeAnalysisIgnoreBuiltInRules>true</CodeAnalysisIgnoreBuiltInRules>
    <CodeAnalysisFailOnMissingRules>false</CodeAnalysisFailOnMissingRules>
    <Prefer32Bit>false</Prefer32Bit>
  </PropertyGroup>
  <PropertyGroup Condition="'$(Configuration)|$(Platform)' == 'Debug Standalone|AnyCPU'">
    <DebugSymbols>true</DebugSymbols>
    <OutputPath>bin\Debug Standalone\</OutputPath>
    <DefineConstants>DEBUG;TRACE</DefineConstants>
    <DebugType>full</DebugType>
    <PlatformTarget>AnyCPU</PlatformTarget>
    <CodeAnalysisLogFile>bin\Debug\ADOTabular.dll.CodeAnalysisLog.xml</CodeAnalysisLogFile>
    <CodeAnalysisUseTypeNameInSuppression>true</CodeAnalysisUseTypeNameInSuppression>
    <CodeAnalysisModuleSuppressionsFile>GlobalSuppressions.cs</CodeAnalysisModuleSuppressionsFile>
    <ErrorReport>prompt</ErrorReport>
    <CodeAnalysisRuleSet>MinimumRecommendedRules.ruleset</CodeAnalysisRuleSet>
    <CodeAnalysisRuleSetDirectories>;C:\Program Files\Microsoft Visual Studio 10.0\Team Tools\Static Analysis Tools\\Rule Sets</CodeAnalysisRuleSetDirectories>
    <CodeAnalysisIgnoreBuiltInRuleSets>true</CodeAnalysisIgnoreBuiltInRuleSets>
    <CodeAnalysisRuleDirectories>;C:\Program Files\Microsoft Visual Studio 10.0\Team Tools\Static Analysis Tools\FxCop\\Rules</CodeAnalysisRuleDirectories>
    <CodeAnalysisIgnoreBuiltInRules>true</CodeAnalysisIgnoreBuiltInRules>
    <Prefer32Bit>false</Prefer32Bit>
  </PropertyGroup>
  <PropertyGroup>
    <GeneratedMSBuildEditorConfigFile>$(IntermediateOutputPath)$(MSBuildProjectName).GeneratedMSBuildEditorConfig.editorconfig</GeneratedMSBuildEditorConfigFile>
  </PropertyGroup>
  <ItemGroup>
    <Reference Include="System" />
    <Reference Include="System.Core" />
    <Reference Include="System.Xml.Linq" />
    <Reference Include="System.Data.DataSetExtensions" />
    <Reference Include="System.Data" />
    <Reference Include="System.Xml" />
  </ItemGroup>
  <ItemGroup>
    <Compile Include="AdomdClientWrappers\AdomdCommand.cs" />
    <Compile Include="AdomdClientWrappers\AdomdConnection.cs" />
    <Compile Include="AdomdClientWrappers\AdomdDataAdapter.cs" />
    <Compile Include="AdomdClientWrappers\AdomdDataReader.cs" />
    <Compile Include="AdomdClientWrappers\AdomdParameter.cs" />
    <Compile Include="AdomdClientWrappers\AdomdRestriction.cs" />
    <Compile Include="AdomdClientWrappers\ExcelAdoMdConnections.cs" />
    <Compile Include="ADOTabularDisplayFolder.cs" />
    <Compile Include="ADOTabularConnectionType.cs" />
    <Compile Include="ADOTabularMeasureCollection.cs" />
    <Compile Include="ADOTabularMeasure.cs" />
    <Compile Include="ADOTabularColumn.cs" />
    <Compile Include="ADOTabularKeywordCollection.cs" />
    <Compile Include="ADOTabularKpiComponent.cs" />
    <Compile Include="ADOTabularColumnCollection.cs" />
    <Compile Include="ADOTabularDatabase.cs" />
    <Compile Include="ADOTabularDatabaseCollection.cs" />
    <Compile Include="ADOTabularConnection.cs" />
    <Compile Include="ADOTabularDynamicManagementView.cs" />
    <Compile Include="ADOTabularDynamicManagementViewCollection.cs" />
    <Compile Include="ADOTabularFunction.cs" />
    <Compile Include="ADOTabularFunctionCollection.cs">
      <SubType>Code</SubType>
    </Compile>
    <Compile Include="ADOTabularFunctionGroup.cs" />
    <Compile Include="ADOTabularFunctionGroupCollection.cs" />
    <Compile Include="ADOTabularLevel.cs" />
    <Compile Include="ADOTabularHierarchy.cs" />
    <Compile Include="ADOTabularKpi.cs" />
    <Compile Include="ADOTabularMetadataImages.cs" />
    <Compile Include="ADOTabularModel.cs" />
    <Compile Include="ADOTabularModelCapabilities.cs" />
    <Compile Include="ADOTabularModelCollection.cs" />
    <Compile Include="ADOTabularObjectReference.cs" />
    <Compile Include="ADOTabularFunctionArgument.cs" />
    <Compile Include="ADOTabularFunctionArgumentCollection.cs" />
    <Compile Include="ADOTabularRelationship.cs" />
    <Compile Include="ADOTabularStandardColumn.cs" />
    <Compile Include="ADOTabularTable.cs" />
    <Compile Include="ADOTabularTableCollection.cs" />
    <Compile Include="ADOTabularVariation.cs" />
    <Compile Include="ADOTabularEnums.cs" />
    <Compile Include="Constants.cs" />
    <Compile Include="DiscoverXmlParser.cs" />
    <Compile Include="Enums.cs" />
    <Compile Include="Enums\AdomdType.cs" />
    <Compile Include="GlobalSuppressions.cs" />
    <Compile Include="Interfaces\IADOTabularColumn.cs" />
    <Compile Include="Interfaces\IADOTabularConnection.cs" />
    <Compile Include="Interfaces\IADOTabularObject.cs" />
    <Compile Include="Interfaces\IADOTabularReference.cs" />
    <Compile Include="Interfaces\IDAXFunctions.cs" />
    <Compile Include="Interfaces\IDmv.cs" />
    <Compile Include="Interfaces\IModelCapabilities.cs" />
    <Compile Include="MetadataInfo\DaxColumnsRemap.cs" />
    <Compile Include="MetadataInfo\DaxFunction.cs" />
    <Compile Include="MetadataInfo\DaxMetadata.cs" />
    <Compile Include="MetadataInfo\DaxTablesRemap.cs" />
    <Compile Include="MetadataInfo\SsasVersion.cs" />
    <Compile Include="MetaDataVisitorCSDL.cs" />
    <Compile Include="Interfaces\IMetaDataVisitor.cs" />
    <Compile Include="MetaDataVisitorADOMD.cs" />
    <Compile Include="Properties\AssemblyInfo.cs" />
    <Compile Include="Utils\ConnectionStringParser.cs" />
    <Compile Include="Utils\MetadataImageHelper.cs" />
    <Compile Include="Utils\TupleExtensions.cs" />
    <Compile Include="Utils\XmlReaderExtensions.cs" />
    <Compile Include="VersionComparisonExtension.cs" />
  </ItemGroup>
  <ItemGroup>
    <None Include="..\.editorconfig">
      <Link>.editorconfig</Link>
    </None>
    <None Include="app.config" />
    <Compile Include="Interfaces\IADOTabularFolderReference.cs" />
  </ItemGroup>
  <ItemGroup>
    <PackageReference Include="Microsoft.AnalysisServices.AdomdClient.retail.amd64">
<<<<<<< HEAD
      <Version>19.20.1</Version>
=======
      <Version>19.22.0.1</Version>
>>>>>>> 07ee42bb
    </PackageReference>
    <PackageReference Include="Microsoft.CodeAnalysis.NetAnalyzers">
      <Version>5.0.3</Version>
      <IncludeAssets>runtime; build; native; contentfiles; analyzers; buildtransitive</IncludeAssets>
      <PrivateAssets>all</PrivateAssets>
    </PackageReference>
    <PackageReference Include="Unofficial.Excel.Amo" Version="11.0.2832.12" Aliases="ExcelAdomdClientReference">
      <ExcludeAssets>runtime;buildtransitive</ExcludeAssets>
    </PackageReference>
  </ItemGroup>
  <ItemGroup />
  <Import Project="$(MSBuildToolsPath)\Microsoft.CSharp.targets" />
  <!-- To modify your build process, add your task inside one of the targets below and uncomment it. 
       Other similar extension points exist, see Microsoft.Common.targets.
  <Target Name="BeforeBuild">
  </Target>
  <Target Name="AfterBuild">
  </Target>
  -->
  <!--<Target Name="ChangeAliasesOfStrongNameAssemblies" BeforeTargets="FindReferenceAssembliesForReferences;ResolveReferences">
    <ItemGroup>
      <ReferencePath Condition="'%(FileName)' == 'Microsoft.Excel.AdomdClient'">
        <Aliases>ExcelAdomdClientReference</Aliases>
      </ReferencePath>
    </ItemGroup>
  </Target>

  <Target Name="ChangeAliasesOfStrongNameAssemblies" BeforeTargets="FindReferenceAssembliesForReferences;ResolveReferences">
    <ItemGroup>
      <ReferencePath Condition="'%(FileName)' == 'Microsoft.Excel.Amo'">
        <Aliases>ExcelAmoClientReference</Aliases>
      </ReferencePath>
    </ItemGroup>
  </Target>

  <Target Name="ChangeAliasesOfStrongNameAssemblies" BeforeTargets="FindReferenceAssembliesForReferences;ResolveReferences">
    <ItemGroup>
      <ReferencePath Condition="'%(FileName)' == 'Unofficial.Excel.Amo'">
        <Aliases>ExcelAdomdClientReference</Aliases>
      </ReferencePath>
    </ItemGroup>
  </Target>-->
  <!--<Target Name="ChangeAliasesOfStrongNameAssemblies" BeforeTargets="FindReferenceAssembliesForReferences;ResolveReferences">
    <ItemGroup>
      <PackageReference Condition="'%(Include)' == 'Unofficial.Excel.Amo'">
        <Aliases>ExcelAdomdClientReference</Aliases>
      </PackageReference>
    </ItemGroup>
  </Target>-->
  <!--<Target Name="solveAliasProblem">
    <ConvertToAbsolutePath Paths="..\..\packages\Unofficial.Excel.Amo.11.0.2832.12\lib\net40\Microsoft.Excel.AdomdClient.dll">
      <Output TaskParameter="AbsolutePaths" PropertyName="FullPathOriginal" />
    </ConvertToAbsolutePath>
    <ItemGroup>
      <ReferencePath Remove="$(FullPathOriginal)" />
      <ReferencePath Include="$(FullPathOriginal)">
        <Aliases>ExcelAdomdClientReference</Aliases>
      </ReferencePath>
    </ItemGroup>
  </Target>
  <PropertyGroup>
    <CoreCompileDependsOn>solveAliasProblem</CoreCompileDependsOn>
  </PropertyGroup>-->
</Project><|MERGE_RESOLUTION|>--- conflicted
+++ resolved
@@ -175,11 +175,7 @@
   </ItemGroup>
   <ItemGroup>
     <PackageReference Include="Microsoft.AnalysisServices.AdomdClient.retail.amd64">
-<<<<<<< HEAD
-      <Version>19.20.1</Version>
-=======
       <Version>19.22.0.1</Version>
->>>>>>> 07ee42bb
     </PackageReference>
     <PackageReference Include="Microsoft.CodeAnalysis.NetAnalyzers">
       <Version>5.0.3</Version>
