﻿using ADOTabular.Interfaces;
using System;
using System.Collections.Generic;
using System.Data;
using System.Diagnostics.Contracts;
using System.Globalization;
using System.Linq;
using Microsoft.AnalysisServices.Tabular;

namespace ADOTabular
{


    public  class ADOTabularColumn:IADOTabularColumn
    {
        
        public ADOTabularColumn( ADOTabularTable table, string internalReference, string name, string caption,  string description,
                                bool isVisible, ADOTabularObjectType columnType, string contents)
        {
            Contract.Requires(table != null, "The table parameter must not be null");

            Table = table;
            InternalReference = internalReference;
            Name = name ?? internalReference;
            Caption = caption ?? internalReference ?? name;
            Description = description;
            IsVisible = isVisible;
            ObjectType = columnType;
            Contents = contents;
            Role = $"{Table.InternalReference}_{InternalReference}";
            Variations = new List<ADOTabularVariation>();
            // tag measures that return the formatString for a calculation group
            if (columnType == ADOTabularObjectType.Measure && name == $"_{caption} FormatString")
            {
                ObjectType = ADOTabularObjectType.MeasureFormatString;
                Caption += " (FormatString)";
            }
        }

        public string InternalReference { get; private set; }

        public ADOTabularObjectType ObjectType { get; internal set; }

        public ADOTabularTable Table { get; private set; }

        public string TableName => Table?.Caption;
        public string Caption { get; private set; }
        public string Name { get; private set; }
        public string Contents { get; private set; }

        public virtual string DaxName {
            get
            {
                // for measures we exclude the table name
                return ObjectType == ADOTabularObjectType.Column  
                    ? $"{Table.DaxName}[{Name.Replace("]","]]")}]"
                    : $"[{Name.Replace("]", "]]")}]";
            }
        }

        public string Description { get; set; }

        public bool IsVisible { get; private set; }

        public bool IsInDisplayFolder { get; set; }
 
        public Type SystemType { get; set; }
        public DataType DataType { get; set; } = DataType.Unknown;

        public bool Nullable { get; internal set; }
        public long DistinctValues { get; internal set; }
        public string MinValue { get; internal set; }
        public string MaxValue { get; internal set; }
        public string FormatString { get; internal set; }
        public string DefaultAggregateFunction { get; internal set; }
        public long StringValueMaxLength { get; internal set; }
<<<<<<< HEAD
        public string DataTypeName { get { return DataType.ToString().Replace("System.", ""); } }
=======
        public string DataTypeName { get { return DataType==0?string.Empty:DataType.ToString().Replace("System.", ""); } }
>>>>>>> 0842bc0b
        
        internal string OrderByRef { get; set; }

        public ADOTabularColumn OrderBy
        {
            get
            {
                if (string.IsNullOrEmpty(OrderByRef)) return null;
                return Table.Columns.GetByPropertyRef(OrderByRef);
            }
        }

        //RRomano: Is it worth it to create the ADOTabularMeasure or reuse this in the ADOTabularColumn?
        public string MeasureExpression
        {
            get
            {
                if ((MetadataImage != MetadataImages.Measure) 
                    && (MetadataImage != MetadataImages.HiddenMeasure )
                    && (MetadataImage != MetadataImages.Kpi)
                    )
                {
                    return null;
                }

                // Return the measure expression from the table measures dictionary 
                // (the measures are loaded and cached on the use of the Table.Measures property)

                //var measure = this.Table.Measures.SingleOrDefault(s => s.Name.Equals(this.Name, StringComparison.OrdinalIgnoreCase));                

                //return measure?.Expression;
                var expression = this.Table.Model.MeasureExpressions[this.Name];
                return expression;
            }
        }

        public MetadataImages MetadataImage
        {
            get
            {
                switch (ObjectType)
                {
                    case ADOTabularObjectType.Column:
                        return IsVisible ? MetadataImages.Column : MetadataImages.HiddenColumn;
                    case ADOTabularObjectType.Hierarchy:
                        return MetadataImages.Hierarchy;
                    case ADOTabularObjectType.KPI:
                        return MetadataImages.Kpi;
                    case ADOTabularObjectType.Level:
                        return MetadataImages.Column;
                    case ADOTabularObjectType.KPIGoal:
                    case ADOTabularObjectType.KPIStatus:
                        return MetadataImages.Measure;
                    case ADOTabularObjectType.UnnaturalHierarchy:
                        return MetadataImages.UnnaturalHierarchy;
                    case ADOTabularObjectType.MeasureFormatString:
                        // TODO - add image for format string
                        return MetadataImages.HiddenMeasure;
                    default:
                        return IsVisible ? MetadataImages.Measure : MetadataImages.HiddenMeasure;
                
                }
            }
        }

        public string ImageResource
        {
            get {
                switch (MetadataImage)
                {
                    case MetadataImages.Measure:
                    case MetadataImages.HiddenMeasure:
                    case MetadataImages.HiddenColumn:
                    case MetadataImages.Column:
                        return GetDataTypeImage(this);

                    //case MetadataImages.Database:
                    case MetadataImages.Folder:
                        return "";
                    case MetadataImages.UnnaturalHierarchy:
                    case MetadataImages.Hierarchy:
                        return "hierarchyDrawingImage";
                    case MetadataImages.Kpi:
                        return "kpiDrawingImage";

                    case MetadataImages.HiddenTable:
                    case MetadataImages.Table:
                        return "";
                }
                return "";
            }
        }

        private static string GetDataTypeImage(IADOTabularColumn column)
        {
            switch (column.DataType)
            {
                case DataType.Boolean:  return $"boolean{DrawingSuffix(column)}";
                case DataType.DateTime: return $"datetime{DrawingSuffix(column)}";
                case DataType.Double:
                case DataType.Decimal:  return $"double{DrawingSuffix(column)}";
                case DataType.Int64:    return $"number{DrawingSuffix(column)}";
                case DataType.String:   return $"string{DrawingSuffix(column)}";
                default:                return "";
            }
        }

        private static string DrawingSuffix(IADOTabularObject column) => column.IsVisible ? "DrawingImage" : "HiddenDrawingImage";

        public void UpdateBasicStats(ADOTabularConnection connection)
        {
            if (connection == null) return;

            string qry = Type.GetTypeCode(SystemType) switch
            {
                TypeCode.Boolean => $"{Constants.InternalQueryHeader}\nEVALUATE ROW(\"Min\", \"False\",\"Max\", \"True\", \"DistinctCount\", COUNTROWS(DISTINCT({DaxName})) )",
                TypeCode.Empty => $"{Constants.InternalQueryHeader}\nEVALUATE ROW(\"Min\", \"\",\"Max\", \"\", \"DistinctCount\", COUNTROWS(DISTINCT({DaxName})) )",
                TypeCode.String => $"{Constants.InternalQueryHeader}\nEVALUATE ROW(\"Min\", FIRSTNONBLANK({DaxName},1),\"Max\", LASTNONBLANK({DaxName},1), \"DistinctCount\", COUNTROWS(DISTINCT({DaxName})) )",
                _ => $"{Constants.InternalQueryHeader}\nEVALUATE ROW(\"Min\", MIN({DaxName}),\"Max\", MAX({DaxName}), \"DistinctCount\", DISTINCTCOUNT({DaxName}) )",
            };

            using var dt = connection.ExecuteDaxQueryDataTable(qry);
            MinValue = dt.Rows[0][0].ToString();
            MaxValue = dt.Rows[0][1].ToString();
            DistinctValues = 
                (dt.Rows[0][2] == DBNull.Value) 
                ? 0 
                : (long)dt.Rows[0][2];
        }


        public List<string> GetSampleData(ADOTabularConnection connection, int sampleSize)
        {
            
            if (connection == null) return new List<string>() { "<Not Connected>" };

            string qryTemplate = $"{Constants.InternalQueryHeader}\nEVALUATE SAMPLE({{0}}, ALL({{1}}), 1) ORDER BY {{1}}";
            if (connection.AllFunctions.Contains("TOPNSKIP"))
                qryTemplate = $"{Constants.InternalQueryHeader}\nEVALUATE TOPNSKIP({{0}}, 0, ALL({{1}}), 1) ORDER BY {{1}}";

            var qry = string.Format(CultureInfo.InvariantCulture, qryTemplate, sampleSize * 2, DaxName);
            using var dt = connection.ExecuteDaxQueryDataTable(qry);
            List<string> _tmp = new List<string>(sampleSize * 2);
            foreach (DataRow dr in dt.Rows)
            {
                _tmp.Add(string.Format(CultureInfo.InvariantCulture, string.Format(CultureInfo.InvariantCulture, "{{0:{0}}}", FormatString), dr[0]));
            }
            return _tmp.Distinct().Take(sampleSize).ToList();
        }

        // used for relationship links
        public string Role { get; internal set; }
        public List<ADOTabularVariation> Variations { get; internal set; }
        public bool IsKey { get; internal set; }
    }
}<|MERGE_RESOLUTION|>--- conflicted
+++ resolved
@@ -74,11 +74,7 @@
         public string FormatString { get; internal set; }
         public string DefaultAggregateFunction { get; internal set; }
         public long StringValueMaxLength { get; internal set; }
-<<<<<<< HEAD
-        public string DataTypeName { get { return DataType.ToString().Replace("System.", ""); } }
-=======
         public string DataTypeName { get { return DataType==0?string.Empty:DataType.ToString().Replace("System.", ""); } }
->>>>>>> 0842bc0b
         
         internal string OrderByRef { get; set; }
 
