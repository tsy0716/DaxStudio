﻿
using ADOTabular.Enums;
using System;
using System.Collections.Generic;
using System.Data;

namespace ADOTabular.AdomdClientWrappers
{
    public sealed class AdomdDataReader : System.Data.IDataReader
    {
        private readonly Microsoft.AnalysisServices.AdomdClient.AdomdDataReader _obj;
<<<<<<< HEAD

        public AdomdDataReader(Microsoft.AnalysisServices.AdomdClient.AdomdDataReader dataReader)
        {
            _obj = dataReader;
           
=======
        //private readonly ExcelAdomdClientReference::Microsoft.AnalysisServices.AdomdClient.AdomdDataReader _objExcel;
        //private readonly AdomdType _type = AdomdType.AnalysisServices;
        public AdomdDataReader() { }
        public AdomdDataReader(Microsoft.AnalysisServices.AdomdClient.AdomdDataReader dataReader)
        {
            _obj = dataReader;
            //_type = AdomdType.AnalysisServices;
            
>>>>>>> 1c8a4820
        }


        public bool Read() => _obj.Read();

        public bool NextResult() => _obj.NextResult();


        public void Close() => _obj.Close();

        public int Depth => _obj.Depth;

        public DataTable GetSchemaTable() => _obj.GetSchemaTable();

        public bool IsClosed => _obj.IsClosed;


        public int RecordsAffected => _obj.RecordsAffected;

        public void Dispose() => _obj.Dispose();

        public int FieldCount => _obj.FieldCount;

        public ADOTabularConnection Connection { get; internal set; }
        public string CommandText { get; internal set; }

        public bool GetBoolean(int i) => _obj.GetBoolean(i);

        public byte GetByte(int i)
        {
            
                return _obj.GetByte(i);
            
        }

        public long GetBytes(int i, long fieldOffset, byte[] buffer, int bufferoffset, int length)
        {
            
                return _obj.GetBytes(i,fieldOffset,buffer,bufferoffset,length);
            
        }

        public char GetChar(int i)
        {
            
                return _obj.GetChar(i);
            
        }

        public long GetChars(int i, long fieldoffset, char[] buffer, int bufferoffset, int length)
        {
            
                return _obj.GetChars(i, fieldoffset,buffer,bufferoffset, length);
            
        }

        public IDataReader GetData(int i)
        {
            
                return _obj.GetData(i);
            
        }

        public string GetDataTypeName(int i)
        {
            
                return _obj.GetDataTypeName(i);
            
        }

        public DateTime GetDateTime(int i)
        {
            
                return _obj.GetDateTime(i);
        }

        public decimal GetDecimal(int i)
        {
            
                return _obj.GetDecimal(i);
            
        }

        public double GetDouble(int i)
        {
            
                return _obj.GetDouble(i);
            
        }

        public Type GetFieldType(int i)
        {
            
                return _obj.GetFieldType(i);
            
        }

        public bool IsDataReader(int i)
        {
            return GetFieldType(i).Name == "XmlaDataReader" ;
        }

        public string GetDataReaderValue(int i)
        {
            

                return _obj.GetValue(i).ToString();
           
        }

        public float GetFloat(int i)
        {
            
                return _obj.GetFloat(i);
            
        }

        public Guid GetGuid(int i)
        {
            
                return _obj.GetGuid(i);
            
        }

        public short GetInt16(int i)
        {
            
                return _obj.GetInt16(i);
            
        }

        public int GetInt32(int i)
        {
            
                return _obj.GetInt32(i);
            
        }

        public long GetInt64(int i)
        {
            
                return _obj.GetInt64(i);
            
        }

        public string GetName(int i)
        {
            
                return _obj.GetName(i);
            
        }

        public int GetOrdinal(string name)
        {
            
                return _obj.GetOrdinal(name);
            
        }

        public string GetString(int i)
        {
            
                return _obj.GetString(i);

        }

        public object GetValue(int i)
        {
            
                return _obj.GetValue(i);
            
        }

        public int GetValues(object[] values)
        {
            
                return _obj.GetValues(values);
            
        }

        public bool IsDBNull(int i)
        {
            
                return _obj.IsDBNull(i);
            
        }





        public object this[string name]
        {
            get
            {
               
                    return _obj[name];
                
            }
        }

        public object this[int i]
        {
            get 
            {
                
                    return _obj[i];
                
            } 
        }

        public DataTable ConvertToTable(Dictionary<string,string> formats)
        {
            return ConvertToTable(0, formats);
        }

        public DataTable ConvertToTable(long maxRows)
        {
            return ConvertToTable(maxRows, null);
        }

        public DataTable ConvertToTable()
        {
            return ConvertToTable(0, null);
        }

        public DataTable ConvertToTable(long maxRows, Dictionary<string,string> formats)
        {
            if( maxRows == 0)  maxRows = long.MaxValue;
            long rowCnt = 0;
            
            DataTable dtSchema = this.GetSchemaTable();
            DataTable dt = new DataTable();
            List<DataColumn> listCols = new List<DataColumn>();
            var invariantCulture = System.Globalization.CultureInfo.InvariantCulture;

            if (dtSchema != null)
            {
                foreach (DataRow drow in dtSchema.Rows)
                {
                    string columnName = drow["ColumnName"].ToString();
                    DataColumn column = new DataColumn(columnName, (Type)drow["DataType"]);
                    //column.Unique = (bool)drow["IsUnique"];
                    //column.AllowDBNull = (bool)drow["AllowDBNull"];
                    //column.AutoIncrement = (bool)drow["IsAutoIncrement"];
                    if (formats?.ContainsKey(columnName)??false) column.ExtendedProperties.Add("FormatString", string.Format(invariantCulture, "{{0:{0}}}" + formats[columnName]));
                    listCols.Add(column);
                    dt.Columns.Add(column);
                }
            }

            // Read rows from DataReader and populate the DataTable
            while (this.Read())
            {
                DataRow dataRow = dt.NewRow();
                for (int i = 0; i < listCols.Count; i++)
                {
                    if (listCols[i].ExtendedProperties.ContainsKey("FormatString"))
                        dataRow[(DataColumn)listCols[i]] = string.Format(invariantCulture, listCols[i].ExtendedProperties["FormatString"].ToString() , this[i]);
                    else
                        dataRow[(DataColumn)listCols[i]] = this[i];
                }
                dt.Rows.Add(dataRow);
                rowCnt++;
                if (rowCnt > maxRows) break;
            }
            return dt;  

        }

    }
}<|MERGE_RESOLUTION|>--- conflicted
+++ resolved
@@ -9,22 +9,10 @@
     public sealed class AdomdDataReader : System.Data.IDataReader
     {
         private readonly Microsoft.AnalysisServices.AdomdClient.AdomdDataReader _obj;
-<<<<<<< HEAD
 
         public AdomdDataReader(Microsoft.AnalysisServices.AdomdClient.AdomdDataReader dataReader)
         {
             _obj = dataReader;
-           
-=======
-        //private readonly ExcelAdomdClientReference::Microsoft.AnalysisServices.AdomdClient.AdomdDataReader _objExcel;
-        //private readonly AdomdType _type = AdomdType.AnalysisServices;
-        public AdomdDataReader() { }
-        public AdomdDataReader(Microsoft.AnalysisServices.AdomdClient.AdomdDataReader dataReader)
-        {
-            _obj = dataReader;
-            //_type = AdomdType.AnalysisServices;
-            
->>>>>>> 1c8a4820
         }
 
 
