--- conflicted
+++ resolved
@@ -108,17 +108,10 @@
       <Version>4.0.173</Version>
     </PackageReference>
     <PackageReference Include="Microsoft.AnalysisServices.AdomdClient.retail.amd64">
-<<<<<<< HEAD
-      <Version>19.26.1.7</Version>
-    </PackageReference>
-    <PackageReference Include="Microsoft.AnalysisServices.retail.amd64">
-      <Version>19.26.1.7</Version>
-=======
       <Version>19.27.2.1</Version>
     </PackageReference>
     <PackageReference Include="Microsoft.AnalysisServices.retail.amd64">
       <Version>19.27.2.1</Version>
->>>>>>> 5397f763
     </PackageReference>
     <PackageReference Include="Microsoft.AspNet.SignalR.Client">
       <Version>2.4.2</Version>
