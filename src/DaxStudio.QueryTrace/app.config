﻿<?xml version="1.0" encoding="utf-8"?>
<configuration>
  <runtime>
    <assemblyBinding xmlns="urn:schemas-microsoft-com:asm.v1">
      <dependentAssembly>
        <assemblyIdentity name="Newtonsoft.Json" publicKeyToken="30ad4fe6b2a6aeed" culture="neutral" />
        <bindingRedirect oldVersion="0.0.0.0-12.0.0.0" newVersion="12.0.0.0" />
      </dependentAssembly>
      <dependentAssembly>
<<<<<<< HEAD
        <assemblyIdentity name="Microsoft.AnalysisServices.SPClient.Interfaces" publicKeyToken="89845dcd8080cc91" culture="neutral" />
        <bindingRedirect oldVersion="0.0.0.0-19.10.0.0" newVersion="19.10.0.0" />
=======
        <assemblyIdentity name="Microsoft.AnalysisServices.SPClient.Interfaces" publicKeyToken="89845dcd8080cc91" culture="neutral"/>
        <bindingRedirect oldVersion="0.0.0.0-19.14.0.0" newVersion="19.14.0.0"/>
>>>>>>> 6cbdeb98
      </dependentAssembly>
      <dependentAssembly>
        <assemblyIdentity name="System.Memory" publicKeyToken="cc7b13ffcd2ddd51" culture="neutral" />
        <bindingRedirect oldVersion="0.0.0.0-4.0.1.1" newVersion="4.0.1.1" />
      </dependentAssembly>
      <dependentAssembly>
        <assemblyIdentity name="System.Buffers" publicKeyToken="cc7b13ffcd2ddd51" culture="neutral" />
        <bindingRedirect oldVersion="0.0.0.0-4.0.3.0" newVersion="4.0.3.0" />
      </dependentAssembly>
      <dependentAssembly>
<<<<<<< HEAD
        <assemblyIdentity name="System.Runtime.CompilerServices.Unsafe" publicKeyToken="b03f5f7f11d50a3a" culture="neutral" />
        <bindingRedirect oldVersion="0.0.0.0-4.0.6.0" newVersion="4.0.6.0" />
      </dependentAssembly>
    </assemblyBinding>
  </runtime>
<startup><supportedRuntime version="v4.0" sku=".NETFramework,Version=v4.6.1" /></startup></configuration>
=======
        <assemblyIdentity name="System.Runtime.CompilerServices.Unsafe" publicKeyToken="b03f5f7f11d50a3a" culture="neutral"/>
        <bindingRedirect oldVersion="0.0.0.0-5.0.0.0" newVersion="5.0.0.0"/>
      </dependentAssembly>
    </assemblyBinding>
  </runtime>
<startup><supportedRuntime version="v4.0" sku=".NETFramework,Version=v4.6.2"/></startup></configuration>
>>>>>>> 6cbdeb98
<|MERGE_RESOLUTION|>--- conflicted
+++ resolved
@@ -7,13 +7,8 @@
         <bindingRedirect oldVersion="0.0.0.0-12.0.0.0" newVersion="12.0.0.0" />
       </dependentAssembly>
       <dependentAssembly>
-<<<<<<< HEAD
-        <assemblyIdentity name="Microsoft.AnalysisServices.SPClient.Interfaces" publicKeyToken="89845dcd8080cc91" culture="neutral" />
-        <bindingRedirect oldVersion="0.0.0.0-19.10.0.0" newVersion="19.10.0.0" />
-=======
         <assemblyIdentity name="Microsoft.AnalysisServices.SPClient.Interfaces" publicKeyToken="89845dcd8080cc91" culture="neutral"/>
         <bindingRedirect oldVersion="0.0.0.0-19.14.0.0" newVersion="19.14.0.0"/>
->>>>>>> 6cbdeb98
       </dependentAssembly>
       <dependentAssembly>
         <assemblyIdentity name="System.Memory" publicKeyToken="cc7b13ffcd2ddd51" culture="neutral" />
@@ -24,18 +19,9 @@
         <bindingRedirect oldVersion="0.0.0.0-4.0.3.0" newVersion="4.0.3.0" />
       </dependentAssembly>
       <dependentAssembly>
-<<<<<<< HEAD
-        <assemblyIdentity name="System.Runtime.CompilerServices.Unsafe" publicKeyToken="b03f5f7f11d50a3a" culture="neutral" />
-        <bindingRedirect oldVersion="0.0.0.0-4.0.6.0" newVersion="4.0.6.0" />
-      </dependentAssembly>
-    </assemblyBinding>
-  </runtime>
-<startup><supportedRuntime version="v4.0" sku=".NETFramework,Version=v4.6.1" /></startup></configuration>
-=======
         <assemblyIdentity name="System.Runtime.CompilerServices.Unsafe" publicKeyToken="b03f5f7f11d50a3a" culture="neutral"/>
         <bindingRedirect oldVersion="0.0.0.0-5.0.0.0" newVersion="5.0.0.0"/>
       </dependentAssembly>
     </assemblyBinding>
   </runtime>
-<startup><supportedRuntime version="v4.0" sku=".NETFramework,Version=v4.6.2"/></startup></configuration>
->>>>>>> 6cbdeb98
+<startup><supportedRuntime version="v4.0" sku=".NETFramework,Version=v4.6.2"/></startup></configuration>