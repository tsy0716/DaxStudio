--- conflicted
+++ resolved
@@ -23,15 +23,10 @@
         {
             GetScopeFromConnectionString(connStr, out var tokenScope,out var serverName );
             var hwnd = NativeMethods.GetConsoleWindow();
-<<<<<<< HEAD
-            var (authResult,tenantId) = EntraIdHelper.PromptForAccountAsync(hwnd, new HaveLastUsedUPNStub(), tokenScope, serverName).Result; 
-            return EntraIdHelper.CreateAccessToken(authResult.AccessToken, authResult.ExpiresOn, authResult.Account.Username, tokenScope, tenantId);
-=======
             var dataSource = new OleDbConnectionStringBuilder(connStr).DataSource;
             var (authResult, tenantId) = EntraIdHelper.PromptForAccountAsync(hwnd, new HaveLastUsedUPNStub(), tokenScope, dataSource).Result;
             var token = EntraIdHelper.CreateAccessToken(authResult.AccessToken, authResult.ExpiresOn, authResult.Account.Username, tokenScope, tenantId);
             return token;
->>>>>>> 18b172df
         }
 
         private static void GetScopeFromConnectionString(string connStr, out AccessTokenScope tokenScope, out string serverName)
