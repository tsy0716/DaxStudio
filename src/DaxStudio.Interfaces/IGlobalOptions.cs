--- conflicted
+++ resolved
@@ -33,12 +33,7 @@
         bool ShowExportMetrics { get; set; }
         bool ShowExternalTools { get; set; }
         bool ShowExportAllData { get; set; }
-<<<<<<< HEAD
-        bool ShowAggregationRewritesInAllQueries { get; set; }
-        string Theme { get; set; }
-=======
         
->>>>>>> 4dea80ff
         bool ResultAutoFormat { get; set; }
         bool ScaleResultsFontWithEditor { get; set; }
         int CodeCompletionWindowWidthIncrease { get; set; }
