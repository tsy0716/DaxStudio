--- conflicted
+++ resolved
@@ -36,17 +36,14 @@
         
         bool ResultAutoFormat { get; set; }
         bool ScaleResultsFontWithEditor { get; set; }
-<<<<<<< HEAD
         int CodeCompletionWindowWidthIncrease { get; set; }
         bool KeepMetadataSearchOpen { get; set; }
 
         string Theme { get; set; }
-=======
 
         bool AutoRefreshMetadataLocalMachine { get; set; }
         bool AutoRefreshMetadataLocalNetwork { get; set; }
         bool AutoRefreshMetadataCloud { get; set; }
 
->>>>>>> 833df801
     }
 }