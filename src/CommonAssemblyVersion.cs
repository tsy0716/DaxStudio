--- conflicted
+++ resolved
@@ -1,9 +1,4 @@
 using System.Reflection;
 // Note: the 4th section of the version is automatically incremented on the AppVeyor builds
-<<<<<<< HEAD
-[assembly: AssemblyVersion(    "2.10.1.135")]
-[assembly: AssemblyFileVersion("2.10.1.135")]
-=======
 [assembly: AssemblyVersion(    "2.10.2.135")]
-[assembly: AssemblyFileVersion("2.10.2.135")]
->>>>>>> a0c33ca4
+[assembly: AssemblyFileVersion("2.10.2.135")]