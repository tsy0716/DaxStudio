--- conflicted
+++ resolved
@@ -1,9 +1,4 @@
 using System.Reflection;
 // Note: the 4th section of the version is automatically incremented on the AppVeyor builds
-<<<<<<< HEAD
-[assembly: AssemblyVersion(    "3.0.3.9999")]
-[assembly: AssemblyFileVersion("3.0.3.9999")]
-=======
 [assembly: AssemblyVersion(    "3.0.4.9999")]
-[assembly: AssemblyFileVersion("3.0.4.9999")]
->>>>>>> 212c7d43
+[assembly: AssemblyFileVersion("3.0.4.9999")]