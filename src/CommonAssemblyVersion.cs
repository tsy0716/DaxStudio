--- conflicted
+++ resolved
@@ -1,9 +1,4 @@
 using System.Reflection;
 // Note: the 4th section of the version is automatically incremented on the AppVeyor builds
-<<<<<<< HEAD
-[assembly: AssemblyVersion(    "3.0.2.9999")]
-[assembly: AssemblyFileVersion("3.0.2.9999")]
-=======
-[assembly: AssemblyVersion(    "3.0.3.9998")]
-[assembly: AssemblyFileVersion("3.0.3.9998")]
->>>>>>> 54c96253
+[assembly: AssemblyVersion(    "3.0.3.9999")]
+[assembly: AssemblyFileVersion("3.0.3.9999")]